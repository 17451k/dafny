# Upcoming

- feat: `synthesize` attribute on methods with no body allows synthesizing objects based on method postconditions at compile time (currently only available for C#). See Section [22.2.20](https://dafny-lang.github.io/dafny/DafnyRef/DafnyRef#sec-synthesize-attr) of the Reference Manual. (https://github.com/dafny-lang/dafny/pull/1809)
- feat: The `/verificationLogger:text` option now prints all verification results in a human-readable form, including a description of each assertion in the program.
- feat: The new `/runAllTests` can be used to execute all methods with the `{:test}` attribute, without depending on a testing framework in the target language.
- feat: Recognize `!in` operator when looking for compilable comprehensions (https://github.com/dafny-lang/dafny/pull/1939)
- feat: The dafny language server now returns expressions ranges instead of token ranges to better report errors (https://github.com/dafny-lang/dafny/pull/1985)
- fix: Miscompilation due to incorrect parenthesization in C# output for casts. (#1908)
- fix: Populate TestResult.ResourceCount in `/verificationLogger:csv` output correctly when verification condition splitting occurs (e.g. when using `/vcsSplitOnEveryAssert`).
- fix: DafnyOptions.Compiler was null, preventing instantiation of ModuleExportDecl (https://github.com/dafny-lang/dafny/pull/1933)
- fix: /showSnippets crashes Dafny's legacy server (https://github.com/dafny-lang/dafny/pull/1970)
- fix: Don't check for name collisions in modules that are not compiled (https://github.com/dafny-lang/dafny/pull/1998)
- fix: Allow datatype update expressions for constructors with nameonly parameters (https://github.com/dafny-lang/dafny/pull/1949)
- fix: Fix malformed Java code generated for comprehensions that use maps (https://github.com/dafny-lang/dafny/pull/1939)
- fix: Comprehensions with nested subset types fully supported, subtype is correctly checked (https://github.com/dafny-lang/dafny/pull/1997)
- fix: Fix induction hypothesis generated for lemmas with a receiver parameter (https://github.com/dafny-lang/dafny/pull/2002)
- fix: Make verifier understand `(!new)` (https://github.com/dafny-lang/dafny/pull/1935)
- fix: Missing subset type check in datatype updates (https://github.com/dafny-lang/dafny/pull/2059)
- fix: Fix initialization of non-auto-init in-parameters in C#/JavaScript/Go compilers (https://github.com/dafny-lang/dafny/pull/1935)
<<<<<<< HEAD
- fix: Comprehensions with nested subset types fully supported, subtype is correctly checked (https://github.com/dafny-lang/dafny/pull/1997)
=======
- fix: Resolution of static functions-by-method (https://github.com/dafny-lang/dafny/pull/2023)
- fix: Export sets did not work with inner modules (https://github.com/dafny-lang/dafny/pull/2025)
- fix: Prevent refinements from changing datatype and newtype definitions (https://github.com/dafny-lang/dafny/pull/2038)
- feat: The new `older` modifier on arguments to predicates indicates that a predicate ensures the allocatedness of some of its arguments. This allows more functions to show that their quantifiers do not depend on the allocation state. For more information, see the reference manual section on `older`. (https://github.com/dafny-lang/dafny/pull/1936)
- fix: Fix `(!new)` checks (https://github.com/dafny-lang/dafny/issues/1419)
>>>>>>> f9332624

# 3.5.0

- feat: `continue` statements. Like Dafny's `break` statements, these come in two forms: one that uses a label to name the continue target and one that specifies the continue target by nesting level. See section [19.2](https://dafny-lang.github.io/dafny/DafnyRef/DafnyRef#sec-break-continue) of the Reference Manual. (https://github.com/dafny-lang/dafny/pull/1839)
- feat: The keyword syntax for functions will change in Dafny version 4. The new command-line option `/functionSyntax` (see `/help`) allows early adoption of the new syntax. (https://github.com/dafny-lang/dafny/pull/1832)
- feat: Attribute `{:print}` declares that a method may have print effects. Print effects are enforced only with `/trackPrintEffects:1`.
- fix: No warning "File contains no code" if a file only contains a submodule (https://github.com/dafny-lang/dafny/pull/1840)
- fix: Stuck in verifying in VSCode - support for verification cancellation (https://github.com/dafny-lang/dafny/pull/1771)
- fix: export-reveals of function-by-method now allows the function body to be ghost (https://github.com/dafny-lang/dafny/pull/1855)
- fix: Regain C# 7.3 compatibility of the compiled code. (https://github.com/dafny-lang/dafny/pull/1877)
- fix: The error "assertion violation" is replaced by the better wording "assertion might not hold". This indicates better that the verifier is unable to prove the assertion. (https://github.com/dafny-lang/dafny/pull/1862)
- fix: Plug two memory leaks in Dafny's verification server (#1858, #1863)
- fix: Generate missing termination measures for subset types on sequences (#1875)
- fix: Resolve expressions in attributes in all specifications of functions and iterators. (https://github.com/dafny-lang/dafny/pull/1900)


# 3.4.2

- fix: No output when compiling to JavaScript on Windows (https://github.com/dafny-lang/dafny/pull/1824)
- fix: CanCall assumptions for loop invariants (https://github.com/dafny-lang/dafny/pull/1813)
- fix: Behavior of the C# runtime in a concurrent setting (https://github.com/dafny-lang/dafny/pull/1780)


# 3.4.1

- feat: Plugin support in the resolution pipeline (https://github.com/dafny-lang/dafny/pull/1739)
- fix: NullPointerException in the AST (https://github.com/dafny-lang/dafny/pull/1805)
- fix: Change datatype deconstruction in match statements for C# (https://github.com/dafny-lang/dafny/issues/1815)


# 3.4

- For certain classes of changes to a Dafny program, prevent unexpected changes in verification behavior.
- Add command line options to assist in debugging verification performance.
- Critical fixes to the IDE and greatly improved responsiveness of non-verification IDE features.
- The C# back-end supports traits as type parameters on datatypes.

### Verification
- feat: Prevent changes in the verification behavior of a proof, when any of these types of changes are made to Dafny user code:
  - Changes to declarations not referenced by the method being verified
  - Changes to the name of any declaration
  - Changes to the order of top-level declarations
- feat: Assist in debugging the verification performance of a proof by adding the `/vcsSplitOnEveryAssert` CLI option and `{:vcs_split_on_every_assert}` attribute (see https://github.com/boogie-org/boogie/issues/465), and report the outcome and duration of splits when they occur in `/verificationLogger:trx` content.
- feat: Add a `/verificationLogger:csv` CLI option that emits the same status and timing information as `/verificationLogger:trx`, but in an easier-to-parse format, along with Z3 resource counts for more repeatable tracking of verification difficulty.

- fix: Resolve unsoundness issue (https://github.com/dafny-lang/dafny/issues/1619).
- fix: Don't silently succeed if the solver crashes (https://github.com/boogie-org/boogie/pull/488).

### IDE
- feat: Verification status reporting shows which proof is being verified, which can help debug slow to verify proofs.
- feat: Publish parsing and resolution diagnostics before verification has completed. Verification diagnostics from previous runs are migrated.
- feat: Enable 'go to definition', 'hover' and 'signature help' features before verification has completed.
- feat: Improve the hover feature to work for a wider scope of Dafny constructs, including function and method parameters, forall, exists and let expressions, and set and map comprehensions.
- feat: Add an experimental verification caching feature, which enables automatically determining which proofs need to verify again after making changes.
- feat: Display related resolution errors using nested diagnostics instead of independent diagnostics.

- fix: Clean up process resources if IDE closed or restarted.
- fix: Do not let the Dafny compilation status bar get in a stuck state.

### UX
- feat: Improve error reporting when providing incorrectly typed arguments in a function call.
- feat: Improve error reporting when using type tests.

### C#
- feat: Support variant type parameters on datatype definitions, which enables using traits as type arguments (https://github.com/dafny-lang/dafny/issues/1499).
- feat: Support for downcasting both custom datatypes and functions (https://github.com/dafny-lang/dafny/pull/1645, https://github.com/dafny-lang/dafny/pull/1755).

- fix: Resolve various instances where Dafny would produce invalid C# code (https://github.com/dafny-lang/dafny/issues/1607, https://github.com/dafny-lang/dafny/issues/1761, and https://github.com/dafny-lang/dafny/issues/1762).

### Various improvements
- fix: `DafnyLanguageServer.dll` and `Dafny.dll` depended on two different versions of Newtonsoft.Json, which could cause crashes in development environments.
- fix: (error reporting) Types with the same name but from different modules are now disambiguated in error messages.
- fix: (error reporting) Messages about arguments / parameters type mismatch are clearer and include the parameter name if available.
- fix: (robustness) Exceptions during parsing, if any, won't crash the language server anymore.
- fix: The elephant operator (`:-`) has a clearer error message and no longer reject generic methods on its right-hand side.

## Breaking changes

- The verifier in Dafny 3.4 is now more efficient for many programs, and making changes to Dafny programs is less likely to cause verification to take longer or timeout. However, it is still possible for some correct programs to take longer to verify than on Dafny 3.3, or for verification to fail. For users with such programs who are not yet ready to modify them to pass the 3.4 verifier, we offer the command line option `/mimicVerificationOf:3.3` to keep the Dafny 3.4 verification behavior consistent with 3.3.

- In Dafny 3.3, comprehensions quantified over subset types did not validate the constraint of the subset type, which could result in crashes at run-time. In 3.4, subset types are disabled in set comprehensions in compiled contexts, unless the subset constraint is itself compilable.

  Before, the following code would pass Dafny and be compiled without error, but would crash at run-time:
  ```Dafny
  type RefinedData = x: Data | ghostFunction(x)
  method Main() {
    var s: set<Data> = ...
    var t = set x: RefinedData | x in s;
    forall x in t {
      if !ghostFunction(x) {
        var crash := 1/0;
      }
    }
  }
  ```
  In Dafny 3.4, the same code triggers a resolution error of the form:
  ```
  Error: RefinedData is a subset type and its constraint is not compilable, hence it cannot yet be used as the type of a bound variable in set comprehension. The next error will explain why the constraint is not compilable.
  Error: ghost constants are allowed only in specification contexts
  ```

- Changes in type inference may cause some programs to need manual type annotations. For example, in the nested pattern in the following program
  ```Dafny
  datatype X<+T> = X(x: T)
  datatype Y<T> = Y(y: T)

  function method M(): (r: X<Y<nat>>) {
      var d: X<Y<int>> := X(Y(3));
      match d
      case X(Y(i)) => X(Y(i))
  }
  ```
  the type of the Y constructor needs the type to be given explicitly `X(Y<nat>.Y(i)`. As a variation of that program
  ```Dafny
  datatype X<+T> = X(x: T)
  datatype Y<T> = Y(y: T)

  trait Tr {}
  class Cl extends Tr {
      constructor () {}
  }

  method M() returns (r: X<Y<Cl>>) {
      var cl := new Cl();
      var d: X<Y<Tr>> := X(Y(cl));
      match d
      case X(Y(tr)) => r := X(Y(tr));
  }
  ```
  the program can be specified with an explicit cast `X(Y(tr as Cl))`.<|MERGE_RESOLUTION|>--- conflicted
+++ resolved
@@ -17,15 +17,12 @@
 - fix: Make verifier understand `(!new)` (https://github.com/dafny-lang/dafny/pull/1935)
 - fix: Missing subset type check in datatype updates (https://github.com/dafny-lang/dafny/pull/2059)
 - fix: Fix initialization of non-auto-init in-parameters in C#/JavaScript/Go compilers (https://github.com/dafny-lang/dafny/pull/1935)
-<<<<<<< HEAD
-- fix: Comprehensions with nested subset types fully supported, subtype is correctly checked (https://github.com/dafny-lang/dafny/pull/1997)
-=======
 - fix: Resolution of static functions-by-method (https://github.com/dafny-lang/dafny/pull/2023)
 - fix: Export sets did not work with inner modules (https://github.com/dafny-lang/dafny/pull/2025)
 - fix: Prevent refinements from changing datatype and newtype definitions (https://github.com/dafny-lang/dafny/pull/2038)
 - feat: The new `older` modifier on arguments to predicates indicates that a predicate ensures the allocatedness of some of its arguments. This allows more functions to show that their quantifiers do not depend on the allocation state. For more information, see the reference manual section on `older`. (https://github.com/dafny-lang/dafny/pull/1936)
 - fix: Fix `(!new)` checks (https://github.com/dafny-lang/dafny/issues/1419)
->>>>>>> f9332624
+- fix: Comprehensions with nested subset types fully supported, subtype is correctly checked (https://github.com/dafny-lang/dafny/pull/1997)
 
 # 3.5.0
 
