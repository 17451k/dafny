# 13. Dafny User's Guide {#sec-user-guide}

Most of this document describes the Dafny programming language.
This section describes the `dafny` tool, a combined verifier and compiler
that implements the Dafny language.

The development of the Dafny language and tool is a GitHub project at [https://github.com/dafny-lang/dafny](https://github.com/dafny-lang/dafny).
The project is open source, with collaborators from various organizations; additional contributors are welcome.
The software itself is licensed under the [MIT license](https://github.com/dafny-lang/dafny/blob/master/LICENSE.txt).

## 13.1. Introduction

The `dafny` tool implements the following primary capabilities, implemented as various [_commands_](#sec-dafny-commands) within the `dafny` tool:

- checking that the input files represent a valid Dafny program (i.e., syntax, grammar and name and type resolution);
- verifying that the program meets its specifications, by translating the program to verification conditions
and checking those with Boogie and an SMT solver, typically Z3;
- compiling the program to a target language, such as C#, Java, Javascript, Go (and others in development);
- running the executable produced by the compiler.

In addition there are a variety of other capabilities, such as formatting files, also implemented as commands;
more such commands are expected in the future.

## 13.2. Installing Dafny

### 13.2.1. Command-line tools

The instructions for installing `dafny` and the required dependencies and environment
are described on the Dafny wiki:
[https://github.com/dafny-lang/dafny/wiki/INSTALL](https://github.com/dafny-lang/dafny/wiki/INSTALL).
They are not repeated here to avoid replicating information that
easily becomes inconsistent and out of date.
The dafny tool can also be installed using `dotnet tool install --global dafny`
(presuming that `dotnet` is already installed on your system).

Most users will find it most convenient to install the pre-built Dafny binaries available on the project release site or using the `dotnet` CLI.
As is typical for Open Source projects, dafny can also be built directly from the source files maintained in the github project.

Current and past Dafny binary releases can be found at
[https://github.com/dafny-lang/dafny/releases](https://github.com/dafny-lang/dafny/releases) for each supported platform.
Each release is a .zip file with a name combining the release name and the
platform. Current platforms are Windows 11, Ubuntu 20 and later, and MacOS 10.14 and later.

The dafny tool is distributed as a standalone executable. 
A compatible version of the required Z3 solver is included in the release.
There are additional dependencies that are needed to compile dafny to particular target languages,
as described in the release instructions.
A development environment to _build_ dafny from source requires additional dependencies, 
described [here](https://github.com/dafny-lang/dafny/wiki/INSTALL#building-and-developing-from-source-code).


### 13.2.2. IDEs for Dafny {#sec-ides}

Dafny source files are text files and can of course be edited with any
text editor. However, some tools provide syntax-aware features:

- VSCode, a cross-platform editor for many programming languages has an extension for Dafny. 
  VSCode is available [here](http://code.visualstudio.com) and the Dafny extension can be installed from within VSCode.
  The [extension](#sec-dafny-language-server-vscode) provides syntax highlighting, in-line parser,
  type and verification errors, code navigation, counter-example display and gutter highlights.
- There is a [Dafny mode for
    Emacs](https://github.com/boogie-org/boogie-friends).
- An old Visual Studio plugin is no longer supported

Information about installing IDE extensions for Dafny is found
on the [Dafny INSTALL page in the wiki](https://github.com/dafny-lang/dafny/wiki/INSTALL).

More information about using VSCode IDE is [here](#sec-dafny-language-server-vscode).

## 13.3. Dafny Programs and Files

A Dafny program is a set of modules.
Modules can refer to other modules, such as through `import` declarations
or `refines` clauses.
A Dafny program consists of all the modules needed so that all module
references are resolved.
Dafny programs are contained in files that have a `.dfy` suffix.
Such files each hold
some number of top-level declarations. Thus a full program may be
distributed among multiple files.
To apply the `dafny` tool to a Dafny program, the `dafny` tool must be
given all the files making up a complete program (or, possibly, more than
one program at a time). This can be effected either by listing all of the files
by name on the command-line or by using `include` directives within a file
to stipulate what other files contain modules that the given files need.
Thus the complete set of modules are all the modules in all the files listed
on the command-line or referenced, recursively, by `include` directives
within those files. It does not matter if files are repeated either as
includes or on the command-line.[^fn-duplicate-files]

<<<<<<< HEAD
Note however that although the complete set of files, command-line plus
included files, make up the program, by default, only those files listed on
the command-line are verified. To do a complete verification, each file
must be verified; it may well happen that a verification failure in one
file (which is not on the command-line and thus not checked) may hide a
verification failure in a file that is being checked.
Thus it is important to eventually check all files, preferably in an order
in which the files without dependencies are checked first, then those that
depend on them, etc., until all files are checked.
The `--verify-included-files` option (`-verifyAllModules` in legacy mode) will cause all modules, whether the result of include directives or not,
to be verified.
=======
All files recursively included are always parsed and type-checked.
However, which files are verified, built, run, or processed by other
dafny commands depends on the individual command. 
These commands are described in [Section 13.5.1](#sec-dafny-commands).
>>>>>>> dcbd72fc

[^fn-duplicate-files]: File names are considered equal if they have the same absolute path, compared as case-sensitive strings (regardless of whether the underlying file-system is case sensitive).  Using symbolic links may make the same file have a different absolute path; this will generally cause duplicate declaration errors.


## 13.4. Dafny Code Style

There are coding style conventions for Dafny code, recorded [here](https://dafny-lang.github.io/dafny/StyleGuide/Style-Guide).
Most significantly, code is written without tabs and with a 2 space indentation. Following code style conventions 
improves readability but does not alter program semantics.



## 13.5. Using Dafny From the Command Line {#command-line}

`dafny` is a conventional command-line tool, operating just like other
command-line tools in Windows and Unix-like systems.
In general, the format of a command-line is determined by the shell program that is executing the command-line 
(.e.g., bash, the windows shell, COMMAND, etc.), 
but is expected to be a series of space-separated "words", each representing a command, option, option argument, file, or folder. 

### 13.5.1. dafny commands {#sec-dafny-commands}

As of v3.9.0, `dafny` uses a command-style command-line (like `git` for example); prior to v3.9.0, the 
command line consisted only of options and files.
It is expected that additional commands will be added in the future.
Each command may have its own subcommands and its own options, in addition to generally applicable options. 
Thus the format of the command-line is
a command name, followed by options and files:
`dafny <command> <options> <files>`;
the command-name must be the first command-line argument.

The command-line `dafny --help` or `dafny -h` lists all the available commands.

The command-line `dafny <command> --help` (or `-h` or `-?`) gives help information for that particular \<command\>, including the list of options.

Also, the command-style command-line has modernized the syntax of options; they are now POSIX-compliant.
Like many other tools, options now typically begin with a double hyphen, 
with some options having a single-hyphen short form, such as `--help` and `-h`.
 
If no \<command\> is given, then the command-line is presumed to use old-style syntax, so any previously 
written command-line will still be valid.

`dafny` recognizes the commands described in the following subsections. The most commonly used
are [`dafny verify`](#sec-dafny-verify), [`dafny build`](#sec-dafny-build), and [`dafny run`](#sec-dafny-run).

The command-line also expects the following:
- Files are designated by absolute paths or paths relative to the current
working directory. A command-line argument not matching a known option is considered a filepath, and likely one
with an unsupported suffix, provoking an error message.
- Files containing dafny code must have a `.dfy` suffix.
- There must be at least one `.dfy` file (except when using `--stdin` or in the case of `dafny format`, see the [Dafny format section](#sec-dafny-format)) 
- The command-line may contain other kinds of files appropriate to
the language that the Dafny files are being compiled to. The kind of file is determined by its suffix.
- Escape characters are determined by the shell executing the command-line.
- Per POSIX convention, the option `--` means that all subsequent command-line arguments are not options to the dafny tool; they are either files or arguments to the `dafny run` command.
- If an option is repeated (e.g., with a different argument), then the later instance on the command-line supersedes the earlier instance, with just a few options accumulating arguments.
- If an option takes an argument, the option name is followed by a `:` or `=` or whitespace and then by the argument value; if the argument itself contains white space, the argument must be enclosed in quotes. It is recommended to use the `:` or `=` style to avoid misinterpretation or separation of a value from its option.
- Boolean options can take the values `true` and `false` (or any case-insensitive version of those words). For example, the value of `--no-verify` is by default `false` (that is, do verification). 
It can be explicitly set to true (no verification) using `--no-verify`, `--no-verify:true`, `--no-verify=true`, `--noverify true`; 
it can be explicitly set false (do verification) using `--no-verify:false` or `--no-verify=false` or `--no-verify false`.
- There is a potential ambiguity when the form `--option value` is used if the value is optional (such as for boolean values). In such a case an argument afer an option (that does not have an argument given with `:` or `=`) is interpreted as the value if it is indeed a valid value for that option. However, better style advises always using a ':' or '=' to set option values.
No valid option values in dafny look like filenames or begin with `--`.

#### 13.5.1.1. Options that are not associated with a command

A few options are not part of a command. In these cases any single-hyphen spelling also permits a spelling beginning with '/'.
- `dafny --help` or `dafny -h` lists all the available commands
- `dafny -?` or `dafny -help` list all legacy options
- `dafny --version` (or `-version`) prints out the number of the version this build of dafny implements


#### 13.5.1.2. `dafny resolve` {#sec-dafny-resolve}

The `dafny resolve` command checks the command-line and then parses and typechecks the given files and any included files.

<<<<<<< HEAD
=======
The set of files considered by `dafny` are those listed on the command-line,
including those named in a `--library` option, and all files that are
named, recursively, in `include` directives in files in the set being considered by the tool.

The set of files presented to an invocation of the `dafny` tool must 
contain all the declarations needed to resolve all names and types, 
else name or type resolution errors will be emitted.

`dafny` can parse and verify sets of files that do not form a 
complete program because they are missing the implementations of 
some constructs such as functions, lemmas, and loop bodies.[^incomplete]
However, `dafny` will need all implementations in order to compile a working executable.

[^incomplete]: Unlike some languages, Dafny does not allow separation of 
declaration and implementation of methods, functions and types in separate files, nor, for that matter,
separation of specification and declaration. Implementations can be 
omitted simply by leaving them out of the declaration (or a lemma, for example).
However, a combination of [`traits`](#sec-trait-types) and
[`classes`](#sec-class-types) can achieve a separation of interface
and specification from
implementation.

>>>>>>> dcbd72fc
The options relevant to this command are
- those relevant to the command-line itself
   - `--warn-as-errors` --- turn all warnings into errors, which alters [dafny's exit code](#sec-exit-codes)

- those that affect dafny` as a whole, such as
   - `--cores` --- set the number of cores dafny should use
   - `--show-snippets` --- emit a line or so of source code along with an error message
   - `--library` --- include this file in the program, but do not verify or compile it (multiple such library files can be listed using multiple instances of the `--library` option)
<<<<<<< HEAD
- those that affect the syntax of dafny, such as
=======
   - `--stdin` -- read from standard input
- those that affect the syntax of Dafny, such as
>>>>>>> dcbd72fc
   - `--prelude`
   - `--unicode-char`
   - `--function-syntax`
   - `--quantifier-syntax`
   - `--track-print-effects`
   - `--warn-shadowing`
   - `--warn-missing-constructor-parentheses`


#### 13.5.1.3. `dafny verify` {#sec-dafny-verify}

The `dafny verify` command performs the [`dafny resolve`](#sec-dafny-resolve) checks and then attempts to verify each method in the files listed on the command line. Although the Dafny program being considered
consists of the listed files and any included files (recursively), by default only listed files are verified.

A guide to controlling and aiding the verification process is given in [a later section](#sec-verification).

<<<<<<< HEAD
=======
To be considered _verified_ all the methods in all the files in a program must be verified, with consistent sets of options,
and with no unproven assumptions (see [`dafny audit`](#sec-dafny-audit) for a tool to help identify such assumptions).

Dafny works _modularly_, meaning that each method is considered by itself, using only the specifications of other methods.
So, when using the dafny tool, you can verify the program all at once or one file at a time or groups of files at a time.
On a large program, verifying all files at once can take quite a while, with little feedback as to progress, though it does
save a small amount of work by parsing all files just once. But, one way or another, to have a complete verification, all 
implementations of all methods and functions must eventually be verified.

- By default, only those files listed on the command-line are verified in a given invocation of the `dafny` tool.
- The option `--verify-included-files` (`-verifyAllModules` in legacy mode) forces the contents of all non-library files to be verified, whether they are listed on the command-line or recursively included by files on the command-line.
- The `--library` option marks files that are excluded from `--verify-included-files`. Such a file may also, but need not, be the target of an `include` directive in some file of the program; in any case, such files are included in the program but not in the set of files verified (or compiled). The intent of this option is to mark files that
should be considered as libraries that are independently verified prior to being released for shared use.
- Verifying files individually is equivalent to verifying them in groups, presuming no other changes.
It is also permitted to verify completely disjoint files or
programs together in a single run of `dafny`.

>>>>>>> dcbd72fc
Various options control the verification process, in addition to all those described for [`dafny resolve`](#sec-dafny-resolve).

- What is verified
   - `--verify-included-files` (when enabled, all included files are verified, except library files, otherwise just those files on the command-line)
   - `--relax-definite-assignment`
   - `--track-print-effects`
   - `--disable-nonlinear-arithmetic`

- Control of the proof engine
   - `--verification-time-limit`
   - `--boogie`
   - `--boogie-filter`


#### 13.5.1.4. `dafny translate <language>` {#sec-dafny-translate}

The `dafny translate` command translates Dafny source code to source code for another target programming language.
The command always performs the actions of `dafny resolve` and, unless the `--no-verify` option is specified, does the actions of `dafny verify`.
The language is designated by a subcommand argument, rather than an option, and is required.
The current set of supported target languages is 
- cs (C#)
- java (Java)
- js (JavaScript)
- py (Python)
- go (Go)
- cpp (C++ -- but only limited support)

In addition to generating the target source code, `dafny` may generate build artifacts to assist in compiling the generated code.
The specific files generated depend on the target programming language.
More detail is given in [the section on compilation](#sec-compilation).

The `dafny` tool intends that the compiled program in the target language be a semantically faithful rendering of the 
(verified) Dafny program. However, resource and language limitations make this not always possible. 
For example, though Dafny can express and reason about arrays of unbounded size, 
not all target programming languages can represent arrays larger than the maximum signed 32-bit integer.

Various options control the translation process, in addition to all those described for [`dafny resolve`](#sec-dafny-resolve) and [`dafny verify`](#sec-dafny-verify).

- General options:
   - `--no-verify` --- turns off all attempts to verify the program
   - `--verbose` --- print information about generated files

- The translation results
   - `--output` (or `-o`) --- location of the generated file(s) (this specifies a file path and name; a folder location for artifacts is derived from this name)
   - `--include-runtime` --- include the Dafny runtime for the target language in the generated artifacts
   - `--optimize-erasable-datatype-wrapper`
   - `--enforce-determinism`
   - `--test-assumptions` --- (experimental) inserts runtime checks for unverified assumptions when they are compilable

#### 13.5.1.5. `dafny build` {#sec-dafny-build}

The `dafny build` command runs `dafny translate` and then compiles the result into an executable artifact for the target platform,
such as a `.exe` or `.dll` or executable `.jar`, or just the source code for an interpreted language.
If the Dafny program does not have a Main entry point, then the build command creates a library, such as a `.dll` or `.jar`.
As with `dafny translate`, all the previous phases are also executed, including verification (unless `--no-verify` is a command-line option).
By default, the generated file is in the same directory and has the same name with a different extension as the first
.dfy file on the command line. This location and name can be set by the `--output` option.

The location of the `Main` entry point is described [here](#sec-user-guide-main}.

There are no additional options for `dafny build` beyond those for `dafny translate` and the previous compiler phases.

Note that `dafny build` may do optimizations that `dafny run` does not.

Details for specific target platforms are described [in Section 25.7](#sec-compilation).

#### 13.5.1.6. `dafny run` {#sec-dafny-run}

The `dafny run` command compiles the Dafny program and then runs the resulting executable.
Note that `dafny run` is engineered to quickly compile and launch the program; 
`dafny build` may take more time to do optimizations of the build artifacts.

The form of the `dafny run` command-line is slightly different than for other commands.
- It permits just one `.dfy` file, which must be the file containing the `Main` entry point;
the location of the `Main` entry point is described [here](#sec-user-guide-main}.
- Other files are included in the program either by `include` directives within that one file or by 
the `--input` option on the command-line. 
- Anything that is not an option and is not that one dfy file
is an argument to the program being run (and not to dafny itself).
- If the `--` option is used, then anything after that option is a command-line argument to the program being run.

If more complex build configurations are required, then use `dafny build` and then execute the compiled program, as two separate steps. 
`dafny run` is primarily intended as a convenient way to run relatively simple Dafny programs.

Here are some examples:
  - `dafny run A.dfy` -- builds and runs the Main program in `A.dfy` with no command-line arguments
  - `dafny run A.dfy --no-verify` -- builds the Main program in `A.dfy` using the `--no-verify` option, and then runs the program with no command-line arguments
  - `dafny run A.dfy -- --no-verify` -- builds the Main program in `A.dfy` (_not_ using the `--no-verify` option), and then runs the program with one command-line argument, namely `--no-verify`
  - `dafny run A.dfy 1 2 3 B.dfy` -- builds the Main program in `A.dfy` and
then runs it with the four command-line arguments `1 2 3 B.dfy`
  - `dafny run A.dfy 1 2 3 --input B.dfy` -- builds the Main program in `A.dfy` and `B.dfy`, and
then runs it with the three command-line arguments `1 2 3`
  - `dafny run A.dfy 1 2 -- 3 -quiet` -- builds the Main program in `A.dfy` and then runs it with the four command-line arguments `1 2 3 -quiet`


**Note:** `dafny run` will typically produce the same results as the executables produced by `dafny build`.  The only expected differences are these:
- performance --- `dafny run` may not optimize as much as `dafny build`
- target-language-specific configuration issues ---  e.g. encoding issues: `dafny run` sets language-specific flags to request UTF-8 output for the [`print`](#print-encoding) statement in all languages, whereas `dafny build` leaves language-specific runtime configuration to the user.

#### 13.5.1.7. `dafny server` {#sec-dafny-server}

The `dafny server` command starts the Dafny Language Server, which is an [LSP-compliant](https://microsoft.github.io/language-server-protocol/) implementation of Dafny.
The [Dafny VSCode extension]() uses this LSP implementation, which in turn uses the same core Dafny implementation as the command-line tool.

The Dafny Language Server is described in more detail [here](#sec-dafny-language-server-vscode).

#### 13.5.1.8. `dafny audit` {#sec-dafny-audit}

The `dafny audit` command reports issues in the Dafny code that might limit the soundness claims of verification.

_This command is under development._

The command executes the `dafny resolve` phase (accepting its options) and has the following additional options:

- `--report-file:<report-file>` --- spcifies the path where the audit
   report file will be stored. Without this option, the report
    will be issued as standard warnings, written to standard-out.
- `--report-format:<format>` --- specifies the file format to use for
   the audit report. Supported options include: 
   - 'txt, 'text': plain text in the format of warnings
   - 'html': standalone HTML ('html')
   - 'md', 'markdown', 'md-table', 'markdown-table': a Markdown table
   - 'md-ietf', 'markdown-ietf': an IETF-language document in Markdown format
   - The default is to infer the format from the filename extension
- `--compare-report` --- compare the report that would have
   been generated with the existing file given by --report-file, and fail if
   they differ.

The command emits exit codes of
- 1 for command-line errors
- 2 for parsing, type-checking or serious errors in running the auditor (e.g. failure to write a report or when report comparison fails)
- 0 for normal operation, including operation that identifies audit findings

<<<<<<< HEAD
#### 25.5.1.9. `dafny test` {#sec-dafny-test}
=======
It also takes the `--verbose` option, which then gives information about the files being formatted.

The `dafny audit` command currently reports the following:

* Any declaration marked with the `{:axiom}` attribute.
This is typically used to mark that a lemma with no body (and is therefore assumed to always be true) is intended as an axiom.
The key purpose of the `audit` command is to ensure that all assumptions are intentional and acknowledged.
To improve assurance, however, try to provide a proof.

* Any declaration marked with the `{:verify false}` attribute, which tells the verifier to skip verifying this declaration.
Removing the attribute and providing a proof will improve assurance.

* Any declaration marked with the `{:extern}` attribute that has at least one `requires` or `ensures` clause.
If code implemented externally, and called from Dafny, has an `ensures` clause, Dafny assumes that it satisfies that clause.
Since Dafny cannot prove properties about code written in other languages,
adding tests to provide evidence that any `ensures` clauses do hold can improve assurance.
The same considerations apply to `requires` clauses on Dafny code intended to be called from external code.

* Any declaration marked with the `{:concurrent}` attribute.
This is intended to indicate that the code is safe for use in a concurrent setting, but Dafny currently cannot prove that form of safety.
The [addition of `reads` clauses to methods](https://github.com/dafny-lang/rfcs/pull/6) will be a step toward being able to prove safety in this case,
but until it exists, careful inspection and testing are appropriate.

* Any definition with an `assume` statement in its body.
To improve assurance, attempt to convert it to an `assert` statement and prove that it holds.
Such a definition will not be compilable unless the statement is also marked with `{:axiom}`.
Alternatively, converting it to an `expect` statement will cause it to be checked at runtime.

* Any method marked with `decreases *`.
Such a method may not terminate.
Although this cannot cause an unsound proof, in the logic of Dafny,
it's generally important that any non-termination be intentional.

* Any `forall` statement without a body.
This is equivalent to an assumption of its conclusion.
To improve assurance, provide a body that proves the conclusion.

* Any loop without a body.
This is equivalent to an assumption of any loop invariants in the code after the loop.
To improve assurance, provide a body that establishes any stated invariants.

* Any declaration with no body and at least one `ensures` clause.
Any code that calls this declaration will assume that all `ensures` clauses are true after it returns.
To improve assurance, provide a body that proves that any `ensures` clauses hold.

#### 13.5.1.9. `dafny format` {#sec-dafny-format}

Dafny supports a formatter, which for now only changes the indentation of lines in a Dafny file, so that it conforms
to the idiomatic Dafny code formatting style.
For the formatter to work, the file should be parsed correctly by Dafny.

There are four ways to use the formatter:

* `dafny format <one or more .dfy files or folders>` formats the given Dafny files and the Dafny files in the folders, recursively, altering the files in place. For example, `dafny format .` formats all the Dafny files recursively in the current folder.
* `dafny format --print <files and/or folders>` formats each file but instead of altering the files, output the formatted content to stdout
* `dafny format --check <files and/or folders>` does not alter files. It will print a message concerning which files need formatting and return a non-zero exit code if any files would be changed by formatting.

You can also use `--stdin` instead of providing a file, to format a full Dafny file from the standard input.

Each version of `dafny format` returns a non-zero return code if there are any command-line or parsing
errors or if --check is stipulated and at least one file is not the same as its formatted version.  
`dafny format` does not necessarily report name or type resolution errors and does not attempt verification.

#### 13.5.1.10. `dafny test` {#sec-dafny-test}
>>>>>>> dcbd72fc
 
This _experimental_ command (verifies and compiles the program and) runs every method in the program that is annotated with the `{:test}` attribute.
Verification can be disabled using the `--no-verify` option. `dafny test` also accepts all other options of the `dafny build` command. 
In particular, it accepts the `--target` option that specifies the programming language used in the build and execution phases.

There are currently no other options specific to the `dafny test` command.

The order in which the tests are run is not specified.

For example, this code (as the file `t.dfy`)
<!-- %no-check -->
```dafny
method {:test} m() {
  mm();
  print "Hi!\n";
}

method mm() {
  print "mm\n";
}

module M {
  method {:test} q() {
    print 42, "\n";
  }
}

class A {
  static method {:test} t() { print "T\n"; }
}
```
and this command-line
```bash
dafny test --no-verify t.dfy
```
produce this output text:
```text
M.q: 42
PASSED
A.t: T
PASSED
m: mm
Hi!
PASSED
```

<<<<<<< HEAD
#### 25.5.1.10. `dafny generate-tests` {#sec-dafny-generate-tests}
=======
#### 13.5.1.11. `dafny generate-tests` {#sec-dafny-generate-tests}
>>>>>>> dcbd72fc

This _experimental_ command (verifies the program and) then generates unit test code (as Dafny source code) that provides
complete coverage of the method.

Such methods must be static and have no input parameters.

_This command is under development and not yet functional._

<<<<<<< HEAD
#### 25.5.1.11. `dafny find-dead-code` {#sec-dafny-find-dead-code}
=======
#### 13.5.1.12. `dafny find-dead-code` {#sec-dafny-find-dead-code}
>>>>>>> dcbd72fc

This _experimental_ command finds dead code in a program, that is, code branches within a method that are not reachable by any inputs that satisfy 
the method's preconditions.

_This command is under development and not yet functional._

<<<<<<< HEAD
#### 25.5.1.12. Plugins
=======
#### 13.5.1.13. `dafny measure-complexity` {#sec-dafny-measure-complexity}

This _experimental_ command reports complexity metrics of a program.

_This command is under development and not yet functional._

#### 13.5.1.14. Plugins
>>>>>>> dcbd72fc

This execution mode is not a command, per se, but rather a command-line option that enables executing plugins to the dafny tool.

<<<<<<< HEAD
The form of the command-line is `dafny --plugin:<path-to-one-assembly[,argument]*>`
where the argument to `--plugin` gives the path to the compiled assemply of the plugin and the arguments to be provided to the plugin.

More on writing and building plugins can be found [in this section](#sec-plugins).

#### 25.5.1.13. Legacy operation
=======
The form of the command-line is `dafny --plugin:<path-to-one-assembly[,argument]*>` or `dafny <command> --plugin:<path-to-one-assembly[,argument]*>`
where the argument to `--plugin` gives the path to the compiled assembly of the plugin and the arguments to be provided to the plugin.

More on writing and building plugins can be found [in this section](#sec-plugins).

#### 13.5.1.15. Legacy operation
>>>>>>> dcbd72fc

Prior to implementing the command-based CLI, the `dafny` command-line simply took files and options and the arguments to options.
That legacy mode of operation is still supported, though discouraged. The command `dafny -?` produces the list of legacy options.
In particular, the common commands like `dafny verify` and `dafny build` are accomplished with combinations of 
options like `-compile`, `-compileTarget` and `-spillTargetCode`.
 
Users are encouraged to migrate to the command-based style of command-lines and the double-hyphen options.

### 13.5.2. In-tool help

As is typical for command-line tools, `dafny` provides in-tool help through the `-h` and `--help` options:
- `dafny -h`, `dafny --help` list the commands available in the `dafny` tool
- `dafny -?` lists all the (legacy) options implemented in `dafny`
- `dafny <command> -h`, `dafny <command> --help`, `dafny <command> -?` list the options available for that command

### 13.5.3. dafny exit codes {#sec-exit-codes}

The basic resolve, verify, translate, build, run and commands of dafny terminate with these exit codes.

* 0 -- success
* 1 -- invalid command-line arguments
* 2 -- syntax, parse, or name or type resolution errors
* 3 -- compilation errors
* 4 -- verification errors

Errors in earlier phases of processing typically hide later errors.
For example, if a program has parsing errors, verification or compilation will
not be attempted.

Other dafny commands may have their own conventions for exit codes. 
However in all cases, an exit code of 0 indicates successful completion of the command's
task and small positive integer values indicate errors of some sort.

### 13.5.4. dafny output

Most output from `dafny` is directed to the standard output of the shell invoking the tool, though some goes to standard error.
- Command-line errors: these are produced by the dotnet CommandLineOptions package are directed to **standard-error**
- Other errors: parsing, typechecking, verification and compilation errors are directed to **standard-out**
- Non-error progress information also is output to **standard-out**
- Dafny `print` statements, when executed, send output to **standard-out**
- Dafny `expect` statements (when they fail) send a message to **standard-out**.
- Dafny I/O libraries send output explicitly to either **standard-out or standard-error**

## 13.6. Verification {#sec-verification}

In this section, we suggest a methodology to figure out [why Dafny cannot prove a single assertion](#sec-verification-debugging), we propose techniques to deal with [assertions that slow a proof down](#sec-verification-debugging-slow), we explain how to [verify assertions in parallel or in a focused way](#sec-assertion-batches), and we also give some more examples of [useful options and attributes to control verification](#sec-command-line-options-and-attributes-for-verification).

### 13.6.1. Verification debugging when verification fails {#sec-verification-debugging}

Let's assume one assertion is failing ("assertion could not be proven" or "postcondition could not be proven"). What should you do next?
First, it's good to know that if an assertion is failing, it means that the assertion might not hold or that Dafny would requires more proof hints, which can be found in a mechanical way.

The following section is textual description of the animation below, which illustrates the principle of debugging an assertion by computing the weakest precondition:  
![weakestpreconditionDemo](https://user-images.githubusercontent.com/3601079/157976402-83fe4d37-8042-40fc-940f-bcfc235c7d2b.gif)

#### 13.6.1.1. Failing postconditions {#sec-failing-postconditions}
Let's look at an example of a failing postcondition.
<!-- %check-verify UserGuide.1.expect -->
```dafny
method FailingPostcondition(b: bool) returns (i: int)
  ensures 2 <= i
{
  var j := if !b then 3 else 1;
  if b {
    return j;
  }//^^^^^^^ a postcondition could not be proven on this return path
  i := 2;
}
```
One first thing you can do is replace the statement `return j;` by two statements `i := j; return;` to better understand what is wrong:
<!-- %check-verify UserGuide.2.expect -->
```dafny
method FailingPostcondition(b: bool) returns (i: int)
  ensures 2 <= i
{
  var j := if !b then 3 else 1;
  if b {
    i := j;
    return;
  }//^^^^^^^ a postcondition could not be proven on this return path
  i := 2;
}
```
Now, you can assert the postcondition just before the return:
<!-- %check-verify UserGuide.3.expect -->
```dafny
method FailingPostcondition(b: bool) returns (i: int)
  ensures 2 <= i
{
  var j := if !b then 3 else 1;
  if b {
    i := j;
    assert 2 <= i; // could not prove this assertion
    return;
  }
  i := 2;
}
```
That's it! Now the postcondition is not failing anymore, but the `assert` contains the error!
you can now move to the next section to find out how to debug this `assert`.

#### 13.6.1.2. Failing asserts {#sec-failing-asserts}
In the [previous section](#sec-failing-postconditions), we arrived at the point where we have a failing assertion:
<!-- %check-verify UserGuide.4.expect -->
```dafny
method FailingPostcondition(b: bool) returns (i: int)
  ensures 2 <= i
{
  var j := if !b then 3 else 1;
  if b {
    i := j;
    assert 2 <= i; // could not prove this assertion
    return;
  }
  i := 2;
}
```
To debug why Dafny cannot prove this assert, we need to _move this assert up_, which is similar to [_computing the weakest precondition_](https://en.wikipedia.org/wiki/Predicate_transformer_semantics#Weakest_preconditions).
For example, if we have `x := Y; assert F;` and Dafny cannot prove `assert F;`, the weakest precondition for it to hold before `x := Y;` can be written as the assertion `assert F[x:= Y];`, where we replace every occurence of `x` in `F` into `Y`.
Let's do it in our example:
<!-- %check-verify UserGuide.5.expect -->
```dafny
method FailingPostcondition(b: bool) returns (i: int)
  ensures 2 <= i
{
  var j := if !b then 3 else 1;
  if b {
    assert 2 <= j; // could not prove this assertion
    i := j;
    assert 2 <= i;
    return;
  }
  i := 2;
}
```
Yay! The assertion `assert 2 <= i;` is not proven wrong, which means that if we manage to prove `assert 2 <= j;`, it will work.
Now, this assert should hold only if we are in this branch, so to _move the assert up_, we need to guard it.
Just before the `if`, we can add the weakest precondition `assert b ==> (2 <= j)`:
<!-- %check-verify UserGuide.6.expect -->
```dafny
method FailingPostcondition(b: bool) returns (i: int)
  ensures 2 <= i
{
  var j := if !b then 3 else 1;
  assert b  ==>  2 <= j;  // could not prove this assertion
  if b {
    assert 2 <= j;
    i := j;
    assert 2 <= i;
    return;
  }
  i := 2;
}
```
Again, now the error is only on the topmost assert, which means that we are making progress.
Now, either the error is obvious, or we can one more time replace `j` by its value and create the assert `assert b ==> ((if !b then 3 else 1) >= 2);`
<!-- %check-verify UserGuide.7.expect -->
```dafny
method FailingPostcondition(b: bool) returns (i: int)
  ensures 2 <= i
{
  assert b  ==>  2 <= (if !b then 3 else 1);  // could not prove this assertion
  var j := if !b then 3 else 1;
  assert b  ==>  2 <= j;
  if b {
    assert 2 <= j;
    i := j;
    assert 2 <= i;
    return;
  }
  i := 2;
}
```
At this point, this is pure logic. We can simplify the assumption:
<!-- %no-check -->
```dafny
b ==>  2 <= (if !b then 3 else 1)
!b ||  (if !b then 2 <= 3 else 2 <= 1)
!b ||  (if !b then true else false)
!b || !b;
!b;
```
Now we can understand what went wrong: When b is true, all of these formulas above are false, this is why the `dafny` verifier was not able to prove them.
In the next section, we will explain how to "move asserts up" in certain useful patterns.

#### 13.6.1.3. Failing asserts cases {#sec-failing-asserts-special-cases}

This list is not exhaustive but can definitely be useful to provide the next step to figure out why Dafny could not prove an assertion.

 Failing assert           | Suggested rewriting
--------------------------|---------------------------------------
 <br>`x := Y;`<br>`assert P;` | `assert P[x := Y];`<br>`x := Y;`<br>`assert P;`
 <br>`if B {`<br>&nbsp;&nbsp;`  assert P;`<br>&nbsp;&nbsp;`  ...`<br>`}` | `assert B ==> P;`<br>`if B {`<br>&nbsp;&nbsp;`  assert P;`<br>&nbsp;&nbsp;`  ...`<br>`}`
 <br>`if B {`<br>&nbsp;&nbsp;`  ...`<br>`} else {`<br>&nbsp;&nbsp;`  assert P;`<br>&nbsp;&nbsp;`  ...`<br>`}` | `assert !B ==> P;`<br>`if B {`<br>&nbsp;&nbsp;`  ...`<br>`} else {`<br>&nbsp;&nbsp;`  assert P;`<br>&nbsp;&nbsp;`  ...`<br>`}`
 <br><br>`if X {`<br>&nbsp;&nbsp;`  ...`<br>`} else {`<br>&nbsp;&nbsp;`  ...`<br>`}`<br>`assert A;` | `if X {`<br>&nbsp;&nbsp;`  ...`<br>&nbsp;&nbsp;`  assert A;`<br>`} else {`<br>&nbsp;&nbsp;`  ...`<br>&nbsp;&nbsp;`  assert A;`<br>`}`<br>`assert A;`
 <br><br><br><br><br>`assert forall x :: Q(x);` | [`forall x`](#sec-forall-statement)<br>&nbsp;&nbsp;`  ensures Q(x)`<br>`{`<br>&nbsp;&nbsp;`  assert Q(x);`<br>`};`<br>` assert forall x :: Q(x);`
 <br><br><br><br><br>`assert forall x :: P(x) ==> Q(x);` | [`forall x | P(x)`](#sec-forall-statement)<br>&nbsp;&nbsp;`  ensures Q(x)`<br>`{`<br>&nbsp;&nbsp;`  assert Q(x);`<br>`};`<br>` assert forall x :: P(x) ==> Q(x);`
 <br>`assert exists x | P(x) :: Q(x);`<br>`assert exists x | P(x) :: Q'(x);` | `if x :| P(x) {`<br>&nbsp;&nbsp;`  assert Q(x);`<br>&nbsp;&nbsp;`  assert Q'(x);`<br>`} else {`<br>&nbsp;&nbsp;`  assert false;`<br>`}`
 <br>`assert exists x :: P(x);`<br> | `assert P(x0);`<br>`assert exists x :: P(x);`<br>for a given expression `x0`.
 <br>`ensures exists i :: P(i);`<br> | `returns (j: int)`<br>`ensures P(j) ensures exists i :: P(i)`<br>in a lemma, so that the `j` can be computed explicitly.
 <br><br>`assert A == B;`<br>`callLemma(x);`<br>`assert B == C;`<br> | [`calc == {`](#sec-calc-statement)<br>&nbsp;&nbsp;`  A;`<br>&nbsp;&nbsp;`  B;`<br>&nbsp;&nbsp;`  { callLemma(x); }`<br>&nbsp;&nbsp;`  C;`<br>`};`<br>`assert A == B;`<br>where the [`calc`](#sec-calc-statement) statement can be used to make intermediate computation steps explicit. Works with `<`, `>`, `<=`, `>=`, `==>`, `<==` and `<==>` for example.
 <br><br><br>`assert A ==> B;` | `if A {`<br>&nbsp;&nbsp;`  assert B;`<br>`};`<br>`assert A ==> B;`
 <br><br>`assert A && B;` | `assert A;`<br>`assert B;`<br>`assert A && B;`
 <br>`assert P(x);`<br>where `P` is an [`{:opaque}`](#sec-opaque) predicate | [`reveal P();`](#sec-reveal-statement)<br>`assert P(x);`<br><br>
 `assert P(x);`<br>where `P` is an [`{:opaque}`](#sec-opaque) predicate<br><br> | [`assert P(x) by {`](#sec-assert-statement)<br>[&nbsp;&nbsp;`  reveal P();`](#sec-reveal-statement)<br>`}`
 `assert P(x);`<br>where `P` is not an [`{:opaque}`](#sec-opaque) predicate with a lot of `&&` in its body and is assumed | Make `P` [`{:opaque}`](#sec-opaque) so that if it's assumed, it can be proven more easily. You can always [reveal](#sec-reveal-statement) it when needed.
 `ensures P ==> Q` on a lemma<br> | `requires P ensures Q` to avoid accidentally calling the lemma on inputs that do not satisfy `P`
 `seq(size, i => P)` | `seq(size, i requires 0 <= i < size => P);`
  <br><br>`assert forall x :: G(i) ==> R(i);` |  `assert G(i0);`<br>`assert R(i0);`<br>`assert forall i :: G(i) ==> R(i);` with a guess of the `i0` that makes the second assert to fail.
  <br><br>`assert forall i | 0 < i <= m :: P(i);` |  `assert forall i | 0 < i < m :: P(i);`<br>`assert forall i | i == m :: P(i);`<br>`assert forall i | 0 < i <= m :: P(i);`<br><br>
  <br><br>`assert forall i | i == m :: P(m);` |  `assert P(m);`<br>`assert forall i | i == m :: P(i);`
  `method m(i) returns (j: T)`<br>&nbsp;&nbsp;`  requires A(i)`<br>&nbsp;&nbsp;`  ensures B(i, j)`<br>`{`<br>&nbsp;&nbsp;`  ...`<br>`}`<br><br>`method n() {`<br>&nbsp;&nbsp;`  ...`<br><br><br>&nbsp;&nbsp;`  var x := m(a);`<br>&nbsp;&nbsp;`  assert P(x);` | `method m(i) returns (j: T)`<br>&nbsp;&nbsp;`  requires A(i)`<br>&nbsp;&nbsp;`  ensures B(i, j)`<br>`{`<br>&nbsp;&nbsp;`  ...`<br>`}`<br><br>`method n() {`<br>&nbsp;&nbsp;`  ...`<br>&nbsp;&nbsp;`  assert A(k);`<br>&nbsp;&nbsp;`  assert forall x :: B(k, x) ==> P(x);`<br>&nbsp;&nbsp;`  var x := m(k);`<br>&nbsp;&nbsp;`  assert P(x);`
  `method m_mod(i) returns (j: T)`<br>&nbsp;&nbsp;`  requires A(i)`<br>&nbsp;&nbsp;`  modifies this, i`<br>&nbsp;&nbsp;`  ensures B(i, j)`<br>`{`<br>&nbsp;&nbsp;`  ...`<br>`}`<br><br>`method n_mod() {`<br>&nbsp;&nbsp;`  ...`<br><br><br><br><br>&nbsp;&nbsp;`  var x: m_mod(a);`<br>&nbsp;&nbsp;`  assert P(x);` | `method m_mod(i) returns (j: T)`<br>&nbsp;&nbsp;`  requires A(i)`<br>&nbsp;&nbsp;`  modifies this, i`<br>&nbsp;&nbsp;`  ensures B(i, j)`<br>`{`<br>&nbsp;&nbsp;`  ...`<br>`}`<br><br>`method n_mod() {`<br>&nbsp;&nbsp;`  ...`<br>&nbsp;&nbsp;`  assert A(k);`<br>&nbsp;&nbsp;`  modify this, i; // Temporarily`<br>&nbsp;&nbsp;`  var x := T;     // Temporarily`<br>&nbsp;&nbsp;`  assume B(k, x);`<br>&nbsp;&nbsp;`//  var x := m_mod(k);`<br>&nbsp;&nbsp;`  assert P(x);`
  <br>`modify x, y;`<br>`assert P(x, y, z);` | `assert x != z && y != z;`<br>`modify x, y;`<br>`assert P(x, y, z);`

### 13.6.2. Verification debugging when verification is slow {#sec-verification-debugging-slow}

In this section, we describe techniques to apply in the case when verification is slower than expected, does not terminate, or times out.

#### 13.6.2.1. `assume false;` {#sec-assume-false}

Assuming `false` is an empirical way to short-circuit the verifier and usually stop verification at a given point,[^explainer-assume-false] and since the final compilation steps do not accept this command, it is safe to use it during development.
Another similar command, `assert false;`, would also short-circuit the verifier, but it would still make the verifier try to prove `false`, which can also lead to timeouts.

[^explainer-assume-false]: `assume false` tells the `dafny` verifier "Assume everything is true from this point of the program". The reason is that, 'false' proves anything. For example, `false ==> A` is always true because it is equivalent to `!false || A`, which reduces to `true || A`, which reduces to `true`.

Thus, let us say a program of this shape takes forever to verify.

<!-- %no-check -->
```dafny
method NotTerminating(b: bool) {
   assert X;
   if b {
     assert Y;
   } else {
     assert Z;
     assert P;
   }
}
```

What we can first do is add an `assume false` at the beginning of the method:

<!-- %no-check -->
```dafny
method NotTerminating() {
   assume false; // Will never compile, but everything verifies instantly
   assert X;
   if b {
     assert Y;
   } else {
     assert Z;
     assert P;
   }
   assert W;
}
```

This verifies instantly. This gives use a strategy to bisect, or do binary search to find the assertion that slows everything down.
Now, we move the `assume false;` below the next assertion:

<!-- %no-check -->
```dafny
method NotTerminating() {
   assert X;
   assume false;
   if b {
     assert Y;
   } else {
     assert Z;
     assert P;
   }
   assert W;
}
```

If verification is slow again, we can use [techniques seen before](#sec-verification-debugging) to decompose the assertion and find which component is slow to prove.

If verification is fast, that's the sign that `X` is probably not the problem,. We now move the `assume false;` after the if/then block:

<!-- %no-check -->
```dafny
method NotTerminating() {
   assert X;
   if b {
     assert Y;
   } else {
     assert Z;
     assert P;
   }
   assume false;
   assert W;
}
```

Now, if verification is fast, we know that `assert W;` is the problem. If it is slow, we know that one of the two branches of the `if` is the problem.
The next step is to put an `assume false;` at the end of the `then` branch, and an `assume false` at the beginning of the else branch:

<!-- %no-check -->
```dafny
method NotTerminating() {
   assert X;
   if b {
     assert Y;
     assume false;
   } else {
     assume false;
     assert Z;
     assert P;
   }
   assert W;
}
```

Now, if verification is slow, it means that `assert Y;` is the problem.
If verification is fast, it means that the problem lies in the `else` branch.
One trick to ensure we measure the verification time of the `else` branch and not the then branch is to move the first `assume false;` to the top of the then branch, along with a comment indicating that we are short-circuiting it for now.
Then, we can move the second `assume false;` down and identify which of the two assertions makes the verifier slow.


<!-- %no-check -->
```dafny
method NotTerminating() {
   assert X;
   if b {
     assume false; // Short-circuit because this branch is verified anyway
     assert Y;
   } else {
     assert Z;
     assume false;
     assert P;
   }
   assert W;
}
```

If verification is fast, which of the two assertions `assert Z;` or `assert P;` causes the slowdown?[^answer-slowdown]

[^answer-slowdown]: `assert P;`.

We now hope you know enough of `assume false;` to locate assertions that make verification slow.
Next, we will describe some other strategies at the assertion level to figure out what happens and perhaps fix it.

#### 13.6.2.2. `assert ... by {}` {#sec-verification-debugging-assert-by}

If an assertion `assert X;` is slow, it is possible that calling a lemma or invoking other assertions can help to prove it: The postcondition of this lemma, or the added assertions, could help the `dafny` verifier figure out faster how to prove the result.

<!-- %no-check -->
```dafny
  assert SOMETHING_HELPING_TO_PROVE_LEMMA_PRECONDITION;
  LEMMA();
  assert X;
...
lemma () 
  requires LEMMA_PRECONDITION
  ensures X { ... }
```

However, this approach has the problem that it exposes the asserted expressions and lemma postconditions not only for the assertion we want to prove faster,
but also for every assertion that appears afterwards. This can result in slowdowns[^verifier-lost].
A good practice consists of wrapping the intermediate verification steps in an `assert ... by {}`, like this:


<!-- %no-check -->
```dafny
  assert X by {
    assert SOMETHING_HELPING_TO_PROVE_LEMMA_PRECONDITION;
    LEMMA();
  }
```

Now, only `X` is available for the `dafny` verifier to prove the rest of the method.

[^verifier-lost]: By default, the expression of an assertion or a precondition is added to the knowledge base of the `dafny` verifier for further assertions or postconditions. However, this is not always desirable, because if the verifier has too much knowledge, it might get lost trying to prove something in the wrong direction.

#### 13.6.2.3. Labeling and revealing assertions {#sec-labeling-revealing-assertions}

Another way to prevent assertions or preconditions from cluttering the verifier[^verifier-lost] is to label and reveal them.
Labeling an assertion has the effect of "hiding" its result, until there is a "reveal" calling that label.

The example of the [previous section](#sec-verification-debugging-assert-by) could be written like this.

<!-- %no-check -->
```dafny
  assert p: SOMETHING_HELPING_TO_PROVE_LEMMA_PRECONDITION;
  // p is not available here.
  assert X by {
    reveal p;
    LEMMA();
  }
```

Similarly, if a precondition is only needed to prove a specific result in a method, one can label and reveal the precondition, like this:

<!-- %check-verify -->
```dafny
method Slow(i: int, j: int)
  requires greater: i > j {
  
  assert i >= j by {
    reveal greater;
  }
}
```

#### 13.6.2.4. Non-opaque `function method` {#sec-non-opaque-function-method}

Functions are normally used for specifications, but their functional syntax is sometimes also desirable to write application code.
However, doing so naively results in the body of a `function method Fun()` be available for every caller, which can cause the verifier to time out or get extremely slow[^verifier-lost].
A solution for that is to add the attribute [`{:opaque}`](#sec-opaque) right between `function method` and `Fun()`, and use [`reveal Fun();`](#sec-reveal-statement) in the calling functions or methods when needed.

#### 13.6.2.5. Conversion to and from bitvectors {#sec-conversion-to-and-from-bitvectors}

Bitvectors and natural integers are very similar, but they are not treated the same by the `dafny` verifier. As such, conversion from `bv8` to an `int` and vice-versa is not straightforward, and can result in slowdowns.

There are two solutions to this for now. First, one can define a [subset type](#sec-subset-types) instead of using the built-in type `bv8`:

<!-- %check-resolve -->
```dafny
type byte = x | 0 <= x < 256
```

One of the problems of this approach is that additions, substractions and multiplications do not enforce the result to be in the same bounds, so it would have to be checked, and possibly truncated with modulos. For example:

<!-- %check-resolve -->
```dafny
type byte = x | 0 <= x < 256
method m() {
  var a: byte := 250;
  var b: byte := 200;
  var c := b - a;               // inferred to be an 'int', its value will be 50.
  var d := a + b;               // inferred to be an 'int', its value will be 450.
  var e := (a + b) % 256;       // still inferred to be an 'int'...
  var f: byte := (a + b) % 256; // OK
}
```

A better solution consists of creating a [newtype](#sec-newtypes) that will have the ability to check bounds of arithmetic expressions, and can actually be compiled to bitvectors as well.

<!-- %check-verify UserGuide.8.expect -->
```dafny
newtype {:nativeType "short"} byte = x | 0 <= x < 256
method m() {
  var a: byte := 250;
  var b: byte := 200;
  var c := b - a; // OK, inferred to be a byte
  var d := a + b; // Error: cannot prove that the result of a + b is of type `byte`.
  var f := ((a as int + b as int) % 256) as byte; // OK
}
```

One might consider refactoring this code into separate functions if used over and over.

#### 13.6.2.6. Nested loops {#sec-nested-loops}

In the case of nested loops, the verifier might timeout sometimes because of inadequate or too much available information[^verifier-lost].
One way to mitigate this problem, when it happens, is to isolate the inner loop by refactoring it into a separate method, with suitable pre and postconditions that will usually assume and prove the invariant again.
For example,

<!-- %no-check -->
```dafny
while X
   invariant Y
 {
   while X'
     invariant Y'
   {
 
   }
 }
```

could be refactored as this:

<!-- %no-check -->
```dafny
`while X
   invariant Y
 {
   innerLoop();
 }
...
method innerLoop()
  require Y'
  ensures Y'
```

In the next section, when everything can be proven in a timely manner, we explain another strategy to decrease proof time by parallelizing it if needed, and making the verifier focus on certain parts.

### 13.6.3. Assertion batches {#sec-assertion-batches}

To understand how to control verification,
it is first useful to understand how `dafny` verifies functions and methods.

For every method (or function, constructor, etc.), `dafny` extracts _assertions_. Here is a non-exhaustive list of such extracted assertions:

**Integer assertions:**

* Every [division](#sec-numeric-types) yields an _assertion_ that the divisor is never zero.
* Every [bounded number operation](#sec-numeric-types) yields an _assertion_ that the result will be within the same bounds (no overflow, no underflows).
* Every [conversion](#sec-as-is-expression) yields an _assertion_ that conversion is compatible.
* Every [bitvector shift](#sec-bit-vector-types) yields an _assertion_ that the shift amount is never negative, and that the shift amount is within the width of the value.

**Object assertions:**

* Every [object property access](#sec-class-types) yields an _assertion_ that the object is not null.
* Every assignment `o.f := E;` yields an _assertion_ that `o` is among the set of objects of the `modifies` clause of the enclosing [loop](#sec-loop-framing) or [method](#sec-modifies-clause).
* Every read `o.f` yields an _assertion_ that `o` is among the set of objects of the [`reads`](#sec-reads-clause) clause of the enclosing function or predicate; or the [`modifies`](#sec-modifies-clause) clause of the enclosing method.
* Every [array access](#sec-array-type) `a[x]` yields the assertion that `0 <= x < a.Length`.
* Every [sequence access](#sec-sequences) `a[x]` yields an _assertion_, that `0 <= x < |a|`, because sequences are never null.
* Every [datatype update expression](#sec-datatype-update-suffix) and [datatype destruction](#sec-algebraic-datatype) yields an _assertion_ that the object has the given property.
* Every method overriding a [`trait`](#sec-trait-types) yields an _assertion_ that any postcondition it provides implies the postcondition of its parent trait, and an _assertion_ that any precondition it provides is implied by the precondition of its parent trait.

**Other implicit assertions:**

* Every value whose type is assigned to a [subset type](#sec-subset-types) yields an _assertion_ that it satisfies the subset type constraint.
* Every non-empty [subset type](#sec-subset-types) yields an _assertion_ that its witness satisfies the constraint.
* Every [Assign-such-that operator](#sec-update-and-call-statement) `x :| P(x)` yields an _assertion_ that `exists x :: P(x)`.
* Every recursive function yields an _assertion_ that [it terminates](#sec-loop-termination).
* Every [match expression](#sec-match-expression) or [alternative if statement](#sec-if-statement) yields an _assertion_ that all cases are covered.

**Explicit assertions:**

* Any explicit [`assert`](#sec-assert-statement) statement is _an assertion_[^precision-requires-clause].
* A consecutive pair of lines in a [`calc`](#sec-calc-statement) statement forms _an assertion_ that the expressions are related according to the common operator.
* Every call to a function or method with a [`requires`](#sec-requires-clause) clause yields _one assertion per requires clause_[^precision-requires-clause]
  (special cases such as sequence indexing come with a special `requires` clause that the index is within bounds).
* Every [`ensures`](#sec-ensures-clause) clause yields an _assertion_ at the end of the method and on every return, and on [`forall`](#sec-forall-statement) statements.
* Every [`invariant`](#sec-invariant-clause) clause yields an _assertion_ that it holds before the loop and an _assertion_ that it holds at the end of the loop.
* Every [`decreases`](#sec-decreases-clause) clause yields an _assertion_ at either a call site or at the end of a while loop.
* Every [`yield ensures`](#sec-iterator-specification) clause on an [iterator](#sec-iterator-types) yields _assertions_ that the clause holds at every yielding point.
* Every [`yield requires`](#sec-iterator-specification) clause on an [iterator](#sec-iterator-types) yields _assertions_ that the clause holds at every point when the iterator is called.


[^precision-requires-clause]: `dafny` actually breaks things down further. For example, a precondition `requires A && B` or an assert statement `assert A && B;` turns into two assertions, more or less like `requires A requires B` and `assert A; assert B;`.

It is useful to mentally visualize all these assertions as a list that roughly follows the order in the code,
except for `ensures` or `decreases` that generate assertions that seem earlier in the code but, for verification purposes, would be placed later.
In this list, each assertion depends on other assertions, statements and expressions that appear earlier in the control flow[^complexity-path-encoding].

[^complexity-path-encoding]: All the complexities of the execution paths (if-then-else, loops, goto, break....) are, down the road and for verification purposes, cleverly encoded with variables recording the paths and guarding assumptions made on each path. In practice, a second clever encoding of variables enables grouping many assertions together, and recovers which assertion is failing based on the value of variables that the SMT solver returns.

The fundamental unit of verification in `dafny` is an _assertion batch_, which consists of one or more assertions from this "list", along with all the remaining assertions turned into assumptions. To reduce overhead, by default `dafny` collects all the assertions in the body of a given method into a single assertion batch that it sends to the verifier, which tries to prove it correct.

* If the verifier says it is correct,[^smt-encoding] it means that all the assertions hold.
* If the verifier returns a counterexample, this counterexample is used to determine both the failing assertion and the failing path.
  In order to retrieve additional failing assertions, `dafny` will again query the verifier after turning previously failed assertions into assumptions.[^example-assertion-turned-into-assumption] [^caveat-about-assertion-and-assumption]
* If the verifier returns `unknown` or times out, or even preemptively for difficult assertions or to reduce the chance that the verifier will ‘be confused’ by the many assertions in a large batch, `dafny` may partition the assertions into smaller batches[^smaller-batches]. An extreme case is the use of the `/vcsSplitOnEveryAssert` command-line option or the [`{:vcs_split_on_every_assert}` attribute](#sec-vcs_split_on_every_assert), which causes `dafny` to make one batch for each assertion.

[^smt-encoding]: The formula sent to the underlying SMT solver is the negation of the formula that the verifier wants to prove - also called a VC or verification condition. Hence, if the SMT solver returns "unsat", it means that the SMT formula is always false, meaning the verifier's formula is always true. On the other side, if the SMT solver returns "sat", it means that the SMT formula can be made true with a special variable assignment, which means that the verifier's formula is false under that same variable assignment, meaning it's a counter-example for the verifier. In practice and because of quantifiers, the SMT solver will usually return "unknown" instead of "sat", but will still provide a variable assignment that it couldn't prove that it does not make the formula true. `dafny` reports it as a "counter-example" but it might not be a real counter-example, only provide hints about what `dafny` knows.

[^example-assertion-turned-into-assumption]: This [post](https://github.com/dafny-lang/dafny/discussions/1898#discussioncomment-2344533) gives an overview of how assertions are turned into assumptions for verification purposes.

[^caveat-about-assertion-and-assumption]: Caveat about assertion and assumption: One big difference between an "assertion transformed in an assumption" and the original "assertion" is that the original "assertion" can unroll functions twice, whereas the "assumed assertion" can unroll them only once. Hence, `dafny` can still continue to analyze assertions after a failing assertion without automatically proving "false" (which would make all further assertions vacuous).

[^smaller-batches]: To create a smaller batch, `dafny` duplicates the assertion batch, and arbitrarily transforms the clones of an assertion into assumptions except in exactly one batch, so that each assertion is verified only in one batch. This results in "easier" formulas for the verifier because it has less to prove, but it takes more overhead because every verification instance have a common set of axioms and there is no knowledge sharing between instances because they run independently.

#### 13.6.3.1. Controlling assertion batches {#sec-assertion-batches-control}

Here is how you can control how `dafny` partitions assertions into batches.

* [`{:focus}`](#sec-focus) on an assert generates a separate assertion batch for the assertions of the enclosing block.
* [`{:split_here}`](#sec-split_here) on an assert generates a separate assertion batch for assertions after this point.
* [`{:vcs_split_on_every_assert}`](#sec-vcs_split_on_every_assert) on a function or a method generates one assertion batch per assertion

We discourage the use of the following _heuristics attributes_ to partition assertions into batches.
The effect of these attributes may vary, because they are low-level attributes and tune low-level heuristics, and will result in splits that could be manually controlled anyway.
* [`{:vcs_max_cost N}`](#sec-vcs_max_cost) on a function or method enables splitting the assertion batch until the "cost" of each batch is below N.
  Usually, you would set [`{:vcs_max_cost 0}`](#sec-vcs_max_cost) and [`{:vcs_max_splits N}`](#sec-vcs_max_splits) to ensure it generates N assertion batches.
* [`{:vcs_max_keep_going_splits N}`](#sec-vcs_max_keep_going_splits) where N > 1 on a method dynamically splits the initial assertion batch up to N components if the verifier is stuck the first time.

### 13.6.4. Command-line options and other attributes to control verification {#sec-command-line-options-and-attributes-for-verification}

There are many great options that control various aspects of verifying dafny programs. Here we mention only a few:

- Control of output: [`/dprint`](#sec-controlling-output), [`/rprint`](#sec-controlling-output), `/stats`, [`/compileVerbose`](#sec-controlling-compilation)
- Whether to print warnings: `/proverWarnings`
- Control of time: `/timeLimit`
- Control of resources: `/rLimit` and [`{:rlimit}`](#sec-rlimit)
- Control of the prover used: `/prover`
- Control of how many times to _unroll_ functions: [`{:fuel}`](#sec-fuel)

You can search for them in [this file](https://dafny-lang.github.io/dafny/DafnyRef/DafnyRef) as some of them are still documented in raw text format.

### 13.6.5. Debugging unstable verification

When evolving a Dafny codebase, it can sometimes occur that a proof
obligation succeeds at first only for the prover to time out or report a
potential error after minor, valid changes. This is ultimately due to
decidability limitations in the form of automated reasoning that Dafny
uses. The Z3 SMT solver that Dafny depends on attempts to efficiently
search for proofs, but does so using both incomplete heuristics and a
degree of randomness, with the result that it can sometimes fail to find
a proof even when one exists (or continue searching forever).

Dafny provides some features to mitigate this issue, primarily focused
on early detection. The philosophy is that, if Dafny programmers are
alerted to proofs that are starting to become unstable, before they are
obviously so, they can refactor the proofs to make them more stable
before further development becomes difficult.

The mechanism for early detection focuses on measuring the resources
used to complete a proof (either using duration or a more deterministic
"resource count" metric available from Z3). Dafny can re-run a given
proof attempt multiple times after automatically making minor changes to
the structure of the input or to the random choices made by the solver.
If the resources used during these attempts (or the ability to find a
proof at all) vary widely, we say that the verification of the relevant
properties is _unstable_.

#### 13.6.5.1. Measuring stability

To measure the stability of your proofs, start by using the
`-randomSeedIterations:N` flag to instruct Dafny to attempt each proof
goal `N` times, using a different random seed each time. The random seed
used for each attempt is derived from the global random seed `S`
specified with `-randomSeed:S`, which defaults to `0`.

For most use cases, it also makes sense to specify the
`-verificationLogger:csv` flag, to log verification cost statistics to a
CSV file. By default, the resulting CSV files will be created in the
`TestResults` folder of the current directory.

Once Dafny has completed, the
[`dafny-reportgenerator`](https://github.com/dafny-lang/dafny-reportgenerator/)
tool is a convenient way to process the output. It allows you to specify
several limits on statistics computed from the elapsed time or solver
resource use of each proof goal, returning an error code when it detects
violations of these limits. You can find documentation on the full set
of options for `dafny-reportgenerator` in its
[`README.md`](https://github.com/dafny-lang/dafny-reportgenerator/blob/main/README.md)
file.

In general, we recommend something like the following:

<!-- %no-check -->
```bash
dafny-reportgenerator --max-resource-cv-pct 10 TestResults/*.csv
```

This bounds the [coefficient of
variation](https://en.wikipedia.org/wiki/Coefficient_of_variation) of
the solver resource count at 10% (0.10). We recommend a limit of less
than 20%, perhaps even as low as 5%. However, when beginning to analyze
a new project, it may be necessary to set limits as high as a few
hundred percent and incrementally ratchet down the limit over time.

When first analyzing stability, you may also find that certain proof
goals succeed on some iterations and fail on others. If your aim is
first to ensure that instability doesn't worsen and then to start
improving it, integrating `dafny-reportgenerator` into CI and using the
`--allow-different-outcomes` flag may be appropriate. Then, once you've
improved stability sufficiently, you can likely remove that flag (and
likely have significantly lower limits on other stability metrics).

#### 13.6.5.2. Improving stability

Improving stability is typically closely related to improving
performance overall. As such, [techniques for debugging slow
verification](#sec-verification-debugging-slow) are typically useful for
debugging unstable verification, as well.

## 13.7. Compilation {#sec-compilation}

The `dafny` tool can compile a Dafny program to one of several target languages. Details and idiosyncrasies of each
of these are described in the following subsections. In general note the following:

- The compiled code originating from `dafny` can be combined with other source and binary code, but only the `dafny`-originated code is verified.
- Output file or folder names can be set using `--output`.
- Code generated by `dafny` requires a Dafny-specific runtime library.  By default the runtime is included in the generated code. However for `dafny translate` it is not
included by default and must be explicitly requested using `--include-runtime`.  All runtime libraries are part of the Binary (`./DafnyRuntime.*`) and Source (`./Source/DafnyRuntime/DafnyRuntime.*`) releases.
- Names in Dafny are written out as names in the target language. In some cases this can result in naming conflicts. Thus if a Dafny program is intended to be compiled to a target language X, you should avoid using Dafny identifiers that are not legal identifiers in X or that conflict with reserved words in X.

To be compilable to an executable program, a Dafny program must contain a `Main` entry point, as described [here](#sec-user-guide-main).


### 13.7.1. `extern` declarations {#sec-extern-decls}

A Dafny declaration can be marked with the [`{:extern}`](#sec-extern) attribute to
indicate that it refers to an external definition that is already
present in the language that the Dafny code will be compiled to (or will
be present by the time the final target-language program is compiled or
run).

Because the [`{:extern}`](#sec-extern) attribute controls interaction with code written
in one of many languages, it has some language-specific behavior,
documented in the following sections. However, some aspects are
target-language independent and documented here.

The attribute can also take several forms, each defining a different
relationship between a Dafny name and a target language name. In the
form [`{:extern}`](#sec-extern), the name of the external definition is
assumed to be the name of the Dafny declaration after some
target-specific name mangling. However, because naming conventions (and
the set of allowed identifiers) vary between languages, Dafny allows
additional forms for the `{:extern}` attribute.

The form `{:extern <s1>}` instructs `dafny` to compile references to most
declarations using the name `s1` instead of the Dafny name. For [opaque
types](#sec-opaque-types), however, `s1` is sometimes used as a hint as
to how to declare that type when compiling. This hint is interpreted
differently by each compiler.

Finally, the form `{:extern <s1>, <s2>}` instructs `dafny` to use `s2` as
the direct name of the declaration. `dafny` will typically use a
combination of `s1` and `s2`, such as `s1.s2`, to reference the
declaration. It may also be the case that one of the arguments is simply
ignored, depending on the target language.

The recommended style is to prefer `{:extern}` when possible, and use
similar names across languages. This is usually feasible because
existing external code is expected to have the same interface as the
code that `dafny` would generate for a declaration of that form. Because
many Dafny types compile down to custom types defined in the Dafny
runtime library, it's typically necessary to write wrappers by hand that
encapsulate existing external code using a compatible interface, and
those wrappers can have names chosen for compatibility. For example,
retrieving the list of command line arguments when compiling to C\#
requires a wrapper such as the following:

```cs
using icharseq = Dafny.ISequence<char>;
using charseq = Dafny.Sequence<char>;

namespace Externs_Compile {
  public partial class __default {
    public static Dafny.ISequence<icharseq> GetCommandLineArgs() {
      var dafnyArgs = Environment
                      .GetCommandLineArgs()
                      .Select(charseq.FromString);
      return Dafny.Sequence<icharseq>.FromArray(dafnyArgs.ToArray());
    }
}
```

This serves as an example of implementing an extern,
but was only necessary to retrieve command line arguments historically,
as `dafny` now supports capturing these arguments via a main method
that accepts a `seq<string>` (see the section on the [Main method](#sec-user-guide-main)).

Note that `dafny` does not check the arguments to `{:extern}`, so it is
the user's responsibility to ensure that the provided names result in
code that is well-formed in the target language.

Also note that the interface the external code needs to implement
may be affected by compilation flags. In this case, if `--unicode-char:true`
is provided, `dafny` will compile its `char` type to the `Dafny.Rune`
C# type instead, so the references to the C# type `char` above
would need to be changed accordingly. The reference to `charseq.FromString`
would in turn need to be changed to `charseq.UnicodeFromString` to
return the correct type.

Most declarations, including those for modules, classes, traits, member
variables, constructors, methods, function methods, and opaque types,
can be marked with `{:extern}`.

Marking a module with `{:extern}` indicates that the declarations
contained within can be found within the given module, namespace, package, or
similar construct within the target language. Some members of the Dafny
module may contain definitions, in which case code for those definitions
will be generated. Whether this results in valid target code may depend
on some target language support for something resembling "partial"
modules, where different subsets of the contents are defined in
different places.

The story for classes is similar. Code for a class will be generated
if any of its members are not `{:extern}`. Depending on the target
language, making either all or none of the members `{:extern}` may be
the only options that result in valid target code. Traits with
`{:extern}` can refer to existing traits or interfaces in the target
language, or can refer to the interfaces of existing classes.

Member variables marked with `{:extern}` refer to fields or properties
in existing target-language code. Constructors, methods, and functions
refer to the equivalent concepts in the target language. They
can have contracts, which are then assumed to hold for the existing
target-language code. They can also have bodies, but the bodies will not
be compiled in the presence of the `{:extern}` attribute. Bodies can
still be used for reasoning, however, so may be valuable in some cases,
especially for function methods.

Types marked with `{:extern}` must be opaque. The name argument, if any,
usually refers to the type name in the target language, but some
compilers treat it differently.

Detailed description of the `dafny build` and `dafny run` commands and 
the `--input` option (needed when `dafny run` has more than one input file)
is contained [in the section on command-line structure](#command-line).

### 13.7.2. C\#

For a simple Dafny-only program, the translation step converts a `A.dfy` file into `A.cs`;
the build step then produces a `A.dll`, which can be used as a library or as an executable (run using `dotnet A.dll`).

It is also possible to run the dafny files as part of a `csproj` project, with these steps:
- create a dotnet project file with the command `dotnet new console`
- delete the `Program.cs` file
- build the dafny program: `dafny build A.dfy`
- run the built program `dotnet A.dll`

The last two steps can be combined:
`dafny run A.dfy`

Note that all input `.dfy` files and any needed runtime library code are combined into a single `.cs` file, 
which is then compiled by `dotnet` to a `.dll`.


Examples of how to integrate C# libraries and source code with Dafny source code
are contained in [this separate document](integration-cs/IntegrationCS).

### 13.7.3. Java

The Dafny-to-Java compiler translation phase writes out the translated files of a file _A_`.dfy`
to a directory _A_`-java`. 
The build phase writes out a library or executable jar file.
The `--output` option (`-out` in the legacy CLI) can be used to choose a
different jar file path and name and correspondingly different directory for .java and .class files. 

The compiler produces a single wrapper method that then calls classes in 
relevant other `.java` files. Because Java files must be named consistent
with the class they contain, but Dafny files do not, there may be no relation
between the Java file names and the Dafny file names.
However, the wrapper class that contains the Java `main` method is named for
the first `.dfy` file on the command-line.

The step of compiling Java files (using `javac`) requires the Dafny runtime library. 
That library is automatically included if dafny is doing the compilation,
but not if dafny is only doing translation.

Examples of how to integrate Java source code and libraries with Dafny source
are contained in [this separate document](integration-java/IntegrationJava).

### 13.7.4. Javascript

The Dafny-to-Javascript compiler translates all the given `.dfy` files into a single `.js` file, 
which can then be run using `node`. (Javascript has no compilation step). 
The build and run steps are simply
- `dafny build --target:js A.dfy`
- `node A.js`

Or, in one step,
- `dafny run A.dfy`

Examples of how to integrate Javascript libraries and source code with Dafny source
are contained in [this separate document](integration-js/IntegrationJS).

### 13.7.5. Go

The Dafny-to-Go compiler translates all the given `.dfy` files into a single
`.go` file in `A-go/src/A.go`; the output folder can be specified with the 
`-out` option. For an input file `A.dfy` the default output folder is `A-go`. 
Then, Dafny compiles this program and creates an `A.exe` executable in the same folder as `A.dfy`.
Some system runtime code is also placed in `A-go/src`.
The build and run steps are
- `dafny build --target:go A.dfy`
- `./A`

The uncompiled code can be compiled and run by `go` itself using
- `(cd A-go; GO111MODULE=auto GOPATH=`pwd` go run A.go)`

The one-step process is
- `dafny run --target:go A.dfy`

The `GO111MODULE` variable is used because Dafny translates to pre-module Go code.
When the implementation changes to current Go, the above command-line will
change, though the `./A` alternative will still be supported.

Examples of how to integrate Go source code and libraries with Dafny source
are contained in [this separate document](integration-go/IntegrationGo).

### 13.7.6. Python

The Dafny-to-Python compiler is still under development. However, simple
Dafny programs can be built and run as follows. The Dafny-to-Python
compiler translates the `.dfy` files into a single `.py` file along with 
supporting runtime library code, all placed in the output location 
(`A-py` for an input file A.dfy, by default).

The build and run steps are
- `dafny build --target:py A.dfy`
- `python A-py/A.py`

In one step:
- `dafny run --target:py A.dfy`

Examples of how to integrate Python libraries and source code with Dafny source
are contained in [this separate document](integration-py/IntegrationPython).

### 13.7.7. C++

The C++ backend was written assuming that it would primarily support writing
C/C++ style code in Dafny, which leads to some limitations in the current
implementation.

- The C++ compiler does not support BigIntegers, so do not use `int`, or raw instances of
  `arr.Length`, or sequence length, etc. in executable code.  You can however,
  use `arr.Length as uint64` if you can prove your array is an appropriate
  size.  The compiler will report inappropriate integer use.
- The C++ compiler does not support advanced Dafny features like traits or coinductive
  types.
- There is very limited support for higher order functions even for array initialization.  Use
  extern definitions like newArrayFill (see 
  [extern.dfy](https://github.com/dafny-lang/dafny/blob/master/Test/c++/extern.dfy)) or
  similar.  See also the example in [`functions.dfy`]
  (https://github.com/dafny-lang/dafny/blob/master/Test/c++/functions.dfy).
- The current backend also assumes the use of C++17 in order to cleanly and
  performantly implement datatypes.

### 13.7.8. Supported features by target language {#sec-supported-features-by-target-language}

Some Dafny features are not supported by every target language.
The table below shows which features are supported by each backend.
An empty cell indicates that a feature is not supported,
while an X indicates that it is.

{% include_relative Features.md %}

## 13.8. Dafny Command Line Options {#sec-command-line-options}

There are many command-line options to the `dafny` tool.
The most current documentation of the options is within the tool itself,
using the `-?` or `--help` or `-h` options.

Remember that options are typically stated with either a leading `--`.

Legacy options begin with either '-' or '/'; however they are being
migrated to the POSIX-compliant `--` form as needed.

### 13.8.1. Help and version information {#sec-controlling-help}

These options emit general information about commands, options and attributes.
When present, the dafny program will terminates after emitting the requested information
but without processig any files.

* `--help`, `-h` - shows the various commands (which have help information under them as `dafny <command> -h`

* `--version` - show the version of the build

Legacy options:

* `-?` - print out the legacy list of command-line options
  and terminate. All of these options are also described in this and
  the following sections.

* `-attrHelp` - print out the current list of supported attribute
  declarations and terminate.

* `-env:<n>` - print the command-line arguments supplied to the program.
  The value of `<n>` can be one of the following.

  * `0` - never print command-line arguments.

  * `1` (default) - print them to Boogie (`.bpl`) files and prover logs.

  * `2` - operate like with option `1` but also print to standard output.

* `-wait` - wait for the user to press `Enter` before terminating after a successful execution.

### 13.8.2. Controlling input {#sec-controlling-input}

These options control how Dafny processes its input.

* `-stdin` - read standard input and treat it as Dafny source code,
  instead of reading from a file.

* `--library:<files>` - treat the given files as _library_ code, namely, skip
these files (and any files recursively included) during verification;
the value may be a comma-separated-list of files or folders; folders are expanded into
a list of all .dfy files contained, recursively, in those folders

* `--prelude:<file>` (was `-dprelude`) - select an alternative Dafny prelude file. This
  file contains Boogie definitions (including many axioms) required by
  the translator from Dafny to Boogie. Using an alternative prelude is
  primarily useful if you're extending the Dafny language or changing
  how Dafny constructs are modeled. The default prelude is 
  [here](https://github.com/dafny-lang/dafny/blob/master/Source/Dafny/DafnyPrelude.bpl).

### 13.8.3. Controlling plugins {#sec-controlling-plugins}

Dafny has a plugin capability. 
A plugin has access to an AST of the dafny input files
after all parsing and resolution are performed (but not verification)
and also to the command-line options.

This facility is still _experimental_ and very much in flux, particularly 
the form of the AST. The best guides to writing a new plugin are
(a) the documentation in [the section of this manual on plugins](#sec-plugins) 
and (b) example plugins in the
`src/Tools` folder of the `dafny-lang/compiler-bootstrap` repo.

The value of the option `--plugin` is a path to a dotnet dll that contains
the compiled plugin.

### 13.8.4. Controlling output {#sec-controlling-output}

These options instruct Dafny to print various information about your
program during processing, including variations of the original source
code (which can be helpful for debugging).

* `--use-basename-for-filename` - when enabled, just the filename without the 
directory path is used in error messages; this make error message shorter and 
not tied to the local environment (which is a help in testing)

* `--output`, `-o` - location of output files [translate, build]

* `--show-snippets` - include with an error message some of the source code text
in the neighborhood of the error; the error location (file, line, column) is always given

* `--solver-log <file>` - [verification only] the file in which to place the SMT text sent to the solver

* `--log-format <configuration>` - [verification only] (was `-verificationLogger:<configuration string>`)
  log verification
  results to the given test result logger. The currently supported
  loggers are `trx`, `csv`, and `text`. These are the XML-based formats
  commonly used for test results for .NET languages, a custom CSV
  schema, and a textual format meant for human consumption,
  respectively. You can provide configuration using the same string
  format as when using the `--logger` option for dotnet test, such as:

        -verificationLogger:trx;LogFileName=<...>

  The exact mapping of verification concepts to these formats is
  experimental and subject to change!

  The `trx` and `csv` loggers automatically choose an output file name
  by default, and print the name of this file to the console. The `text`
  logger prints its output to the console by default, but can send
  output to a file given the `LogFileName` option.

  The `text` logger also includes a more detailed breakdown of what
  assertions appear in each assertion batch. When combined with the
  `-vcsSplitOnEveryAssert` option, it will provide approximate time and
  resource use costs for each assertion, allowing identification of
  especially expensive assertions.


Legacy options:

* `-stats` - print various statistics about the Dafny files supplied on
  the command line. The statistics include the number of total
  functions, recursive functions, total methods, ghost methods, classes,
  and modules. They also include the maximum call graph width and the
  maximum module height.

* `-dprint:<file>` - print the Dafny program after parsing (use `-` for
  `<file>` to print to the console).

* `-rprint:<file>` - print the Dafny program after type resolution (use
  `-` for `<file>` to print to the console).

* `-printMode:<Everything|DllEmbed|NoIncludes|NoGhost>` - select what to
  include in the output requested by `-dprint` or `-rprint`. The
  argument can be one of the following.

  * `Everything` (default) - include everything.

  * `DllEmbed`- print the source that will be included in a compiled DLL.

  * `NoIncludes` - disable printing of methods incorporated via the
    include mechanism that have the `{:verify false}` attribute, as well
    as datatypes and fields included from other files.

  * `NoGhost` - disables printing of functions, ghost methods, and proof
    statements in implementation methods. Also disable anything
    `NoIncludes` disables.

* `-printIncludes:<None|Immediate|Transitive>` - select what information
  from included files to incorporate into the output selected by
  `-dprint` or `-rprint`. The argument can be one of the following.

  * `None` (default) - don't print anything from included files.

  * `Immediate` - print files directly included by files specified on
    the command line. Exit after printing.

  * `Transitive` - print files transitively included by files specified
    on the command line. Exit after printing.

* `-view:<view1, view2>` - this option limits what is printed by /rprint
  for a module to the names that are part of the given export set;
  the option argument is a comma-separated list of fully-qualified export
  set names.

* `-funcCallGraph` - print out the function call graph. Each line has
  the format `func,mod=callee*`, where `func` is the name of a function,
  `mod` is the name of its containing module, and `callee*` is a
  space-separated list of the functions that `func` calls.

* `--show-snippets` (was `-showSnippets:<n>` ) - show a source code snippet for each Dafny
  message. The legacy option was `-showSnippets` with values 0 and 1 for false and true.


* `-printTooltips` - dump additional positional information (displayed
  as mouse-over tooltips by LSP clients) to standard output as `Info`
  messages.

* `-pmtrace` - print debugging information from the pattern-match
  compiler.

* `-titrace` - print debugging information during the type inference
  process.

* `-diagnosticsFormat:<text|json>` - control how to report errors, warnings, and info
  messages.  `<fmt>` may be one of the following:

  * `text` (default): Report diagnostics in human-readable format.
  * `json`: Report diagnostics in JSON format, one object per diagnostic, one
    diagnostic per line.  Info-level messages are only included with
    `-printTooltips`.  End positions are only included with `-showSnippets:1`.
    Diagnostics are the following format (but without newlines):

    ```json
    {
      "location": {
        "filename": "xyz.dfy",
        "range": { // Start and (optional) end of diagnostic
          "start": {
            "pos": 83, // 0-based character offset in input
            "line": 6, // 1-based line number
            "character": 0 // 0-based column number
          },
          "end": { "pos": 86, "line": 6, "character": 3 }
        }
      },
      "severity": 2, // 1: error; 2: warning; 4: info
      "message": "module-level const declarations are always non-instance ...",
      "source": "Parser",
      "relatedInformation": [ // Additional messages, if any
        {
          "location": { ... }, // Like above
          "message": "...",
        }
      ]
    }
    ```

### 13.8.5. Controlling language features {#sec-controlling-language}

These options allow some Dafny language features to be enabled or
disabled. Some of these options exist for backward compatibility with
older versions of Dafny.

* `--function-syntax` (value '3' or '4') - permits a choice of using the Dafny 3 syntax (`function` and `function method`)
or the Dafny 4 syntax (`ghost function` and `function`)

* `--quantifier-syntax` (value '3' or '4') - permits a choice between the Dafny 3 and Dafny 4 syntax for quantifiers

* `--unicode-char` - if false, the `char` type represents any UTF-16 code unit,
  that is, any 16-bit value, including surrogate code points and
  allows `\uXXXX` escapes in string and character literals.
  If true, `char` represnts any Unicode scalar value,
  that is, any Unicode code point excluding surrogates and
  allows `\U{X..X}` escapes in string and character literals. 
  The default is false for Dafny version 3 and true for version 4.
  The legacy option was `-unicodeChar:<n>` with values 0 and 1 for
  false and true above.

Legacy options:

* `-noIncludes` - ignore `include` directives in the program.

* `-noExterns` - ignore `extern` attributes in the program.

<a id="sec-function-syntax"/>

* `--function-syntax:<version>` (was `-functionSyntax:<version>` ) - select what function syntax to
  recognize. The syntax for functions is changing from Dafny version 3
  to version 4. This switch gives early access to the new syntax, and
  also provides a mode to help with migration. The valid arguments
  include the following.

  * `3` (default) - compiled functions are written `function method` and
    `predicate method`. Ghost functions are written `function` and
    `predicate`.

  * `4` - compiled functions are written `function` and `predicate`.
    Ghost functions are written `ghost function` and `ghost predicate`.

  * `migration3to4` - compiled functions are written `function method`
    and `predicate method`. Ghost functions are written `ghost function`
    and `ghost predicate`. To migrate from version 3 to version 4, use
    this flag on your version 3 program to flag all occurrences of
    `function` and `predicate` as parsing errors. These are ghost
    functions, so change those into the new syntax `ghost function` and
    `ghost predicate`. Then, start using \
    `-functionSyntax:4`. This will
    flag all occurrences of `function method` and `predicate method` as
    parsing errors. So, change those to just `function` and `predicate`.
    As a result, your program will use version 4 syntax and have the
    same meaning as your previous version 3 program.

  * `experimentalDefaultGhost` - like `migration3to4`, but allow
    `function` and `predicate` as alternatives to declaring ghost
    functions and predicates, respectively

  * `experimentalDefaultCompiled` - like `migration3to4`, but allow
    `function` and `predicate` as alternatives to declaring compiled
    functions and predicates, respectively

  * `experimentalPredicateAlwaysGhost` - compiled functions are written
    `function`. Ghost functions are written `ghost function`. Predicates
    are always ghost and are written `predicate`.

  This option can also be set locally (at the module level) using the `:options`
  attribute:

<!-- %check-verify -->
  ```dafny
  module {:options "--function-syntax:4"} M {
    predicate CompiledPredicate() { true }
  }
  ```

* `--quantifier-syntax:<version>` (was `-quantifierSyntax:<version>` ) - select what quantifier syntax to recognize.
    The syntax for quantification domains is changing from Dafny version 3 to version 4,
    more specifically where quantifier ranges (`| <Range>`) are allowed.
    This switch gives early access to the new syntax.

    * `3` (default) - Ranges are only allowed after all quantified variables are declared.
        (e.g. `set x, y | 0 <= x < |s| && y in s[x] && 0 <= y :: y`)
    * `4` - Ranges are allowed after each quantified variable declaration.
        (e.g. `set x | 0 <= x < |s|, y <- s[x] | 0 <= y :: y`)

    Note that quantifier variable domains (`<- <Domain>`) are available
    in both syntax versions.

* `-disableScopes` - treat all export sets as `export reveal *` to never
    hide function bodies or type definitions during translation.

* `-allowsGlobals` - allow the implicit class `_default` to contain
  fields, instance functions, and instance methods. These class members
  are declared at the module scope, outside of explicit classes. This
  command-line option is provided to simplify a transition from the
  behavior in the language prior to version 1.9.3, from which point
  onward all functions and methods declared at the module scope are
  implicitly static and field declarations are not allowed at the
  module scope.

### 13.8.6. Controlling warnings {#sec-controlling-warnings}

These options control what warnings Dafny produces, and whether to treat
warnings as errors.

* `--warn-as-errors` (was `-warningsAsErrors`) - treat warnings as errors.

* `--warn-shadowing` (was `-warnShadowing`) - emit a warning if the name 
  of a declared variable caused another variable to be shadowed.

* `--warn-missing-constructor-parentheses` - warn if a constructor name in a pattern might be misinterpreted

Legacy options

* `-deprecation:<n>` - control warnings about deprecated features. The
  value of `<n>` can be any of the following.

   * `0` - don't issue any warnings.

   * `1` (default) - issue warnings.

   * `2` - issue warnings and advise about alternate syntax.

### 13.8.7. Controlling verification {#sec-controlling-verification}

These options control how Dafny verifies the input program, including
how much it verifies, what techniques it uses to perform verification,
and what information it produces about the verification process.

* `--no-verify` - turns off verification (for translate, build, run commands)

* `--verify-included-files` (was `-verifyAllModules`) - verify modules that come from include directives.

  By default, Dafny only verifies files explicitly listed on the command
  line: if `a.dfy` includes `b.dfy`, a call to `Dafny a.dfy` will detect
  and report verification errors from `a.dfy` but not from `b.dfy`.

  With this option, Dafny will instead verify everything: all input
  modules and all their transitive dependencies. This way `Dafny a.dfy`
  will verify `a.dfy` and all files that it includes (here `b.dfy`), as
  well all files that these files include, etc.

  Running Dafny with this option on the file containing your
  main result is a good way to ensure that all its dependencies verify.


* `--track-print-effects` - If true, a compiled method, constructor, or 
   iterator is allowed to have print effects only if it is marked with 
   {{:print}}. (default false)
   The legacy option was `-trackPrintEffects:<n>`) with values 0 or 1
   for false and true.

* `--relax-definite-assignment` - control the rules governing definite
  assignment, the property that every variable is eventually assigned a
  value before it is used.
  * if false (default), enforce definite-assignment for all non-yield-parameter
    variables and fields, regardless of their types
  * if false and `--enforce-determinism` is true, then also performs 
    checks in the compiler that no nondeterministic statements are used
  * if true, enforce definite-assignment rules for compiled
    variables and fields whose types do not support auto-initialization
    and for ghost variables and fields whose type is possibly empty.

* `--disable-nonlinear-arithmetic` (was `-noNLarith`) - reduce 
  Z3's knowledge of non-linear arithmetic (the
  operators `*`, `/`, and `%`). Enabling this option will typically
  require more manual work to complete proofs (by explicitly applying
  lemmas about non-linear operators), but will also result in more
  predictable behavior, since Z3 can sometimes get stuck down an
  unproductive path while attempting to prove things about those
  operators. (This option will perhaps be replaced by `-arith` in the
  future. For now, it takes precedence over `-arith`.)

* `--manual-lemma-induction` - diables automatic inducntion for lemmas

* `--isolate-assertions` - verify assertions individually

Controlling the proof engine:

* `--cores:<n>` - sets the number or percent of the available cores to be used for verification
* `--verification-time-limit <seconds>` - imposes a time limit on each verification attempt
* `--verification-error-limit <number>` - limits the number of verification errors reported (0 is no limit)
* `--resource-limit` - states a resource limit (to be used by the backend solver)

Legacy options:

* `-dafnyVerify:<n>` [discouraged] - turn verification of the program on or off. The
  value of `<n>` can be any of the following.

  * `0` - stop after type checking.

  * `1` - continue on to verification and compilation.


* `-separateModuleOutput` - output verification results for each module
  separately, rather than aggregating them after they are all finished.

* `-mimicVerificationOf:<dafny version>` - let `dafny` attempt to mimic
  the verification behavior of a previous version of `dafny`. This can be
  useful during migration to a newer version of `dafny` when a Dafny
  program has proofs, such as methods or lemmas, that are unstable in
  the sense that their verification may become slower or fail altogether
  after logically irrelevant changes are made in the verification input.

  Accepted versions are: `3.3`. Note that falling back on the behavior
  of version 3.3 turns off features that prevent certain classes of
  verification instability.

* `-noCheating:<n>` - control whether certain assumptions are allowed.
  The value of `<n>` can be one of the following.

  * `0` (default) - allow `assume` statements and free invariants.

  * `1` - treat all assumptions as `assert` statements, and drop free
    invariants.

* `-induction:<n>` - control the behavior of induction. The value of
  `<n>` can be one of the following.

  * `0` - never do induction, not even when attributes request it.

  * `1` - apply induction only when attributes request it.

  * `2` - apply induction as requested (by attributes) and also for
    heuristically chosen quantifiers.

  * `3` - apply induction as requested, and for heuristically chosen
    quantifiers and lemmas.

  * `4` (default) - apply induction as requested, and for all lemmas.

* `-inductionHeuristic:<n>` - control the heuristics used for induction.
  The value of `<n>` can be one of the following.

  * `0` - use the least discriminating induction heuristic (that is,
    lean toward applying induction more often).

  * `1`, `2`, `3`, `4`, `5` - use an intermediate heuristic, ordered as
    follows as far as how discriminating they are: 0 < 1 < 2 < (3,4) < 5
    < 6.

  * `6` (default) - use the most discriminating induction heuristic.

* `-allocated:<n>` - specify defaults for where Dafny should assert and
  assume `allocated(x)` for various parameters `x`, local variables `x`,
  bound variables `x`, etc. Lower `<n>` may require more manual
  `allocated(x)` annotations and thus may be more difficult to use. The
  value of `<n>` can be one of the following.

  * `0` - never assume or assert `allocated(x)` by default.

  * `1` - assume `allocated(x)` only for non-ghost variables and fields.
    (These assumptions are free, since non-ghost variables always
    contain allocated values at run-time.) This option may speed up
    verification relative to `-allocated:2`.

  * `2` - assert/assume `allocated(x)` on all variables, even bound
    variables in quantifiers. This option is the easiest to use for code
    that uses the heap heavily.

  * `3` - (default) make frugal use of heap parameters.

  * `4` - like `3` but add `allocated` antecedents when ranges don't imply
    allocatedness.

  Warning: this option should be chosen consistently across an entire
  project; it would be unsound to use different defaults for different
  files or modules within a project. Furthermore, modes `-allocated:0` and
  `-allocated:1` let functions depend on the allocation state, which is
  not sound in general.

* `-noAutoReq` - ignore `autoReq` attributes, and therefore do not
  automatically generate `requires` clauses.

* `-autoReqPrint:<file>` - print the requires clauses that were
  automatically generated by `autoReq` to the given `<file>`.

* `-arith:<n>` - control how arithmetic is modeled during verification.
  This is an experimental switch, and its options may change. The value
  of `<n>` can be one of the following.

  * `0` - use Boogie/Z3 built-ins for all arithmetic operations.

  * `1` (default) - like `0`, but introduce symbolic synonyms for `*`,
    `/`, and `%`, and allow these operators to be used in triggers.

  * `2` - like `1`, but also introduce symbolic synonyms for `+` and
    `-`.

  * `3` - turn off non-linear arithmetic in the SMT solver. Still use
    Boogie/Z3 built-in symbols for all arithmetic operations.

  * `4` - like `3`, but introduce symbolic synonyms for `*`, `/`, and `%`,
    and allow these operators to be used in triggers.

  * `5` - like `4`, but also introduce symbolic synonyms for `+` and
    `-`.

  * `6` - like `5`, and introduce axioms that distribute `+` over `*`.

  * `7` - like `6`, and introduce facts about the associativity of
    literal arguments over `*`.

  * `8` - like `7`, and introduce axioms for the connection between `*`,
    `/`, and `%`.

  * `9` - like `8`, and introduce axioms for sign of multiplication.

  * `10` - like `9`, and introduce axioms for commutativity and
    associativity of `*`.

* `-autoTriggers:<n>` - control automatic generation of `{:trigger}`
  annotations. See [triggers](#sec-trigger). The value of `<n>` can be one
  of the following.

  * `0` - do not generate `{:trigger}` annotations for user-level
    quantifiers.

  * `1` (default) - add a `{:trigger}` annotation to each user-level
    quantifier. Existing annotations are preserved.

* `-rewriteFocalPredicates:<n>` - control rewriting of predicates in the
  body of prefix lemmas. See [the section about nicer extreme proofs](#sec-nicer-proofs-of-extremes).
  The value of `<n>` can be one of the following.

  * `0` - don't rewrite predicates in the body of prefix lemmas.

  * `1` (default) - in the body of prefix lemmas, rewrite any use of a
    focal predicate `P` to `P#[_k-1]`.

* `-extractCounterexample` - control generation of counterexamples. If
  verification fails, report a detailed counterexample for the first
  failing assertion. Requires specifying the `-mv` option, to specify
  where to write the counterexample, as well as the
  `-proverOpt:O:model_compress=false` and
  `-proverOpt:O:model.completion=true` options.

### 13.8.8. Controlling compilation {#sec-controlling-compilation}

These options control what code gets compiled, what target language is
used, how compilation proceeds, and whether the compiled program is
immediately executed.

* `--target:<s>` or `-t:<s>` (was `-compileTarget:<s>`) - set the target programming language for the
  compiler. The value of `<s>` can be one of the following.

   * `cs` - C\# . Produces a .dll file that can be run using `dotnet`.
      For example, `dafny Hello.dfy` will produce `Hello.dll` and `Hello.runtimeconfig.json`.
      The dll can be run using `dotnet Hello.dll`.

   * `go` - Go. The default output of `dafny Hello.dfy -compileTarget:go` is
      in the `Hello-go` folder. It is run using
      ``GOPATH=`pwd`/Hello-go/ GO111MODULE=auto go run Hello-go/src/Hello.go``

   * `js` - Javascript. The default output of `dafny Hello.dfy -compileTarget:js` is
      the file `Hello.js`, which can be run using `node Hello.js`. (You must have 
      `bignumber.js` installed.)

   * `java` - Java. The default output of `dafny Hello.dfy -compileTarget:java` is
      in the `Hello-java` folder. The compiled program can be run using
      `java -cp Hello-java:Hello-java/DafnyRuntime.jar Hello`.

   * `py` - Python. The default output of `dafny Hello.dfy -compileTarget:py` is
      in the `Hello-py` folder. The compiled program can be run using
      `python Hello-py/Hello.py`, where `python` is Python version 3.

   * `cpp` - C++. The default output of `dafny Hello.dfy -compileTarget:cpp` is
      `Hello.exe` and other files written to the current folder. The compiled
      program can be run using `./Hello.exe`.

* `--input <file>` - designates files to be include in the compilation in addition to the main file in
  `dafny run`; these may be non-.dfy files; this option may be specified more than once

* `--output:<file>` or `-o:<file>` (was `-out:<file>`) - set the name to use for compiled code files.

By default, `dafny` reuses the name of the Dafny file being compiled.
Compilers that generate a single file use the file name as-is (e.g. the
C# backend will generate `<file>.dll` and optionally `<file>.cs` with
`-spillTargetCode`). Compilers that generate multiple files use the file
name as a directory name (e.g. the Java backend will generate files in
directory `<file>-java/`). Any file extension is ignored, so
`-out:<file>` is the same as `-out:<file>.<ext>` if `<file>` contains no
periods.

* `--include-runtime` - include the runtime library for the target language in
  the generated artifacts. This is true by default for build and run, 
  but false by default for translate. The legacy option `-useRuntimeLib` had the 
  opposite effect: when enabled, the compiled assembly referred to
  the pre-built `DafnyRuntime.dll` in the
  compiled assembly rather than including `DafnyRuntime.cs` in the build
  process. 


Legacy options:

* `-compile:<n>` -  [obsolete - use `dafny build` or `dafny run`] control whether compilation 
   happens. The value of
  `<n>` can be one of the following. Note that if the program is 
   compiled, it will be compiled to the target language determined by
   the `-compileTarget` option, which is C\# by default.

   * `0` - do not compile the program

   * `1` (default) - upon successful verification, compile the program
     to the target language.

   * `2` - always compile, regardless of verification success.

   * `3` - if verification is successful, compile the program (like
     option `1`), and then if there is a `Main` method, attempt to run the
     program.

   * `4` - always compile (like option `2`), and then if there is a
     `Main` method, attempt to run the program.

* `-spillTargetCode:<n>` - [obsolete - use `dafny translate`) control whether to write out compiled code in
  the target language (instead of just holding it in internal temporary
  memory). The value of `<n>` can be one of the following.

   * `0` (default) - don't make any extra effort to write the textual
     target program (but still compile it, if `-compile` indicates to do
     so).

   * `1` - write it out to the target language, if it is being compiled.

   * `2` - write the compiled program if it passes verification,
     regardless of the `-compile` setting.

   * `3` - write the compiled program regardless of verification success
     and the `-compile` setting.

Note that some compiler targets may (always or in some situations) write
out the textual target program as part of compilation, in which case
`-spillTargetCode:0` behaves the same way as `-spillTargetCode:1`.

* `-Main:<name>` - specify the (fully-qualified) name of the method to
  use as the executable entry point. The default is the method with the
  `{:main}` attribute, or else the method named `Main`.

* `-compileVerbose:<n>` - control whether to write out compilation
  progress information. The value of `<n>` can be one of the following.

  * `0` - do not print any information (silent mode)

  * `1` (default) - print information such as the files being created by
    the compiler

* `-coverage:<file>` - emit branch-coverage calls and outputs into
  `<file>`, including a legend that gives a description of each
  source-location identifier used in the branch-coverage calls. (Use `-`
  as `<file>` to print to the console.)

* `-optimize` - produce optimized C# code by passing the `/optimize`
  flag to the `csc` executable.

* `-optimizeResolution:<n>` - control optimization of method target
  resolution. The value of `<n>` can be one of the following.

  * `0` - resolve and translate all methods.

  * `1` - translate methods only in the call graph of the current
    verification target.

  * `2` (default) - as in `1`, but resolve only methods that are defined
    in the current verification target file, not in included files.


* `-testContracts:<mode>` - test certain function and method contracts
  at runtime. This works by generating a wrapper for each function or
  method to be tested that includes a sequence of `expect` statements
  for each requires clause, a call to the original, and sequence of
  `expect` statements for each `ensures` clause. This is particularly
  useful for code marked with the `{:extern}` attribute and implemented
  in the target language instead of Dafny. Having runtime checks of the
  contracts on such code makes it possible to gather evidence that the
  target-language code satisfies the assumptions made of it during Dafny
  verification through mechanisms ranging from manual tests through
  fuzzing to full verification. For the latter two use cases, having
  checks for `requires` clauses can be helpful, even if the Dafny
  calling code will never violate them.

  The `<mode>` parameter can currently be one of the following.

  * `Externs` - insert dynamic checks when calling any function or
    method marked with the `{:extern}` attribute, wherever the call
    occurs.

  * `TestedExterns` - insert dynamic checks when calling any function or
    method marked with the `{:extern}` attribute directly from a
    function or method marked with the `{:test}` attribute.

### 13.8.9. Controlling Boogie {#sec-controlling-boogie}

Dafny builds on top of Boogie, a general-purpose intermediate language
for verification. Options supported by Boogie on its own are also
supported by Dafny. Some of the Boogie options most relevant to Dafny
users include the following. We use the term "procedure" below to refer
to a Dafny function, lemma, method, or predicate, following Boogie
terminology.

* `--solver-path` - specifies a custom SMT solver to use

* `--solver-plugin` - specifies a plugin to use as the SMT solver, instead of an external pdafny translaterocess

* `--boogie-filter` - restricts the set of verification tasks (for debugging) 

* `--boogie` - arguments to send to boogie

Legacy options:

* `-proc:<name>` - verify only the procedure named `<name>`. The name
  can include `*` to indicate arbitrary sequences of characters.

* `-trace` - print extra information during verification, including
  timing, resource use, and outcome for each procedure incrementally, as
  verification finishes.

* `-randomSeed:<n>` - turn on randomization of the input that Boogie
  passes to the SMT solver and turn on randomization in the SMT solver
  itself.

  Certain Boogie inputs are unstable in the sense that changes to the
  input that preserve its meaning may cause the output to change. The
  `-randomSeed` option simulates meaning-preserving changes to the
  input without requiring the user to actually make those changes.

  The `-randomSeed` option is implemented by renaming variables and
  reordering declarations in the input, and by setting
  solver options that have similar effects.

* `-randomSeedIterations:<n>` - attempt to prove each VC `<n>` times
  with `<n>` random seeds. If `-randomSeed` has been provided, each
  proof attempt will use a new random seed derived from this original
  seed. If not, it will implicitly use `-randomSeed:0` to ensure a
  difference between iterations. This option can be very useful for
  identifying input programs for which verification is unstable. If the
  verification times or solver resource counts associated with each
  proof attempt vary widely for a given procedure, small changes to that
  procedure might be more likely to cause proofs to fail in the future.

* `-vcsSplitOnEveryAssert` - prove each (explicit or implicit) assertion
  in each procedure separately. See also the attribute
  [`{:vcs_split_on_every_assert}`](#sec-vcs_split_on_every_assert) for
  restricting this option on specific procedures. By default, Boogie
  attempts to prove that every assertion in a given procedure holds all
  at once, in a single query to an SMT solver. This usually performs
  well, but sometimes causes the solver to take longer. If a proof that
  you believe should succeed is timing out, using this option can
  sometimes help.

* `-timeLimit:<n>` - spend at most `<n>` seconds attempting to prove any
  single SMT query. This setting can also be set per method using the
  attribute [`{:timeLimit n}`](#sec-time-limit).

* `-rlimit:<n>` - set the maximum solver resource count to use while
  proving a single SMT query. This can be a more deterministic approach
  than setting a time limit. To choose an appropriate value, please
  refer to the documentation of the attribute [`{:rlimit}`](#sec-rlimit)
  that can be applied per procedure.

* `-print:<file>` - print the translation of the Dafny file to a Boogie file.

If you have Boogie installed locally, you can run the printed Boogie file with the following script:

```bash
DOTNET=$(which dotnet)

BOOGIE_ROOT="path/to/boogie/Source"
BOOGIE="$BOOGIE_ROOT/BoogieDriver/bin/Debug/net6.0/BoogieDriver.dll"

if [[ ! -x "$DOTNET" ]]; then
    echo "Error: Dafny requires .NET Core to run on non-Windows systems."
    exit 1
fi

#Uncomment if you prefer to use the executable instead of the DLL
#BOOGIE=$(which boogie)

BOOGIE_OPTIONS="/infer:j"
PROVER_OPTIONS="\
  /proverOpt:O:auto_config=false \
  /proverOpt:O:type_check=true \
  /proverOpt:O:smt.case_split=3 \
  /proverOpt:O:smt.qi.eager_threshold=100 \
  /proverOpt:O:smt.delay_units=true \
  /proverOpt:O:smt.arith.solver=2 \
  "

"$DOTNET" "$BOOGIE" $BOOGIE_OPTIONS $PROVER_OPTIONS "$@"
#Uncomment if you want to use the executable instead of the DLL
#"$BOOGIE" $BOOGIE_OPTIONS $PROVER_OPTIONS "$@"
```

### 13.8.10. Controlling the prover {#sec-controlling-prover}

Much of controlling the prover is accomplished by controlling 
verification condition generation ([25.9.7](#sec-controlling-verification)) or Boogie 
([Section 13.8.9](#sec-controlling-boogie)). 
The following options are also commonly used:

* `--verification-error-limit:<n>` - limits the number of verification errors reported per procedure.
  Default is 5; 0 means as many as possible; a small positive number runs faster
  but a large positive number reports more errors per run

* `--verification-time-limit:<n>` (was `-timeLimit:<n>`) - limits 
  the number of seconds spent trying to verify each procedure.


### 13.8.11. Controlling test generation {#sec-controlling-test-gen}

Dafny is capable of generating unit (runtime) tests. It does so by asking the prover to solve
for values of inputs to a method that cause the program to execute specific blocks or paths.
A detailed description of how to do this is given in
[a separate document](https://github.com/dafny-lang/dafny/blob/master/Source/DafnyTestGeneration/README.md).
<|MERGE_RESOLUTION|>--- conflicted
+++ resolved
@@ -88,7 +88,6 @@
 within those files. It does not matter if files are repeated either as
 includes or on the command-line.[^fn-duplicate-files]
 
-<<<<<<< HEAD
 Note however that although the complete set of files, command-line plus
 included files, make up the program, by default, only those files listed on
 the command-line are verified. To do a complete verification, each file
@@ -100,12 +99,6 @@
 depend on them, etc., until all files are checked.
 The `--verify-included-files` option (`-verifyAllModules` in legacy mode) will cause all modules, whether the result of include directives or not,
 to be verified.
-=======
-All files recursively included are always parsed and type-checked.
-However, which files are verified, built, run, or processed by other
-dafny commands depends on the individual command. 
-These commands are described in [Section 13.5.1](#sec-dafny-commands).
->>>>>>> dcbd72fc
 
 [^fn-duplicate-files]: File names are considered equal if they have the same absolute path, compared as case-sensitive strings (regardless of whether the underlying file-system is case sensitive).  Using symbolic links may make the same file have a different absolute path; this will generally cause duplicate declaration errors.
 
@@ -181,8 +174,6 @@
 
 The `dafny resolve` command checks the command-line and then parses and typechecks the given files and any included files.
 
-<<<<<<< HEAD
-=======
 The set of files considered by `dafny` are those listed on the command-line,
 including those named in a `--library` option, and all files that are
 named, recursively, in `include` directives in files in the set being considered by the tool.
@@ -205,7 +196,6 @@
 and specification from
 implementation.
 
->>>>>>> dcbd72fc
 The options relevant to this command are
 - those relevant to the command-line itself
    - `--warn-as-errors` --- turn all warnings into errors, which alters [dafny's exit code](#sec-exit-codes)
@@ -214,12 +204,8 @@
    - `--cores` --- set the number of cores dafny should use
    - `--show-snippets` --- emit a line or so of source code along with an error message
    - `--library` --- include this file in the program, but do not verify or compile it (multiple such library files can be listed using multiple instances of the `--library` option)
-<<<<<<< HEAD
+   - `--stdin` -- read from standard input
 - those that affect the syntax of dafny, such as
-=======
-   - `--stdin` -- read from standard input
-- those that affect the syntax of Dafny, such as
->>>>>>> dcbd72fc
    - `--prelude`
    - `--unicode-char`
    - `--function-syntax`
@@ -236,8 +222,6 @@
 
 A guide to controlling and aiding the verification process is given in [a later section](#sec-verification).
 
-<<<<<<< HEAD
-=======
 To be considered _verified_ all the methods in all the files in a program must be verified, with consistent sets of options,
 and with no unproven assumptions (see [`dafny audit`](#sec-dafny-audit) for a tool to help identify such assumptions).
 
@@ -255,7 +239,6 @@
 It is also permitted to verify completely disjoint files or
 programs together in a single run of `dafny`.
 
->>>>>>> dcbd72fc
 Various options control the verification process, in addition to all those described for [`dafny resolve`](#sec-dafny-resolve).
 
 - What is verified
@@ -389,9 +372,6 @@
 - 2 for parsing, type-checking or serious errors in running the auditor (e.g. failure to write a report or when report comparison fails)
 - 0 for normal operation, including operation that identifies audit findings
 
-<<<<<<< HEAD
-#### 25.5.1.9. `dafny test` {#sec-dafny-test}
-=======
 It also takes the `--verbose` option, which then gives information about the files being formatted.
 
 The `dafny audit` command currently reports the following:
@@ -456,7 +436,6 @@
 `dafny format` does not necessarily report name or type resolution errors and does not attempt verification.
 
 #### 13.5.1.10. `dafny test` {#sec-dafny-test}
->>>>>>> dcbd72fc
  
 This _experimental_ command (verifies and compiles the program and) runs every method in the program that is annotated with the `{:test}` attribute.
 Verification can be disabled using the `--no-verify` option. `dafny test` also accepts all other options of the `dafny build` command. 
@@ -503,11 +482,7 @@
 PASSED
 ```
 
-<<<<<<< HEAD
-#### 25.5.1.10. `dafny generate-tests` {#sec-dafny-generate-tests}
-=======
-#### 13.5.1.11. `dafny generate-tests` {#sec-dafny-generate-tests}
->>>>>>> dcbd72fc
+#### 13.5.1.10. `dafny generate-tests` {#sec-dafny-generate-tests}
 
 This _experimental_ command (verifies the program and) then generates unit test code (as Dafny source code) that provides
 complete coverage of the method.
@@ -516,46 +491,29 @@
 
 _This command is under development and not yet functional._
 
-<<<<<<< HEAD
-#### 25.5.1.11. `dafny find-dead-code` {#sec-dafny-find-dead-code}
-=======
-#### 13.5.1.12. `dafny find-dead-code` {#sec-dafny-find-dead-code}
->>>>>>> dcbd72fc
+#### 13.5.1.11. `dafny find-dead-code` {#sec-dafny-find-dead-code}
 
 This _experimental_ command finds dead code in a program, that is, code branches within a method that are not reachable by any inputs that satisfy 
 the method's preconditions.
 
 _This command is under development and not yet functional._
 
-<<<<<<< HEAD
-#### 25.5.1.12. Plugins
-=======
-#### 13.5.1.13. `dafny measure-complexity` {#sec-dafny-measure-complexity}
+#### 13.5.1.12. `dafny measure-complexity` {#sec-dafny-measure-complexity}
 
 This _experimental_ command reports complexity metrics of a program.
 
 _This command is under development and not yet functional._
 
 #### 13.5.1.14. Plugins
->>>>>>> dcbd72fc
 
 This execution mode is not a command, per se, but rather a command-line option that enables executing plugins to the dafny tool.
 
-<<<<<<< HEAD
 The form of the command-line is `dafny --plugin:<path-to-one-assembly[,argument]*>`
-where the argument to `--plugin` gives the path to the compiled assemply of the plugin and the arguments to be provided to the plugin.
+where the argument to `--plugin` gives the path to the compiled assembly of the plugin and the arguments to be provided to the plugin.
 
 More on writing and building plugins can be found [in this section](#sec-plugins).
 
-#### 25.5.1.13. Legacy operation
-=======
-The form of the command-line is `dafny --plugin:<path-to-one-assembly[,argument]*>` or `dafny <command> --plugin:<path-to-one-assembly[,argument]*>`
-where the argument to `--plugin` gives the path to the compiled assembly of the plugin and the arguments to be provided to the plugin.
-
-More on writing and building plugins can be found [in this section](#sec-plugins).
-
 #### 13.5.1.15. Legacy operation
->>>>>>> dcbd72fc
 
 Prior to implementing the command-based CLI, the `dafny` command-line simply took files and options and the arguments to options.
 That legacy mode of operation is still supported, though discouraged. The command `dafny -?` produces the list of legacy options.
