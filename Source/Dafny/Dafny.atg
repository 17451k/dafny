	/*-----------------------------------------------------------------------------
//
// Copyright (C) Microsoft Corporation.  All Rights Reserved.
//
//-----------------------------------------------------------------------------*/
/*---------------------------------------------------------------------------
// Dafny
// Rustan Leino, first created 25 January 2008
//--------------------------------------------------------------------------*/
using System.Collections.Generic;
using System.Numerics;
using Microsoft.Boogie;
using System.IO;
using System.Text;
COMPILER Dafny
/*--------------------------------------------------------------------------*/
readonly Expression/*!*/ dummyExpr;
readonly AssignmentRhs/*!*/ dummyRhs;
readonly FrameExpression/*!*/ dummyFrameExpr;  
readonly Statement/*!*/ dummyStmt;
readonly Statement/*!*/ dummyIfStmt;
readonly Include theInclude;
readonly ModuleDecl theModule;
readonly BuiltIns theBuiltIns;
readonly bool theVerifyThisFile;
int anonymousIds = 0;

/// <summary>
/// Holds the modifiers given for a declaration
///
/// Not all modifiers are applicable to all kinds of declarations.
/// Errors are given when a modify does not apply.
/// We also record the tokens for the specified modifiers so that
/// they can be used in error messages.
/// </summary>
struct DeclModifierData {
  public bool IsAbstract;
  public IToken AbstractToken;
  public bool IsGhost;
  public IToken GhostToken;
  public bool IsStatic;
  public IToken StaticToken;
  public bool IsProtected;
  public IToken ProtectedToken;
  public bool IsExtern;
  public IToken ExternToken;
  public StringLiteralExpr ExternName;

}

// Check that token has not been set, then set it.
public void CheckAndSetToken(ref IToken token)
{
    if (token != null) {
      SemErr(t, "Duplicate declaration modifier: " + t.val);
    }
    token = t;
}

/// <summary>
// A flags type used to tell what declaration modifiers are allowed for a declaration.
/// </summary>
[Flags]
enum AllowedDeclModifiers {
  None = 0,
  Abstract = 1,
  Ghost = 2,

  // Means ghost not allowed because already implicitly ghost.
  AlreadyGhost = 4,
  Static = 8,
  Protected = 16, 
  Extern = 32
};

/// <summary>
/// Check the declaration modifiers against those that are allowed.
///
/// The 'allowed' parameter specifies which declaratio modifiers are allowed.
/// The 'declCaption' parameter should be a string describing the kind of declaration. 
/// It is used in error messages.
/// Any declaration modifiers that are present but not allowed are cleared.
///</summary>
void CheckDeclModifiers(DeclModifierData dmod, string declCaption, AllowedDeclModifiers allowed)
{
  if (dmod.IsAbstract && ((allowed & AllowedDeclModifiers.Abstract) == 0)) {
    SemErr(dmod.AbstractToken, declCaption + " cannot be declared 'abstract'.");
    dmod.IsAbstract = false;
  }
  if (dmod.IsGhost) {
    if ((allowed & AllowedDeclModifiers.AlreadyGhost) != 0) {
      SemErr(dmod.GhostToken, declCaption + " cannot be declared ghost (they are 'ghost' by default).");
      dmod.IsGhost = false;
    } else if ((allowed & AllowedDeclModifiers.Ghost) == 0) {
      SemErr(dmod.GhostToken, declCaption + " cannot be declared 'ghost'.");
      dmod.IsGhost = false;
    }
  }
  if (dmod.IsStatic && ((allowed & AllowedDeclModifiers.Static) == 0)) {
    SemErr(dmod.StaticToken, declCaption + " cannot be declared 'static'.");
    dmod.IsStatic = false;
  }
  if (dmod.IsProtected && ((allowed & AllowedDeclModifiers.Protected) == 0)) {
    SemErr(dmod.ProtectedToken, declCaption + " cannot be declared 'protected'.");
    dmod.IsProtected = false;
  }
  if (dmod.IsExtern && ((allowed & AllowedDeclModifiers.Extern) == 0)) {
    SemErr(dmod.ExternToken, declCaption + " cannot be declared 'extern'.");
    dmod.IsExtern = false;
  }
}

/// <summary>
/// Encode an 'extern' declaration modifier as an {:extern name} attribute.
///</summary>
static void EncodeExternAsAttribute(DeclModifierData dmod, ref Attributes attrs, IToken/*!*/ id) {
  if (dmod.IsExtern) {
    StringLiteralExpr name = dmod.ExternName;
    if (name == null) {
      bool isVerbatimString = false;
      name = new StringLiteralExpr(id, id.val, isVerbatimString);
    }
    var args = new List<Expression>();
    args.Add(name);
    attrs = new Attributes("extern", args, attrs);
  }
}

///<summary>
/// Parses top-level things (modules, classes, datatypes, class members) from "filename"
/// and appends them in appropriate form to "module".
/// Returns the number of parsing errors encountered.
/// Note: first initialize the Scanner.
///</summary>
public static int Parse (string/*!*/ filename, Include include, ModuleDecl module, BuiltIns builtIns, Errors/*!*/ errors, bool verifyThisFile=true) /* throws System.IO.IOException */ {
  Contract.Requires(filename != null);
  Contract.Requires(module != null);
  string s;
  if (filename == "stdin.dfy") {
    s = Microsoft.Boogie.ParserHelper.Fill(System.Console.In, new List<string>());
    return Parse(s, filename, filename, include, module, builtIns, errors, verifyThisFile);
  } else {
    using (System.IO.StreamReader reader = new System.IO.StreamReader(filename)) {
      s = Microsoft.Boogie.ParserHelper.Fill(reader, new List<string>());
      return Parse(s, filename, DafnyOptions.Clo.UseBaseNameForFileName ? Path.GetFileName(filename) : filename, include, module, builtIns, errors, verifyThisFile);
    }
  }
}
///<summary>
/// Parses top-level things (modules, classes, datatypes, class members)
/// and appends them in appropriate form to "module".
/// Returns the number of parsing errors encountered.
/// Note: first initialize the Scanner.
///</summary>
public static int Parse (string/*!*/ s, string/*!*/ fullFilename, string/*!*/ filename, ModuleDecl module, BuiltIns builtIns, ErrorReporter reporter, bool verifyThisFile=true) {
  Contract.Requires(s != null);
  Contract.Requires(filename != null);
  Contract.Requires(module != null);
  Errors errors = new Errors(reporter);
  return Parse(s, fullFilename, filename, null, module, builtIns, errors, verifyThisFile);
}

public static Parser SetupParser(string/*!*/ s, string/*!*/ fullFilename, string/*!*/ filename, Include include, ModuleDecl module,
                                 BuiltIns builtIns, Errors/*!*/ errors, bool verifyThisFile=true) {
  Contract.Requires(s != null);
  Contract.Requires(filename != null);
  Contract.Requires(module != null);
  Contract.Requires(errors != null);
  byte[]/*!*/ buffer = cce.NonNull( UTF8Encoding.Default.GetBytes(s));
  MemoryStream ms = new MemoryStream(buffer,false);
  Scanner scanner = new Scanner(ms, errors, fullFilename, filename);
  return new Parser(scanner, errors, include, module, builtIns, verifyThisFile);
}

public static Expression ParseExpression(string/*!*/ s, string/*!*/ fullFilename, string/*!*/ filename, Include include, ModuleDecl module,
                                         BuiltIns builtIns, Errors/*!*/ errors, bool verifyThisFile=true) {
  Parser parser = SetupParser(s, fullFilename, filename, include, module, builtIns, errors, verifyThisFile);
  parser.la = new Token();
  parser.la.val = "";
  parser.Get();
  Expression e;
  parser.Expression(out e, true, true, true);
  return e;
}

///<summary>
/// Parses top-level things (modules, classes, datatypes, class members)
/// and appends them in appropriate form to "module".
/// Returns the number of parsing errors encountered.
/// Note: first initialize the Scanner with the given Errors sink.
///</summary>
public static int Parse (string/*!*/ s, string/*!*/ fullFilename, string/*!*/ filename, Include include, ModuleDecl module,
                         BuiltIns builtIns, Errors/*!*/ errors, bool verifyThisFile=true) {
  Parser parser = SetupParser(s, fullFilename, filename, include, module, builtIns, errors, verifyThisFile);
  parser.Parse();
  return parser.errors.ErrorCount;
}

public Parser(Scanner/*!*/ scanner, Errors/*!*/ errors, Include include, ModuleDecl module, BuiltIns builtIns, bool verifyThisFile=true)
  : this(scanner, errors)  // the real work
{
  // initialize readonly fields
  dummyExpr = new LiteralExpr(Token.NoToken);
  dummyRhs = new ExprRhs(dummyExpr, null);
  dummyFrameExpr = new FrameExpression(dummyExpr.tok, dummyExpr, null);
  dummyStmt = new ReturnStmt(Token.NoToken, Token.NoToken, null);
  var dummyBlockStmt = new BlockStmt(Token.NoToken, Token.NoToken, new List<Statement>());
  dummyIfStmt = new IfStmt(Token.NoToken, Token.NoToken, false, null, dummyBlockStmt, null);
  theInclude = include; // the "include" that includes this file
  theModule = module;
  theBuiltIns = builtIns;
  theVerifyThisFile = verifyThisFile;
}

bool IsAttribute() {
  Token x = scanner.Peek();
  return la.kind == _lbrace && x.kind == _colon;
}

bool IsAlternative() {
  Token x = scanner.Peek();
  return (la.kind == _lbrace && x.kind == _case)
      || la.kind == _case;
}

bool FollowedByColon() {
  IToken x = la;
  while (x.kind == _ident || x.kind == _openparen)
     x = scanner.Peek();
  return x.kind == _colon;
}

// an existential guard starts with an identifier and is then followed by
// * a colon (if the first identifier is given an explicit type),
// * a comma (if there's a list a bound variables and the first one is not given an explicit type),
// * a start-attribute (if there's one bound variable and it is not given an explicit type and there are attributes), or
// * a bored smiley (if there's one bound variable and it is not given an explicit type).
bool IsExistentialGuard() {
  scanner.ResetPeek();
  if (la.kind == _ident) {
    Token x = scanner.Peek();
    if (x.kind == _colon || x.kind == _comma || x.kind == _boredSmiley) {
      return true;
    } else if (x.kind == _lbrace) {
      x = scanner.Peek();
      return x.kind == _colon;
    }
  }
  return false;
}

bool IsLoopSpec() {
  return la.kind == _invariant || la.kind == _decreases || la.kind == _modifies;
}

bool IsWitness() {
  scanner.ResetPeek();
  if (la.kind == _witness) {
    return true;
  } else if (la.kind == _ghost) {
    Token x = scanner.Peek();
    return x.kind == _witness;
  }
  return false;
}

bool IsFunctionDecl() {
  switch (la.kind) {
    case _function:
    case _predicate:
    case _copredicate:
      return true;
    case _inductive:
      return scanner.Peek().kind != _lemma;
    case _twostate:
      var x = scanner.Peek();
      return x.kind == _function || x.kind == _predicate;
    default:
      return false;
  }
}

bool IsParenStar() {
  scanner.ResetPeek();
  Token x = scanner.Peek();
  return la.kind == _openparen && x.kind == _star;
}

bool IsEquivOp() {
  return la.val == "<==>" || la.val == "\u21d4";
}
bool IsImpliesOp() {
  return la.val == "==>" || la.val == "\u21d2";
}
bool IsExpliesOp() {
  return la.val == "<==" || la.val == "\u21d0";
}
bool IsAndOp() {
  return la.val == "&&" || la.val == "\u2227";
}
bool IsOrOp() {
  return la.val == "||" || la.val == "\u2228";
}
bool IsBitwiseAndOp() {
  return la.val == "&";
}
bool IsBitwiseOrOp() {
  return la.val == "|";
}
bool IsBitwiseXorOp() {
  return la.val == "^";
}
bool IsBitwiseOp() {
  return IsBitwiseAndOp() || IsBitwiseOrOp() || IsBitwiseXorOp();
}
bool IsAs() {
  return la.kind == _as;
}
bool IsRelOp() {
  return la.val == "=="
      || la.val == "<"
      || la.val == ">"
      || la.val == "<="
      || la.val == ">="
      || la.val == "!="
      || la.val == "in"
      || la.kind == _notIn
      || la.val =="!"
      || la.val == "\u2260"
      || la.val == "\u2264"
      || la.val == "\u2265";
}
bool IsShiftOp() {
  if (la.kind == _openAngleBracket) {
  } else if (la.kind == _closeAngleBracket) {
  } else {
    return false;
  }
  scanner.ResetPeek();
  var x = scanner.Peek();
  if (x.kind != la.kind) {
    return false;
  }
  return x.pos == la.pos + 1;  // return true only if the tokens are adjacent to each other
}
bool IsAddOp() {
  return la.val == "+" || la.val == "-";
}
bool IsMulOp() {
  return la.kind == _star || la.val == "/" || la.val == "%";
}
bool IsQSep() {
  return la.kind == _doublecolon || la.kind == _bullet;
}

bool IsNonFinalColon() {
  return la.kind == _colon && scanner.Peek().kind != _rbracket;
}
bool IsMapDisplay() {
  scanner.ResetPeek();
  return la.kind == _map && scanner.Peek().kind == _lbracket;
}
bool IsIMapDisplay() {
  scanner.ResetPeek();
  return la.kind == _imap && scanner.Peek().kind == _lbracket;
}
bool IsISetDisplay() {
  scanner.ResetPeek();
  return la.kind == _iset && scanner.Peek().kind == _lbrace;
}

bool IsSuffix() {
  return la.kind == _dot || la.kind == _lbracket || la.kind == _openparen;
}

string UnwildIdent(string x, bool allowWildcardId) {
  if (x.StartsWith("_")) {
    if (allowWildcardId && x.Length == 1) {
      return "_v" + anonymousIds++;
    } else {
      SemErr("cannot declare identifier beginning with underscore");
    }
  }
  return x;
}

bool IsLambda(bool allowLambda)
{
  if (!allowLambda) {
    return false;
  }
  scanner.ResetPeek();
  Token x;
  // peek at what might be a signature of a lambda expression
  if (la.kind == _ident) {
    // cool, that's the entire candidate signature
  } else if (la.kind != _openparen) {
    return false;  // this is not a lambda expression
  } else {
    int identCount = 0;
    x = scanner.Peek();
    while (x.kind != _closeparen) {
      if (identCount != 0) {
        if (x.kind != _comma) {
          return false;  // not the signature of a lambda
        }
        x = scanner.Peek();
      }
      if (x.kind != _ident) {
        return false;  // not a lambda expression
      }
      identCount++;
      x = scanner.Peek();
      if (x.kind == _colon) {
        // a colon belongs only in a lamdba signature, so this must be a lambda (or something ill-formed)
        return true;
      }
    }
  }
  // What we have seen so far could have been a lambda signature or could have been some
  // other expression (in particular, an identifier, a parenthesized identifier, or a
  // tuple all of whose subexpressions are identifiers).
  // It is a lambda expression if what follows is something that must be a lambda.
  x = scanner.Peek();
  return x.kind == _darrow || x.kind == _reads || x.kind == _requires;
}

bool IsIdentParen() {
  scanner.ResetPeek();
  Token x = scanner.Peek();
  return la.kind == _ident && x.kind == _openparen;
}

/* Used to disambiguate the LHS of a VarDeclStmt. If it looks like the start of a CasePattern,
 * we consider it to be a LetStmt. But if we are looking at a simple identifier, then we
 * consider it to be a VarDeclStmt.
 */
bool IsLetStmt() {
  return IsIdentParen() || la.kind == _openparen;
}

bool IsIdentColonOrBar() {
  Token x = scanner.Peek();
  return la.kind == _ident && (x.kind == _colon || x.kind == _verticalbar);
}

bool SemiFollowsCall(bool allowSemi, Expression e) {
  return allowSemi && la.kind == _semi && (e is ApplySuffix || (e is RevealExpr && (((RevealExpr)e).Expr is ApplySuffix)));
}

bool IsNotEndOfCase() {
  return la.kind != _EOF && la.kind != _rbrace && la.kind != _case;
}

/* The following is the largest lookahead there is. It needs to check if what follows
 * can be nothing but "<" Type { "," Type } ">".
 */
bool IsGenericInstantiation(bool inExpressionContext) {
  scanner.ResetPeek();
  if (!inExpressionContext) {
    return la.kind == _openAngleBracket;
  }
  IToken pt = la;
  if (!IsTypeList(ref pt)) {
    return false;
  }
  /* There are ambiguities in the parsing.  For example:
   *     F( a < b , c > (d) )
   * can either be a unary function F whose argument is a function "a" with type arguments "<b,c>" and
   * parameter "d", or can be a binary function F with the two boolean arguments "a < b" and "c > (d)".
   * To make the situation a little better, we (somewhat heuristically) look at the character that
   * follows the ">".  Note that if we, contrary to a user's intentions, pick "a<b,c>" out as a function
   * with a type instantiation, the user can disambiguate it by making sure the ">" sits inside some
   * parentheses, like:
   *     F( a < b , (c > (d)) )
   */
  switch (pt.kind) {
    case _dot:  // here, we're sure it must have been a type instantiation we saw, because an expression cannot begin with dot
    case _openparen:  // it was probably a type instantiation of a function/method
    case _lbracket:  // it is possible that it was a type instantiation
    case _lbrace:  // it was probably a type instantiation of a function/method
    // In the following cases, we're sure we must have read a type instantiation that just ended an expression
    case _closeparen:
    case _rbracket:
    case _rbrace:
    case _semi:
    case _then:
    case _else:
    case _case:
    case _eq:
    case _neq:
    case _neqAlt:
    case _as:
    case _by:
    case _in:
    case _openAngleBracket:
    case _closeAngleBracket:
    case _EOF:
    // (specification clauses that can follow an expression)
    case _decreases:
    case _modifies:
    case _reads:
    case _requires:
    case _ensures:
    case _invariant:
    case _witness:
    // (top-level declarations that can follow an expression)
    case _function:
    case _predicate:
    case _inductive:
    case _twostate:
    case _lemma:
    case _copredicate:
    case _ghost:
    case _static:
    case _protected:
    case _import:
    case _export:
    case _class:
    case _trait:
    case _datatype:
    case _codatatype:
    case _var:
    case _const:
    case _newtype:
    case _type:
    case _iterator:
    case _method:
    case _colemma:
    case _constructor:
      return true;
    default:
      return false;
  }
}
/* Returns true if the next thing is of the form:
 *     "<" Type { "," Type } ">"
 */
bool IsTypeList(ref IToken pt) {
  if (pt.kind != _openAngleBracket) {
    return false;
  }
  pt = scanner.Peek();
  return IsTypeSequence(ref pt, _closeAngleBracket);
}
/* Returns true if the next thing is of the form:
 *     Type { "," Type }
 * followed by an endBracketKind.
 */
bool IsTypeSequence(ref IToken pt, int endBracketKind) {
  while (true) {
    if (!IsType(ref pt)) {
      return false;
    }
    if (pt.kind == endBracketKind) {
      // end of type list
      pt = scanner.Peek();
      return true;
    } else if (pt.kind == _comma) {
      // type list continues
      pt = scanner.Peek();
    } else {
      // not a type list
      return false;
    }
  }
}
bool IsType(ref IToken pt) {
  switch (pt.kind) {
    case _bool:
    case _char:
    case _nat:
    case _int:
    case _real:
<<<<<<< HEAD
=======
    case _ORDINAL:
    case _object:
>>>>>>> 1f1ab5f2
    case _string:
    case _object_q:
    case _object:
      pt = scanner.Peek();
      return true;
    case _arrayToken:
    case _bvToken:
    case _set:
    case _iset:
    case _multiset:
    case _seq:
    case _map:
    case _imap:
      pt = scanner.Peek();
      return pt.kind != _openAngleBracket || IsTypeList(ref pt);
    case _ident:
      while (true) {
        // invariant: next token is an ident
        pt = scanner.Peek();
        if (pt.kind == _openAngleBracket && !IsTypeList(ref pt)) {
          return false;
        }
        if (pt.kind != _dot) {
          // end of the type
          return true;
        }
        pt = scanner.Peek();  // get the _dot
        if (pt.kind != _ident) {
          return false;
        }
      }
    case _openparen:
      pt = scanner.Peek();
      if (pt.kind == _closeparen) {
        // end of type list
        pt = scanner.Peek();
        return true;
      }
      return IsTypeSequence(ref pt, _closeparen);
    default:
      return false;
  }
}


void ConvertKeywordTokenToIdent() {
  var oldKind = la.kind;
  la.kind = _ident;

  // call CheckLiteral with la
  var origT = t;
  t = la;
  scanner.CheckLiteral();
  t = origT;

  if (la.kind != _ident) {
    // it has been changed by CheckLiteral, which means it was a keyword
    la.kind = _ident;  // convert it to an ident
  } else {
    // la was something other than a keyword
    la.kind = oldKind;
  }
}

int StringToInt(string s, int defaultValue, string errString) {
  Contract.Requires(s != null);
  Contract.Requires(errString != null);
  try {
    if (s != "") {
      defaultValue = int.Parse(s);
    }
  } catch (System.OverflowException) {
    SemErr(string.Format("sorry, {0}  ({1}) are not supported", errString, s));
  }
  return defaultValue;
}

/*--------------------------------------------------------------------------*/
CHARACTERS
  letter = "ABCDEFGHIJKLMNOPQRSTUVWXYZabcdefghijklmnopqrstuvwxyz".
  digit = "0123456789".
  posDigit = "123456789".
  hexdigit = "0123456789ABCDEFabcdef".
  special = "'_?".
  glyph = "`~!@#$%^&*()-_=+[{]}|;:',<.>/?\\".
  cr        = '\r'.
  lf        = '\n'.
  tab       = '\t'.
  space = ' '.
  nondigit = letter + special.
  idchar = nondigit + digit.
  nonidchar = ANY - idchar.
  /* exclude the characters in 'array' and '\'' */
  nondigitMinusABTick = nondigit - 'a' - 'b' - '\''.
  idcharMinusA = idchar - 'a'.
  idcharMinusR = idchar - 'r'.
  idcharMinusY = idchar - 'y'.
  idcharMinusV = idchar - 'v'.
  idcharMinusPosDigit = idchar - posDigit.
  idcharMinusTick = idchar - '\''.
  /* string literals */
  charChar = ANY - '\'' - '\\' - cr - lf.
  stringChar = ANY - '"' - '\\' - cr - lf.
  verbatimStringChar = ANY - '"'.

/*------------------------------------------------------------------------*/
TOKENS
  ident =  nondigitMinusABTick {idchar}       /* if char 0 is not an 'a' or '\'', then anything else is fine */
        |  'a' [ idcharMinusR {idchar} ]      /* if char 0 is an 'a', then either there is no char 1 or char 1 is not an 'r' */
        |  'a' 'r' [ idcharMinusR {idchar} ]  /* etc. */
        |  'a' 'r' 'r' [ idcharMinusA {idchar} ]
        |  'a' 'r' 'r' 'a' [ idcharMinusY {idchar} ]
        |  'a' 'r' 'r' 'a' 'y' idcharMinusPosDigit {idchar}
        |  'a' 'r' 'r' 'a' 'y' posDigit {idchar} nondigit {idchar}
        |  'b' [ idcharMinusV {idchar} ]
        |  'b' 'v' [ nondigit {idchar} ]
        |  'b' 'v' '0' idchar {idchar}
        |  'b' 'v' posDigit {idchar} nondigit {idchar}
        |  "'" [ idchar ]                        /* if char 0 is a '\'' and length is 1 or 2, then it is an identifier */
        |  "'" idchar idcharMinusTick            /* if char 0 is '\'' and length is 3, then it is an identifier provided char 2 is not '\'' */
        |  "'" idchar idchar idchar { idchar }   /* if char 0 is '\'' and length exceeds 3, then it is an identifier */
        .
  digits = digit {['_'] digit}.
  hexdigits = "0x" hexdigit {['_'] hexdigit}.
  decimaldigits = digit {['_'] digit} '.' digit {['_'] digit}.
  arrayToken = "array" [posDigit {digit}].
  bvToken = "bv" ( '0' | posDigit {digit} ).
  bool = "bool".
  char = "char".
  int = "int".
  nat = "nat".
  real = "real".
  ORDINAL = "ORDINAL".
  object = "object".
  object_q = "object?".
  string = "string".
  set = "set".
  iset = "iset".
  multiset = "multiset".
  seq = "seq".
  map = "map".
  imap = "imap".
  charToken =
      "'"
      ( charChar
        | "\\\'" | "\\\"" | "\\\\" | "\\0" | "\\n" | "\\r" | "\\t"
        | "\\u" hexdigit hexdigit hexdigit hexdigit
      )
      "'".
  stringToken =
      '"'
      { stringChar
        | "\\\'" | "\\\"" | "\\\\" | "\\0" | "\\n" | "\\r" | "\\t"
        | "\\u" hexdigit hexdigit hexdigit hexdigit
      }
      '"'
    | '@' '"' { verbatimStringChar | "\"\"" } '"'.
  colon = ':'.
  comma = ','.
  verticalbar = '|'.
  doublecolon = "::".
  boredSmiley = ":|".
  bullet = '\u2022'.
  dot = '.'.
  backtick = "`".
  semi = ';'.
  darrow = "=>".
  assume = "assume".
  calc = "calc".
  case = "case".
  then = "then".
  else = "else".
  as = "as".
  by = "by".
  in = "in".
  decreases = "decreases".
  invariant = "invariant".
  function = "function".
  predicate = "predicate".
  inductive = "inductive".
  twostate = "twostate".
  lemma = "lemma".
  copredicate = "copredicate".
  static = "static".
  protected = "protected".
  import = "import".
  export = "export".
  class = "class".
  trait = "trait".
  datatype = "datatype".
  codatatype = "codatatype".
  var = "var".
  const = "const".
  newtype = "newtype".
  type = "type".
  iterator = "iterator".
  method = "method".
  colemma = "colemma".
  constructor = "constructor".
  modifies = "modifies".
  reads = "reads".
  requires = "requires".
  ensures = "ensures".
  ghost = "ghost".
  witness = "witness".
  lbrace = '{'.
  rbrace = '}'.
  lbracket = '['.
  rbracket = ']'.
  openparen = '('.
  closeparen = ')'.
  openAngleBracket = '<'.
  closeAngleBracket = '>'.
  eq = "==".
  neq = "!=".
  neqAlt = '\u2260'.
  star = '*'.
  notIn = "!in" CONTEXT (nonidchar).
  ellipsis = "...".
  reveal = "reveal".
COMMENTS FROM "/*" TO "*/" NESTED
COMMENTS FROM "//" TO lf
IGNORE cr + lf + tab
/*------------------------------------------------------------------------*/
PRODUCTIONS
Dafny
= (. List<MemberDecl/*!*/> membersDefaultClass = new List<MemberDecl/*!*/>();
     // to support multiple files, create a default module only if theModule is null
     DefaultModuleDecl defaultModule = (DefaultModuleDecl)((LiteralModuleDecl)theModule).ModuleDef;
     // theModule should be a DefaultModuleDecl (actually, the singular DefaultModuleDecl)
     Contract.Assert(defaultModule != null);
  .)
  { "include" stringToken               (. {
                                             string parsedFile = scanner.FullFilename;
                                             bool isVerbatimString;
                                             string includedFile = Util.RemoveParsedStringQuotes(t.val, out isVerbatimString);
                                             includedFile = Util.RemoveEscaping(includedFile, isVerbatimString);
                                             string fullPath = includedFile;
                                             if (!Path.IsPathRooted(includedFile)) {
                                               string basePath = Path.GetDirectoryName(parsedFile);
                                               includedFile = Path.Combine(basePath, includedFile);
                                               fullPath = Path.GetFullPath(includedFile);
                                             }
                                             defaultModule.Includes.Add(new Include(t, parsedFile, includedFile, fullPath));
                                           }
                                        .)
  }
  { TopDecl<defaultModule, membersDefaultClass, /* isTopLevel */ true, /* isAbstract */ false> }
  (. // find the default class in the default module, then append membersDefaultClass to its member list
     DefaultClassDecl defaultClass = null;
     foreach (TopLevelDecl topleveldecl in defaultModule.TopLevelDecls) {
       defaultClass = topleveldecl as DefaultClassDecl;
       if (defaultClass != null) {
         defaultClass.Members.AddRange(membersDefaultClass);
         break;
       }
     }
     if (defaultClass == null) { // create the default class here, because it wasn't found
       defaultClass = new DefaultClassDecl(defaultModule, membersDefaultClass);
       defaultModule.TopLevelDecls.Add(defaultClass);
     } .)
  EOF
  .

DeclModifier<ref DeclModifierData dmod>
= ( "abstract"                             (. dmod.IsAbstract = true;  CheckAndSetToken(ref dmod.AbstractToken); .)
  | "ghost"                                (. dmod.IsGhost = true;  CheckAndSetToken(ref dmod.GhostToken); .)
  | "static"                               (. dmod.IsStatic = true; CheckAndSetToken(ref dmod.StaticToken); .)
  | "protected"                            (. dmod.IsProtected = true; CheckAndSetToken(ref dmod.ProtectedToken); .)
  | "extern"                               (. dmod.IsExtern = true; CheckAndSetToken(ref dmod.ExternToken);
                                              errors.Deprecated(t, "the 'extern' keyword has been deprecated; use the ':extern' attribute instead");
                                           .)
    [ stringToken                          (. bool isVerbatimString;
                                              string s = Util.RemoveParsedStringQuotes(t.val, out isVerbatimString);
                                              dmod.ExternName = new StringLiteralExpr(t, s, isVerbatimString);
                                           .)
    ]
  )
  .

TopDecl<. ModuleDefinition module, List<MemberDecl/*!*/> membersDefaultClass, bool isTopLevel, bool isAbstract .>
= (. DeclModifierData dmod = new DeclModifierData(); ModuleDecl submodule;
     ClassDecl/*!*/ c; DatatypeDecl/*!*/ dt; TopLevelDecl td; IteratorDecl iter;
     TraitDecl/*!*/ trait;
  .)
  { DeclModifier<ref dmod> }
  ( SubModuleDecl<dmod, module, out submodule> (. module.TopLevelDecls.Add(submodule); .)
  | ClassDecl<dmod, module, out c>             (. module.TopLevelDecls.Add(c); .)
  | DatatypeDecl<dmod, module, out dt>         (. module.TopLevelDecls.Add(dt); .)
  | NewtypeDecl<dmod, module, out td>          (. module.TopLevelDecls.Add(td); .)
  | OtherTypeDecl<dmod, module, out td>        (. module.TopLevelDecls.Add(td); .)
  | IteratorDecl<dmod, module, out iter>       (. module.TopLevelDecls.Add(iter); .)
  | TraitDecl<dmod, module, out trait>         (. module.TopLevelDecls.Add(trait); .)
  | ClassMemberDecl<dmod, membersDefaultClass, false, !DafnyOptions.O.AllowGlobals, 
                    !isTopLevel && DafnyOptions.O.IronDafny && isAbstract>
  ) .

SubModuleDecl<DeclModifierData dmod, ModuleDefinition parent, out ModuleDecl submodule>
= (. Attributes attrs = null;  IToken/*!*/ id;
     List<MemberDecl/*!*/> namedModuleDefaultClassMembers = new List<MemberDecl>();;
     List<IToken> idPath, idExports;
     IToken idRefined = null;
     ModuleDefinition module;
     submodule = null; // appease compiler
     bool isAbstract = dmod.IsAbstract;
     bool isProtected = dmod.IsProtected;
     bool opened = false;
     CheckDeclModifiers(dmod, "Modules", AllowedDeclModifiers.Abstract | AllowedDeclModifiers.Extern | AllowedDeclModifiers.Protected);
  .)
  ( "module"
    { Attribute<ref attrs> }
    NoUSIdent<out id>
    (. EncodeExternAsAttribute(dmod, ref attrs, id); .)
  
      [ "refines" ModuleName<out idRefined> ] 
            (. module = new ModuleDefinition(id, id.val, isAbstract, isProtected, false, idRefined, parent, attrs, false); module.IsToBeVerified = theVerifyThisFile; .)  
       "{"                                             (. module.BodyStartTok = t; .)
            { TopDecl<module, namedModuleDefaultClassMembers, /* isTopLevel */ false, isAbstract>}
       "}"                                 (. module.BodyEndTok = t;
                                              module.TopLevelDecls.Add(new DefaultClassDecl(module, namedModuleDefaultClassMembers));
                                              submodule = new LiteralModuleDecl(module, parent); .)
  |
    "import" ["opened" (.opened = true;.)]
     ModuleName<out id>
    (. EncodeExternAsAttribute(dmod, ref attrs, id); .)
    ( (. idPath = new List<IToken>(); idExports = new List<IToken>(); .)
      [ QualifiedModuleExportSuffix<idPath, idExports> ]
      (. if (idPath.Count > 0)
           SemErr(idPath[0], "Qualified imports must be given a name.");
        idPath.Insert(0, id);
        submodule = new AliasModuleDecl(idPath, id, parent, opened, idExports); 
      .)
    | "=" QualifiedModuleExport<out idPath, out idExports>
      (. submodule = new AliasModuleDecl(idPath, id, parent, opened, idExports); .)
    | ":" QualifiedModuleExport<out idPath, out idExports>
        (. submodule = new ModuleFacadeDecl(idPath, id, parent, opened, idExports); .)

    )
    

    [ SYNC ";"
        // This semi-colon used to be required, but it seems silly to have it.
        // To stage the transition toward not having it at all, let's make it optional for now.  Then,
        // in the next big version of Dafny, don't allow the semi-colon at all.
        (. errors.Deprecated(t, "the semi-colon that used to terminate a sub-module declaration has been deprecated; in the new syntax, just leave off the semi-colon"); .)
    ]
  | (.      
      IToken exportId;
      List<ExportSignature> exports = new List<ExportSignature>();;
      List<string> extends = new List<string>();
      bool provideAll = false;
      bool revealAll = false;
      bool isDefault = false;
      ExportSignature exsig;
    .)
    "export" (. exportId = t; .)
    [ ModuleExport<out exportId> ]
    {
       "provides"
       ( 
         ( ModuleExportSignature<true, out exsig> 
           (. exports.Add(exsig); .)
           {"," ModuleExportSignature<true, out exsig>  (. exports.Add(exsig); .) }
         )
        | "*" (. provideAll = true; .)
       )
     | "reveals"
       ( 
         ( ModuleExportSignature<false, out exsig> 
           (. exports.Add(exsig); .)
           {"," ModuleExportSignature<false, out exsig>  (. exports.Add(exsig); .) }
         )
        | "*" (. revealAll = true; .)
       )
     | "extends" 
       ModuleExport<out id>(. extends.Add(id.val); .) 
       {"," ModuleExport<out id>  (. extends.Add(id.val); .) }
    }
    (.
       if (exportId.val == "export" || exportId.val == parent.Name) {
         isDefault = true;
       }
       submodule = new ModuleExportDecl(exportId, parent, exports, extends, provideAll, revealAll, isDefault);
    .)
  )
.

ModuleExportSignature<bool opaque, out ExportSignature exsig>
= (. IToken prefix; IToken suffix = null; .)
  NoUSIdent<out prefix> [ "." NoUSIdent<out suffix> ]
  (. if (suffix != null) {
       exsig = new ExportSignature(prefix, prefix.val, suffix, suffix.val, opaque);
     } else {
       exsig = new ExportSignature(prefix, prefix.val, opaque);
     }
  .)
  .
  

/* The only modules in any given scope are siblings, so we no longer need qualified lookups */
ModuleName<out IToken id>
= Ident<out id>
  .

/* For declaring or referring to module exports from the current module */
ModuleExport<out IToken id>
= (. IToken afterdot; .) 
  DotSuffix<out id, out afterdot> 
  (. if (afterdot != null)
       SemErr(afterdot, "Decimal export sets are not supported");
  .)
  .

/* This production is for referring to module exports for imports (both normal and facades) */
QualifiedModuleExportSuffix<.List<IToken> ids, List<IToken> exports.>
= (. IToken id; .)
  (
    "." ModuleName<out id> (. ids.Add(id); .)
    { "." ModuleName<out id> (. ids.Add(id); .) }
  | "`" ( ModuleExport<out id> (. exports.Add(id); .)
        | "{" ModuleExport<out id> (. exports.Add(id); .)
          { "," ModuleExport<out id> (. exports.Add(id); .) }
          "}"
        )
  )
  .

QualifiedModuleExport<.out List<IToken> ids, out List<IToken> exports.>
= (. IToken id; ids = new List<IToken>();
     List<IToken> sids = new List<IToken>(); exports = new List<IToken>();
  .)
  ModuleName<out id> (. ids.Add(id); .)
  [ QualifiedModuleExportSuffix<sids, exports> ]
  (. ids.AddRange(sids); .)
  .

ClassDecl<DeclModifierData dmodClass, ModuleDefinition/*!*/ module, out ClassDecl/*!*/ c>
= (. Contract.Requires(module != null);
     Contract.Ensures(Contract.ValueAtReturn(out c) != null);
     IToken/*!*/ id;
   Type trait = null;
     List<Type>/*!*/ traits = new List<Type>();
   Attributes attrs = null;
     List<TypeParameter/*!*/> typeArgs = new List<TypeParameter/*!*/>();
     List<MemberDecl/*!*/> members = new List<MemberDecl/*!*/>();
     IToken bodyStart;
     CheckDeclModifiers(dmodClass, "Classes", AllowedDeclModifiers.Extern);
     DeclModifierData dmod; 
  .)
  SYNC
  "class"
  { Attribute<ref attrs> }
  NoUSIdent<out id>
  (. EncodeExternAsAttribute(dmodClass, ref attrs, id); .)
  [ GenericParameters<typeArgs, true> ]
  ["extends" 
  Type<out trait>    (. traits.Add(trait); .) 
  {"," Type<out trait>  (. traits.Add(trait); .) }
  ]         
  "{"                                            (. bodyStart = t;  .)
  { (. dmod = new DeclModifierData(); .)
    { DeclModifier<ref dmod> }
    ClassMemberDecl<dmod, members, true, false, false>
  }
  "}"
  (. c = new ClassDecl(id, id.val, module, typeArgs, members, attrs, traits);
     c.BodyStartTok = bodyStart;
     c.BodyEndTok = t;
  .)
  .

TraitDecl<DeclModifierData dmodIn, ModuleDefinition/*!*/ module, out TraitDecl/*!*/ trait>
  = (. Contract.Requires(module != null);     
     Contract.Ensures(Contract.ValueAtReturn(out trait) != null);
     CheckDeclModifiers(dmodIn, "Traits", AllowedDeclModifiers.None);
     IToken/*!*/ id;
     Attributes attrs = null;
     List<TypeParameter/*!*/> typeArgs = new List<TypeParameter/*!*/>(); //traits should not support type parameters at the moment
     List<MemberDecl/*!*/> members = new List<MemberDecl/*!*/>();
     IToken bodyStart;
     DeclModifierData dmod; 
    .)
  SYNC
  "trait"
  { Attribute<ref attrs> }
  NoUSIdent<out id>
  [ GenericParameters<typeArgs, true> ]
    "{"                                            (. bodyStart = t; .)
      {                                            (. dmod  = new DeclModifierData(); .)
        { DeclModifier<ref dmod> }
        ClassMemberDecl<dmod, members, true, false, false>
      }
    "}"
  (. trait = new TraitDecl(id, id.val, module, typeArgs, members, attrs);
     trait.BodyStartTok = bodyStart;
     trait.BodyEndTok = t;
    .)
  .

ClassMemberDecl<. DeclModifierData dmod, List<MemberDecl> mm, bool allowConstructors, bool moduleLevelDecl, bool isWithinAbstractModule.>
= (. Contract.Requires(cce.NonNullElements(mm));
     Method/*!*/ m;
     Function/*!*/ f;
  .)
  ( (. if (moduleLevelDecl) {
         SemErr(la, "fields are not allowed to be declared at the module level; instead, wrap the field in a 'class' declaration");
         dmod.IsStatic = false;
       }
    .)
    FieldDecl<dmod, mm>
  | ConstantFieldDecl<dmod, mm, moduleLevelDecl>
  | IF(IsFunctionDecl())
    (. if (moduleLevelDecl && dmod.StaticToken != null) {
         errors.Warning(dmod.StaticToken, "module-level functions are always non-instance, so the 'static' keyword is not allowed here");
         dmod.IsStatic = false;
       }
    .)
    FunctionDecl<dmod, isWithinAbstractModule, out f>                   (. mm.Add(f); .)
  | (. if (moduleLevelDecl && dmod.StaticToken != null) {
         errors.Warning(dmod.StaticToken, "module-level methods are always non-instance, so the 'static' keyword is not allowed here");
         dmod.IsStatic = false;
       }
    .)
    MethodDecl<dmod, allowConstructors, isWithinAbstractModule, out m>  (. mm.Add(m); .)
  )
  .
DatatypeDecl<DeclModifierData dmod, ModuleDefinition/*!*/ module, out DatatypeDecl/*!*/ dt>
= (. Contract.Requires(module != null);
     Contract.Ensures(Contract.ValueAtReturn(out dt)!=null);
     IToken/*!*/ id;
     Attributes attrs = null;
     List<TypeParameter/*!*/> typeArgs = new List<TypeParameter/*!*/>();
     List<DatatypeCtor/*!*/> ctors = new List<DatatypeCtor/*!*/>();
     IToken bodyStart = Token.NoToken;  // dummy assignment
     bool co = false;
     CheckDeclModifiers(dmod, "Datatypes or codatatypes", AllowedDeclModifiers.None);
  .)
  SYNC
  ( "datatype"
  | "codatatype"     (. co = true; .)
  )
  { Attribute<ref attrs> }
  NoUSIdent<out id>
  [ GenericParameters<typeArgs, true> ]
  "="                                      (. bodyStart = t; .)
  [ "|" ] DatatypeMemberDecl<ctors>
  { "|" DatatypeMemberDecl<ctors> }
  [ SYNC ";"
      // This semi-colon used to be required, but it seems silly to have it.
      // To stage the transition toward not having it at all, let's make it optional for now.  Then,
      // in the next big version of Dafny, don't allow the semi-colon at all.
      (. errors.Deprecated(t, "the semi-colon that used to terminate a (co)datatype declaration has been deprecated; in the new syntax, just leave off the semi-colon"); .)
  ]
  (. if (co) {
       dt = new CoDatatypeDecl(id, id.val, module, typeArgs, ctors, attrs);
     } else {
       dt = new IndDatatypeDecl(id, id.val, module, typeArgs, ctors, attrs);
     }
     dt.BodyStartTok = bodyStart;
     dt.BodyEndTok = t;
  .)
  .
DatatypeMemberDecl<.List<DatatypeCtor/*!*/>/*!*/ ctors.>
= (. Contract.Requires(cce.NonNullElements(ctors));
     Attributes attrs = null;
     IToken/*!*/ id;
     List<Formal/*!*/> formals = new List<Formal/*!*/>();
  .)
  { Attribute<ref attrs> }
  NoUSIdent<out id>
  [ FormalsOptionalIds<formals> ]
  (. ctors.Add(new DatatypeCtor(id, id.val, formals, attrs)); .)
  .
FieldDecl<.DeclModifierData dmod, List<MemberDecl/*!*/>/*!*/ mm.>
= (. Contract.Requires(cce.NonNullElements(mm));
     Attributes attrs = null;
     IToken/*!*/ id;  Type/*!*/ ty;
     CheckDeclModifiers(dmod, "Fields", AllowedDeclModifiers.Ghost);
  .)
  SYNC
  "var"
  { Attribute<ref attrs> }
  FIdentType<out id, out ty>                        (. mm.Add(new Field(id, id.val, dmod.IsGhost, ty, attrs)); .)
  { "," FIdentType<out id, out ty>                  (. mm.Add(new Field(id, id.val, dmod.IsGhost, ty, attrs)); .)
  }
  OldSemi
  .
ConstantFieldDecl<.DeclModifierData dmod, List<MemberDecl/*!*/>/*!*/ mm, bool moduleLevelDecl.>
= (. Contract.Requires(cce.NonNullElements(mm));
     Attributes attrs = null;
     IToken/*!*/ id;  Type/*!*/ ty;
     Expression e = null;
     CheckDeclModifiers(dmod, "Fields", AllowedDeclModifiers.Ghost | AllowedDeclModifiers.Static);
  .)
  SYNC
  "const"
  { Attribute<ref attrs> }
  CIdentType<out id, out ty>                 (. if (ty == null) { ty = new InferredTypeProxy(); } .)
  [ ":=" Expression<out e, false, false> ]
                                             (. if (e == null && ty is InferredTypeProxy) {
                                                  SemErr(id, "a const declaration must have a type or a RHS value");
                                                }
                                                mm.Add(new ConstantField(id, id.val, e, dmod.IsStatic, dmod.IsGhost, ty, attrs)); 
                                             .)
  OldSemi
  .
NewtypeDecl<DeclModifierData dmod, ModuleDefinition module, out TopLevelDecl td>
= (. IToken id, bvId;
     Attributes attrs = null;
     td = null;
     Type baseType = null;
     Expression constraint;
     Expression witness = null;
     bool witnessIsGhost = false;
     CheckDeclModifiers(dmod, "Newtypes", AllowedDeclModifiers.None);
  .)
  "newtype"
  { Attribute<ref attrs> }
  NoUSIdent<out id>
  "="
  ( IF(IsIdentColonOrBar())
    NoUSIdent<out bvId>
    [ ":" Type<out baseType> ]       (. if (baseType == null) { baseType = new InferredTypeProxy(); } .)
    "|"
    Expression<out constraint, false, true>
    [ IF(IsWitness())
      [ "ghost"                      (. witnessIsGhost = true; .)
      ]
      "witness" Expression<out witness, false, true>
    ]
                                     (. var witnessKind = witness == null ? SubsetTypeDecl.WKind.None :
                                          witnessIsGhost ? SubsetTypeDecl.WKind.Ghost : SubsetTypeDecl.WKind.Compiled;
                                        td = new NewtypeDecl(id, id.val, module, new BoundVar(bvId, bvId.val, baseType), constraint, witnessKind, witness, attrs); .)
  | Type<out baseType>               (. td = new NewtypeDecl(id, id.val, module, baseType, attrs); .)
  )
  .
OtherTypeDecl<DeclModifierData dmod, ModuleDefinition module, out TopLevelDecl td>
= (. IToken id, bvId;
     Attributes attrs = null;
     var characteristics = new TypeParameter.TypeParameterCharacteristics(false);
     var typeArgs = new List<TypeParameter>();
     td = null;
     Type ty = null;
     Expression constraint;
     Expression witness = null;
     bool witnessIsGhost = false;
     var kind = "Opaque type";
  .)
  "type"
  { Attribute<ref attrs> }
  NoUSIdent<out id>
  { TypeParameterCharacteristics<ref characteristics> }
  [ GenericParameters<typeArgs, true> ]
  [ "="
    ( IF(IsIdentColonOrBar())
      NoUSIdent<out bvId>
      [ ":" Type<out ty> ]   (. if (ty == null) { ty = new InferredTypeProxy(); } .)
      "|"
      Expression<out constraint, false, true>
      [ IF(IsWitness())
        [ "ghost"            (. witnessIsGhost = true; .)
        ]
        "witness" Expression<out witness, false, true>
      ]
                             (. var witnessKind = witness == null ? SubsetTypeDecl.WKind.None :
                                  witnessIsGhost ? SubsetTypeDecl.WKind.Ghost : SubsetTypeDecl.WKind.Compiled;
                                td = new SubsetTypeDecl(id, id.val, characteristics, typeArgs, module, new BoundVar(bvId, bvId.val, ty), constraint, witnessKind, witness, attrs);
                                kind = "Subset type";
                             .)
    |
      Type<out ty>           (. td = new TypeSynonymDecl(id, id.val, characteristics, typeArgs, module, ty, attrs);
                                kind = "Type synonym";
                             .)
    )
  ]
                             (. if (td == null) {
                                  td = new OpaqueTypeDecl(id, id.val, module, characteristics, typeArgs, attrs);
                                }
                             .)
  (. CheckDeclModifiers(dmod, kind, AllowedDeclModifiers.None); .)
  [ SYNC ";"
      // This semi-colon used to be required, but it seems silly to have it.
      // To stage the transition toward not having it at all, let's make it optional for now.  Then,
      // in the next big version of Dafny, don't allow the semi-colon at all.
      (. errors.Deprecated(t, "the semi-colon that used to terminate an opaque-type declaration has been deprecated; in the new syntax, just leave off the semi-colon"); .)
  ]
  .
GIdentType<bool allowGhostKeyword, bool allowNewKeyword, out IToken/*!*/ id, out Type/*!*/ ty, out bool isGhost, out bool isOld>
/* isGhost always returns as false if allowGhostKeyword is false */
= (. Contract.Ensures(Contract.ValueAtReturn(out id)!=null);
     Contract.Ensures(Contract.ValueAtReturn(out ty)!=null);
     isGhost = false; isOld = allowNewKeyword; .)
  { "ghost"                    (. if (allowGhostKeyword) { isGhost = true; } else { SemErr(t, "formal cannot be declared 'ghost' in this context"); } .)
  | "new"                      (. if (allowNewKeyword) { isOld = false; } else { SemErr(t, "formal cannot be declared 'new' in this context"); } .)
  }
  IdentType<out id, out ty, true>
  .
FIdentType<out IToken/*!*/ id, out Type/*!*/ ty>
= (.Contract.Ensures(Contract.ValueAtReturn(out id) != null); Contract.Ensures(Contract.ValueAtReturn(out ty) != null);
    id = Token.NoToken;
  .)
  ( WildIdent<out id, false>
  | digits         (. id = t; .)
  )
  ":"
  Type<out ty>
  .
CIdentType<out IToken/*!*/ id, out Type ty>
= (.Contract.Ensures(Contract.ValueAtReturn(out id) != null);
    id = Token.NoToken;
    ty = null;
  .)
  ( WildIdent<out id, false>
  | digits         (. id = t; .)
  )
  [ ":"
    Type<out ty>
  ]
  .
IdentType<out IToken/*!*/ id, out Type/*!*/ ty, bool allowWildcardId>
= (.Contract.Ensures(Contract.ValueAtReturn(out id) != null); Contract.Ensures(Contract.ValueAtReturn(out ty) != null);.)
  WildIdent<out id, allowWildcardId>
  ":"
  Type<out ty>
  .
LocalIdentTypeOptional<out LocalVariable var, bool isGhost>
= (. IToken id;  Type ty;  Type optType = null;
  .)
  WildIdent<out id, true>
  [ ":" Type<out ty>             (. optType = ty; .)
  ]
  (. var = new LocalVariable(id, id, id.val, optType == null ? new InferredTypeProxy() : optType, isGhost); .)
  .
IdentTypeOptional<out BoundVar var>
= (. Contract.Ensures(Contract.ValueAtReturn(out var) != null);
     IToken id;  Type ty;  Type optType = null;
  .)
  WildIdent<out id, true>
  [ ":" Type<out ty>             (. optType = ty; .)
  ]
  (. var = new BoundVar(id, id.val, optType == null ? new InferredTypeProxy() : optType); .)
  .
TypeIdentOptional<out IToken/*!*/ id, out string/*!*/ identName, out Type/*!*/ ty, out bool isGhost>
= (.Contract.Ensures(Contract.ValueAtReturn(out id)!=null);
     Contract.Ensures(Contract.ValueAtReturn(out ty)!=null);
     Contract.Ensures(Contract.ValueAtReturn(out identName)!=null);
     string name = null; id = Token.NoToken; ty = new BoolType()/*dummy*/; isGhost = false; .)
  [ "ghost"                            (. isGhost = true; .)
  ]
  ( TypeAndToken<out id, out ty, false>
    [ ":"
      (. /* try to convert ty to an identifier */
         UserDefinedType udt = ty as UserDefinedType;
         if (udt != null && udt.TypeArgs.Count == 0) {
           name = udt.Name;
         } else {
           SemErr(id, "invalid formal-parameter name in datatype constructor");
         }
      .)
      Type<out ty>
    ]
  | digits         (. id = t; name = id.val;.)
    ":"
    Type<out ty>
  )
  (. if (name != null) {
       identName = name;
     } else {
       identName = "#" + anonymousIds++;
     }
  .)
  .
/*------------------------------------------------------------------------*/
IteratorDecl<DeclModifierData dmod, ModuleDefinition module, out IteratorDecl/*!*/ iter>
= (. Contract.Ensures(Contract.ValueAtReturn(out iter) != null);
     IToken/*!*/ id;
     Attributes attrs = null;
     List<TypeParameter/*!*/>/*!*/ typeArgs = new List<TypeParameter/*!*/>();
     List<Formal/*!*/> ins = new List<Formal/*!*/>();
     List<Formal/*!*/> outs = new List<Formal/*!*/>();
     List<FrameExpression/*!*/> reads = new List<FrameExpression/*!*/>();
     List<FrameExpression/*!*/> mod = new List<FrameExpression/*!*/>();
     List<Expression/*!*/> decreases = new List<Expression>();
     List<MaybeFreeExpression/*!*/> req = new List<MaybeFreeExpression/*!*/>();
     List<MaybeFreeExpression/*!*/> ens = new List<MaybeFreeExpression/*!*/>();
     List<MaybeFreeExpression/*!*/> yieldReq = new List<MaybeFreeExpression/*!*/>();
     List<MaybeFreeExpression/*!*/> yieldEns = new List<MaybeFreeExpression/*!*/>();
     List<Expression/*!*/> dec = new List<Expression/*!*/>();
     Attributes readsAttrs = null;
     Attributes modAttrs = null;
     Attributes decrAttrs = null;
     BlockStmt body = null;
     IToken signatureEllipsis = null;
     IToken bodyStart = Token.NoToken;
     IToken bodyEnd = Token.NoToken;
     CheckDeclModifiers(dmod, "Iterators", AllowedDeclModifiers.None);
  .)
  SYNC
  "iterator"
  { Attribute<ref attrs> }
  NoUSIdent<out id>
  (
    [ GenericParameters<typeArgs, true> ]
    Formals<true, true, false, ins>
    [ ( "yields"
      | "returns"           (. SemErr(t, "iterators don't have a 'returns' clause; did you mean 'yields'?"); .)
      )
      Formals<false, true, false, outs>
    ]
  | "..."                                       (. signatureEllipsis = t; .)
  )
  { IteratorSpec<reads, mod, decreases, req, ens, yieldReq, yieldEns, ref readsAttrs, ref modAttrs, ref decrAttrs> }
  [ BlockStmt<out body, out bodyStart, out bodyEnd>
  ]
  (. iter = new IteratorDecl(id, id.val, module, typeArgs, ins, outs,
                             new Specification<FrameExpression>(reads, readsAttrs),
                             new Specification<FrameExpression>(mod, modAttrs),
                             new Specification<Expression>(decreases, decrAttrs),
                             req, ens, yieldReq, yieldEns,
                             body, attrs, signatureEllipsis);
     iter.BodyStartTok = bodyStart;
     iter.BodyEndTok = bodyEnd;
 .)
  .
/*------------------------------------------------------------------------*/
GenericParameters<.List<TypeParameter/*!*/>/*!*/ typeArgs, bool allowVariance.>
= (. Contract.Requires(cce.NonNullElements(typeArgs));
     IToken/*!*/ id;
     TypeParameter.TypeParameterCharacteristics characteristics;
     TypeParameter.TPVarianceSyntax variance = TypeParameter.TPVarianceSyntax.Unspecified;  // assignment is to please compiler
     characteristics = new TypeParameter.TypeParameterCharacteristics(false);
  .)
  // There's a subtle issue here.  The next things in the input could be a '<' followed by an '=' (and then an identifier).
  // This is legal (provided "allowVariance" is "true").  However, unless there's whitespace between the '<' and '=', the
  // scanner will read these two characters as a "<=" token.
  ( "<"
    [ Variance<out variance>  (. if (!allowVariance) { SemErr(t, "type-parameter variance is not allowed to be specified in this context"); } .)
    ]
  | "<="                      (. variance = TypeParameter.TPVarianceSyntax.Inv;
                                 if (!allowVariance) { t.pos++; t.col++; t.val = "=";
                                                       SemErr(t, "type-parameter variance is not allowed to be specified in this context"); }
                              .)
  )
  NoUSIdent<out id>
  { TypeParameterCharacteristics<ref characteristics> }
  (. typeArgs.Add(new TypeParameter(id, id.val, variance, characteristics)); .)
  { ","
    (. variance = TypeParameter.TPVarianceSyntax.Unspecified;
       characteristics = new TypeParameter.TypeParameterCharacteristics(false);
    .)
    [ Variance<out variance>  (. if (!allowVariance) { SemErr(t, "type-parameter variance is not allowed to be specified in this context"); } .)
    ]
    NoUSIdent<out id>
    { TypeParameterCharacteristics<ref characteristics> }
    (. typeArgs.Add(new TypeParameter(id, id.val, variance, characteristics)); .)
  }
  ">"
  .
Variance<out TypeParameter.TPVarianceSyntax variance>
= (. variance = TypeParameter.TPVarianceSyntax.Unspecified;  // never used; here just to please the C# compiler
  .)
  ( "+"  (. variance = TypeParameter.TPVarianceSyntax.Co; .)
  | "="  (. variance = TypeParameter.TPVarianceSyntax.Inv; .)
  | "-"  (. variance = TypeParameter.TPVarianceSyntax.Contra; .)
  )
  .
TypeParameterCharacteristics<ref TypeParameter.TypeParameterCharacteristics characteristics>
= "("
  TPCharOption<ref characteristics>
  { ","
    TPCharOption<ref characteristics>
  }
  ")"
  .
TPCharOption<ref TypeParameter.TypeParameterCharacteristics characteristics>
= ( "=="    (. characteristics.EqualitySupport = TypeParameter.EqualitySupportValue.Required; .)
  | digits  (. if (t.val == "0") {
                 characteristics.MustSupportZeroInitialization = true;
               } else {
                 SemErr(t, "unexpected TPCharOption");
               }
            .)
  )
  .
/*------------------------------------------------------------------------*/
MethodDecl<DeclModifierData dmod, bool allowConstructor, bool isWithinAbstractModule, out Method/*!*/ m>
= (. Contract.Ensures(Contract.ValueAtReturn(out m) !=null);
     IToken/*!*/ id = Token.NoToken;
     bool hasName = false;  IToken keywordToken;
     Attributes attrs = null;
     List<TypeParameter/*!*/>/*!*/ typeArgs = new List<TypeParameter/*!*/>();
     List<Formal/*!*/> ins = new List<Formal/*!*/>();
     List<Formal/*!*/> outs = new List<Formal/*!*/>();
     List<MaybeFreeExpression/*!*/> req = new List<MaybeFreeExpression/*!*/>();
     List<FrameExpression/*!*/> mod = new List<FrameExpression/*!*/>();
     List<MaybeFreeExpression/*!*/> ens = new List<MaybeFreeExpression/*!*/>();
     List<Expression/*!*/> dec = new List<Expression/*!*/>();
     Attributes decAttrs = null;
     Attributes modAttrs = null;
     BlockStmt body = null;
     bool isPlainOlMethod = false;
     bool isLemma = false;
     bool isTwoStateLemma = false;
     bool isConstructor = false;
     bool isIndLemma = false;
     bool isCoLemma = false;
     IToken signatureEllipsis = null;
     IToken bodyStart = Token.NoToken;
     IToken bodyEnd = Token.NoToken;
     AllowedDeclModifiers allowed = AllowedDeclModifiers.None;
     string caption = "";
     FixpointPredicate.KType kType = FixpointPredicate.KType.Unspecified;
  .)
  SYNC
  ( "method"                        (. isPlainOlMethod = true; caption = "Methods";
                                       allowed = AllowedDeclModifiers.Ghost | AllowedDeclModifiers.Static 
                                         | AllowedDeclModifiers.Extern; .)
  | "lemma"                         (. isLemma = true; caption = "Lemmas";
                                       allowed = AllowedDeclModifiers.AlreadyGhost | AllowedDeclModifiers.Static 
                                         | AllowedDeclModifiers.Protected; .)
  | "colemma"                       (. isCoLemma = true; caption = "Colemmas";
                                       allowed = AllowedDeclModifiers.AlreadyGhost | AllowedDeclModifiers.Static 
                                         | AllowedDeclModifiers.Protected; .)
  | "comethod"                      (. isCoLemma = true; caption = "Comethods";
                                       allowed = AllowedDeclModifiers.AlreadyGhost | AllowedDeclModifiers.Static 
                                         | AllowedDeclModifiers.Protected;
                                       errors.Deprecated(t, "the 'comethod' keyword has been deprecated; it has been renamed to 'colemma'");
                                    .)
  | "inductive" "lemma"             (. isIndLemma = true;  caption = "Inductive lemmas";
                                       allowed = AllowedDeclModifiers.AlreadyGhost | AllowedDeclModifiers.Static;.)
  | "twostate" "lemma"              (. isTwoStateLemma = true; caption = "Two-state lemmas";
                                       allowed = AllowedDeclModifiers.AlreadyGhost | AllowedDeclModifiers.Static 
                                         | AllowedDeclModifiers.Protected; .)
  | "constructor"                   (. if (allowConstructor) {
                                         isConstructor = true;
                                       } else {
                                         SemErr(t, "constructors are allowed only in classes");
                                       } 
                                       caption = "Constructors";
                                       allowed = AllowedDeclModifiers.None;
                                    .)
  )                                 (. keywordToken = t; 
                                       CheckDeclModifiers(dmod, caption, allowed); .)
  { Attribute<ref attrs> }
  [ NoUSIdent<out id>               (. hasName = true; .)
  ]
  (. if (!hasName) {
       id = keywordToken;
       if (!isConstructor) {
         SemErr(la, "a method must be given a name (expecting identifier)");
       }
     }
     EncodeExternAsAttribute(dmod, ref attrs, id);
  .)
  (
    [ GenericParameters<typeArgs, false> ]
    [ KType<ref kType>              (. if (!(isCoLemma || isIndLemma)) { SemErr(t, "type of _k can only be specified for inductive lemmas and co-lemmas"); } .)
    ]
    (. var isCompilable = (isPlainOlMethod && !dmod.IsGhost) || isConstructor; .)
    Formals<true, isCompilable, isTwoStateLemma, ins>
    [ "returns"                                 (. if (isConstructor) { SemErr(t, "constructors cannot have out-parameters"); } .)
      Formals<false, isCompilable, false, outs>
    ]
  | "..."                                       (. signatureEllipsis = t; .)
  )
  { MethodSpec<req, mod, ens, dec, ref decAttrs, ref modAttrs, caption, isConstructor> }
  [ IF(isConstructor)
    (. DividedBlockStmt dividedBody; .)
    DividedBlockStmt<out dividedBody, out bodyStart, out bodyEnd>
    (. body = dividedBody; .)
  | BlockStmt<out body, out bodyStart, out bodyEnd>
  ]
  (.
     if (!isWithinAbstractModule && DafnyOptions.O.DisallowSoundnessCheating && body == null && ens.Count > 0 && !Attributes.Contains(attrs, "axiom") && !Attributes.Contains(attrs, "imported") && !Attributes.Contains(attrs, "decl") && theVerifyThisFile) {
        SemErr(t, "a method with an ensures clause must have a body, unless given the :axiom attribute");
     }

     IToken tok = id;
     if (isConstructor) {
       m = new Constructor(tok, hasName ? id.val : "_ctor", typeArgs, ins,
                           req, new Specification<FrameExpression>(mod, modAttrs), ens, new Specification<Expression>(dec, decAttrs), (DividedBlockStmt)body, attrs, signatureEllipsis);
     } else if (isIndLemma) {
       m = new InductiveLemma(tok, id.val, dmod.IsStatic, kType, typeArgs, ins, outs,
                              req, new Specification<FrameExpression>(mod, modAttrs), ens, new Specification<Expression>(dec, decAttrs), body, attrs, signatureEllipsis);
     } else if (isCoLemma) {
       m = new CoLemma(tok, id.val, dmod.IsStatic, kType, typeArgs, ins, outs,
                       req, new Specification<FrameExpression>(mod, modAttrs), ens, new Specification<Expression>(dec, decAttrs), body, attrs, signatureEllipsis);
     } else if (isLemma) {
       m = new Lemma(tok, id.val, dmod.IsStatic, typeArgs, ins, outs,
                     req, new Specification<FrameExpression>(mod, modAttrs), ens, new Specification<Expression>(dec, decAttrs), body, attrs, signatureEllipsis);
     } else if (isTwoStateLemma) {
       m = new TwoStateLemma(tok, id.val, dmod.IsStatic, typeArgs, ins, outs,
                             req, new Specification<FrameExpression>(mod, modAttrs),
                             ens, new Specification<Expression>(dec, decAttrs), body, attrs, signatureEllipsis);
     } else {
       m = new Method(tok, id.val, dmod.IsStatic, dmod.IsGhost, typeArgs, ins, outs,
                      req, new Specification<FrameExpression>(mod, modAttrs), ens, new Specification<Expression>(dec, decAttrs), body, attrs, signatureEllipsis);
     }
     m.BodyStartTok = bodyStart;
     m.BodyEndTok = bodyEnd;
 .)
  .
KType<ref FixpointPredicate.KType kType>
= "["
  ( "nat"       (. kType = FixpointPredicate.KType.Nat; .)
  | "ORDINAL"   (. kType = FixpointPredicate.KType.ORDINAL; .)
  )
  "]"
  .
MethodSpec<.List<MaybeFreeExpression> req, List<FrameExpression> mod, List<MaybeFreeExpression> ens,
            List<Expression> decreases, ref Attributes decAttrs, ref Attributes modAttrs, string caption, bool performThisDeprecatedCheck.>
= (. Contract.Requires(cce.NonNullElements(req));
     Contract.Requires(cce.NonNullElements(mod));
     Contract.Requires(cce.NonNullElements(ens));
     Contract.Requires(cce.NonNullElements(decreases));
     Expression e;  FrameExpression fe;  bool isFree = false; Attributes ensAttrs = null;
  .)
  SYNC
  ( "modifies" { IF(IsAttribute()) Attribute<ref modAttrs> }
               FrameExpression<out fe, false, false>         (. Util.AddFrameExpression(mod, fe, performThisDeprecatedCheck, errors); .)
               { "," FrameExpression<out fe, false, false>   (. Util.AddFrameExpression(mod, fe, performThisDeprecatedCheck, errors); .)
               }
               OldSemi
  | [ "free"                                                 (. isFree = true;
                                                                errors.Deprecated(t, "the 'free' keyword is soon to be deprecated");
                                                             .)
    ]
    ( "requires" Expression<out e, false, false> OldSemi     (. req.Add(new MaybeFreeExpression(e, isFree)); .)
    | "ensures"
      { IF(IsAttribute()) Attribute<ref ensAttrs> }
      Expression<out e, false, false> OldSemi                (. ens.Add(new MaybeFreeExpression(e, isFree, ensAttrs)); .)
    )
  | "decreases" { IF(IsAttribute()) Attribute<ref decAttrs> } DecreasesList<decreases, true, false> OldSemi
  )
  .
IteratorSpec<.List<FrameExpression/*!*/>/*!*/ reads, List<FrameExpression/*!*/>/*!*/ mod, List<Expression/*!*/> decreases,
              List<MaybeFreeExpression/*!*/>/*!*/ req, List<MaybeFreeExpression/*!*/>/*!*/ ens,
              List<MaybeFreeExpression/*!*/>/*!*/ yieldReq, List<MaybeFreeExpression/*!*/>/*!*/ yieldEns,
              ref Attributes readsAttrs, ref Attributes modAttrs, ref Attributes decrAttrs.>
= (. Expression/*!*/ e; FrameExpression/*!*/ fe; bool isFree = false; bool isYield = false; Attributes ensAttrs = null;
  .)
  SYNC
  ( "reads"    { IF(IsAttribute()) Attribute<ref readsAttrs> }
               FrameExpression<out fe, false, false>       (. reads.Add(fe); .)
               { "," FrameExpression<out fe, false, false> (. reads.Add(fe); .)
               }
               OldSemi
  | "modifies" { IF(IsAttribute()) Attribute<ref modAttrs> }
               FrameExpression<out fe, false, false>       (. mod.Add(fe); .)
               { "," FrameExpression<out fe, false, false> (. mod.Add(fe); .)
               }
               OldSemi
  | [ "free"                                                 (. isFree = true;
                                                                errors.Deprecated(t, "the 'free' keyword is soon to be deprecated");
                                                             .)
    ]
    [ "yield"                                                (. isYield = true; .)
    ]
    ( "requires" Expression<out e, false, false> OldSemi     (. if (isYield) {
                                                                  yieldReq.Add(new MaybeFreeExpression(e, isFree));
                                                                } else {
                                                                  req.Add(new MaybeFreeExpression(e, isFree));
                                                                }
                                                             .)
    | "ensures" { IF(IsAttribute()) Attribute<ref ensAttrs> }
      Expression<out e, false, false> OldSemi                (. if (isYield) {
                                                                  yieldEns.Add(new MaybeFreeExpression(e, isFree, ensAttrs));
                                                                } else {
                                                                  ens.Add(new MaybeFreeExpression(e, isFree, ensAttrs));
                                                                }
                                                             .)
    )
  | "decreases" { IF(IsAttribute()) Attribute<ref decrAttrs> } DecreasesList<decreases, false, false> OldSemi
  )
  .
Formals<.bool incoming, bool allowGhostKeyword, bool allowNewKeyword, List<Formal> formals.>
= (. Contract.Requires(cce.NonNullElements(formals));
     IToken id;
     Type ty;
     bool isGhost;
     bool isOld;
  .)
  "("
  [
    GIdentType<allowGhostKeyword, allowNewKeyword, out id, out ty, out isGhost, out isOld>
                 (. formals.Add(new Formal(id, id.val, ty, incoming, isGhost, isOld)); .)
    { "," GIdentType<allowGhostKeyword, allowNewKeyword, out id, out ty, out isGhost, out isOld>
                 (. formals.Add(new Formal(id, id.val, ty, incoming, isGhost, isOld)); .)
    }
  ]
  ")"
  .
FormalsOptionalIds<.List<Formal/*!*/>/*!*/ formals.>
= (. Contract.Requires(cce.NonNullElements(formals)); IToken/*!*/ id;  Type/*!*/ ty;  string/*!*/ name;  bool isGhost; .)
  "("
  [
    TypeIdentOptional<out id, out name, out ty, out isGhost>        (. formals.Add(new Formal(id, name, ty, true, isGhost)); .)
    { "," TypeIdentOptional<out id, out name, out ty, out isGhost>  (. formals.Add(new Formal(id, name, ty, true, isGhost)); .)
    }
  ]
  ")"
  .
/*------------------------------------------------------------------------*/
Type<out Type ty>
= (. Contract.Ensures(Contract.ValueAtReturn(out ty) != null); IToken/*!*/ tok; .)
  TypeAndToken<out tok, out ty, false>
  .

TypeAndToken<out IToken tok, out Type ty, bool inExpressionContext>
= (. Contract.Ensures(Contract.ValueAtReturn(out tok)!=null); Contract.Ensures(Contract.ValueAtReturn(out ty) != null);
     tok = Token.NoToken;  ty = new BoolType();  /*keep compiler happy*/
     List<Type> gt; List<Type> tupleArgTypes = null;
  .)
  ( "bool"                          (. tok = t; .)
  | "char"                          (. tok = t;  ty = new CharType(); .)
  | "int"                           (. tok = t;  ty = new IntType(); .)
  | "nat"                           (. tok = t;  ty = new UserDefinedType(tok, tok.val, null); .)
  | "real"                          (. tok = t;  ty = new RealType(); .)
  | "ORDINAL"                       (. tok = t;  ty = new BigOrdinalType(); .)
  | bvToken                         (. tok = t;
                                       int w = StringToInt(tok.val.Substring(2), 0, "bitvectors that wide");
                                       ty = new BitvectorType(w);
                                    .)
  | "set"                           (. tok = t;.)
    OptGenericInstantiation<out gt, inExpressionContext>
                                    (. if (gt != null && gt.Count > 1) {
                                         SemErr("set type expects only one type argument");
                                       }
                                       ty = new SetType(true, gt != null ?gt[0] : null);
                                    .)
  | "iset"                          (. tok = t; .)
    OptGenericInstantiation<out gt, inExpressionContext>
                                    (. if (gt != null && gt.Count > 1) {
                                         SemErr("set type expects only one type argument");
                                       }
                                       ty = new SetType(false, gt != null ? gt[0] : null);
                                    .)
  | "multiset"                      (. tok = t; .)
    OptGenericInstantiation<out gt, inExpressionContext>
                                    (. if (gt != null && gt.Count > 1) {
                                         SemErr("multiset type expects only one type argument");
                                       }
                                       ty = new MultiSetType(gt != null ? gt[0] : null);
                                    .)
  | "seq"                           (. tok = t; .)
    OptGenericInstantiation<out gt, inExpressionContext>
                                    (. if (gt != null && gt.Count > 1) {
                                         SemErr("seq type expects only one type argument");
                                       }
                                       ty = new SeqType(gt != null ? gt[0] : null);
                                    .)
  | "string"                        (. tok = t;  ty = new UserDefinedType(tok, tok.val, null); .)
  | "object"                        (. tok = t;  ty = new UserDefinedType(tok, tok.val, null); .)
  | "object?"                       (. tok = t;  ty = new UserDefinedType(tok, tok.val, null); .)
  | "map"                           (. tok = t; .)
    OptGenericInstantiation<out gt, inExpressionContext>
                                    (. if (gt == null) {
                                         ty = new MapType(true, null, null);
                                       } else if (gt.Count != 2) {
                                         SemErr("map type expects two type arguments");
                                         ty = new MapType(true, gt[0], gt.Count == 1 ? new InferredTypeProxy() : gt[1]);
                                       } else {
                                         ty = new MapType(true, gt[0], gt[1]);
                                       }
                                    .)
  | "imap"                          (. tok = t; .)
    OptGenericInstantiation<out gt, inExpressionContext>
                                    (. if (gt == null) {
                                         ty = new MapType(false, null, null);
                                       } else if (gt.Count != 2) {
                                         SemErr("imap type expects two type arguments");
                                         ty = new MapType(false, gt[0], gt.Count == 1 ? new InferredTypeProxy() : gt[1]);
                                       } else {
                                         ty = new MapType(false, gt[0], gt[1]);
                                       }
                                    .)
  | arrayToken                      (. tok = t; .)
    OptGenericInstantiation<out gt, inExpressionContext>
                                    (. int dims = StringToInt(tok.val.Substring(5), 1, "arrays of that many dimensions");
                                       ty = theBuiltIns.ArrayType(tok, dims, gt, true);
                                    .)
  | "("                             (. tok = t; tupleArgTypes = new List<Type>(); .)
    [ Type<out ty>                  (. tupleArgTypes.Add(ty); .)
      { "," Type<out ty>            (. tupleArgTypes.Add(ty); .)
      }
    ]
    ")"                             (. if (tupleArgTypes.Count == 1) {
                                         // just return the type 'ty'
                                       } else {
                                         var dims = tupleArgTypes.Count;
                                         var tmp = theBuiltIns.TupleType(tok, dims, true);  // make sure the tuple type exists
                                         ty = new UserDefinedType(tok, BuiltIns.TupleTypeName(dims), dims == 0 ? null : tupleArgTypes);
                                       }
                                    .)
  | (. Expression e; .)
    NameSegmentForTypeName<out e, inExpressionContext>  (. tok = t; .)
    { "." ident                      (. tok = t; List<Type> typeArgs; .)
      OptGenericInstantiation<out typeArgs, inExpressionContext>
      (. e = new ExprDotName(tok, e, tok.val, typeArgs); .)
    }
    (. ty = new UserDefinedType(e.tok, e); .)
  )
  [ (. int arrowKind = 0; /* 0: any, 1: partial, 2: total */
       Type t2;
    .)
    ( "~>"           (. tok = t; arrowKind = 0; .)
    | "-->"          (. tok = t; arrowKind = 1; .)
    | "->"           (. tok = t; arrowKind = 2; .)
    )
    Type<out t2>
    (. if (tupleArgTypes != null) {
         gt = tupleArgTypes;
        } else {
         gt = new List<Type>{ ty };
       }
       var arity = gt.Count;
       theBuiltIns.CreateArrowTypeDecl(arity);
       if (arrowKind == 0) {
         ty = new ArrowType(tok, gt, t2);
       } else {
         gt.Add(t2);
         if (arrowKind == 1) {
           ty = new UserDefinedType(tok, ArrowType.PartialArrowTypeName(arity), gt);
         } else {
           ty = new UserDefinedType(tok, ArrowType.TotalArrowTypeName(arity), gt);
         }
       }
    .)
  ]
  .
OptGenericInstantiation<.out List<Type> gt, bool inExpressionContext.>  /* NOTE: Coco complains about "OptGenericInstantiation deletable". That's okay. */
= (. gt = null; .)
  [ IF(IsGenericInstantiation(inExpressionContext))  /* be greedy -- if it looks like a type instantiation, take it */
    (. gt = new List<Type>(); .)
    GenericInstantiation<gt>
  ]
  .
GenericInstantiation<.List<Type> gt.>
= (. Contract.Requires(cce.NonNullElements(gt)); Type/*!*/ ty; .)
  "<"
    Type<out ty>                     (. gt.Add(ty); .)
    { "," Type<out ty>               (. gt.Add(ty); .)
    }
  ">"
  .
/*------------------------------------------------------------------------*/
FunctionDecl<DeclModifierData dmod, bool isWithinAbstractModule, out Function/*!*/ f>
= (. Contract.Ensures(Contract.ValueAtReturn(out f)!=null);
     Attributes attrs = null;
     IToken/*!*/ id = Token.NoToken;  // to please compiler
     List<TypeParameter/*!*/> typeArgs = new List<TypeParameter/*!*/>();
     List<Formal/*!*/> formals = new List<Formal/*!*/>();
     Formal/*!*/ result = null;
     Type/*!*/ returnType = new BoolType();
     List<Expression/*!*/> reqs = new List<Expression/*!*/>();
     List<Expression/*!*/> ens = new List<Expression/*!*/>();
     List<FrameExpression/*!*/> reads = new List<FrameExpression/*!*/>();
     List<Expression/*!*/> decreases;
     Expression body = null;
     bool isPredicate = false; bool isIndPredicate = false; bool isCoPredicate = false;
     bool isFunctionMethod = false;
     IToken bodyStart = Token.NoToken;
     IToken bodyEnd = Token.NoToken;
     IToken signatureEllipsis = null;
     bool missingOpenParen;
     bool isTwoState = false;
     FixpointPredicate.KType kType = FixpointPredicate.KType.Unspecified;
  .)
  /* ----- function ----- */
  [ "twostate"               (. isTwoState = true; .)
  ]
  ( "function"
    [ "method"                 (. if (isTwoState) { SemErr(t, "twostate functions are supported only as a ghosts, not as function methods"); }
                                  else { isFunctionMethod = true; }
                               .)
    ]
    (. AllowedDeclModifiers allowed = AllowedDeclModifiers.AlreadyGhost | AllowedDeclModifiers.Static;
       if (!isTwoState) { allowed |= AllowedDeclModifiers.Protected; }
       string caption = "Functions";
       if (isFunctionMethod) { 
         allowed |= AllowedDeclModifiers.Extern; 
         caption = "Function methods";
       }
       CheckDeclModifiers(dmod, caption, allowed);
    .)
    { Attribute<ref attrs> }
    NoUSIdent<out id>
    (
      [ GenericParameters<typeArgs, false> ]
      Formals<true, isFunctionMethod, isTwoState, formals>
      ":"
      (  IF(FollowedByColon()) 
         "("
           (. 
              IToken resultId;
              Type ty;
              bool isGhost;
              bool isOld;
           .)
           GIdentType<false, false, out resultId, out ty, out isGhost, out isOld>
           (. Contract.Assert(!isGhost && !isOld);
              result = new Formal(resultId, resultId.val, ty, false, false, false);
           .)
         ")"
         | Type<out returnType>
      )
    | "..."                    (. signatureEllipsis = t; .)
    )

  /* ----- predicate ----- */
  | "predicate"                (. isPredicate = true; .)
    [ "method"                 (. if (isTwoState) { SemErr(t, "twostate predicates are supported only as a ghosts, not as predicate methods"); }
                                  else { isFunctionMethod = true; }
                               .)
    ]
    (. AllowedDeclModifiers allowed = AllowedDeclModifiers.AlreadyGhost | AllowedDeclModifiers.Static;
       if (!isTwoState) { allowed |= AllowedDeclModifiers.Protected; }
       string caption = "Predicates";
       if (isFunctionMethod) { 
         allowed |= AllowedDeclModifiers.Extern; 
         caption = "Predicate methods";
       }
       CheckDeclModifiers(dmod, caption, allowed);
    .)
    { Attribute<ref attrs> }
    NoUSIdent<out id>
    (
      [ GenericParameters<typeArgs, false> ]                 (. missingOpenParen = true; .)
      [ Formals<true, isFunctionMethod, isTwoState, formals> (. missingOpenParen = false; .)
      ]                                                 (. if (missingOpenParen) { errors.Warning(t, "with the new support of higher-order functions in Dafny, parentheses-less predicates are no longer supported; in the new syntax, parentheses are required for the declaration and uses of predicates, even if the predicate takes no additional arguments"); } .)
      [ ":"                    (. SemErr(t, "predicates do not have an explicitly declared return type; it is always bool"); .)
      ]
    | "..."                    (. signatureEllipsis = t; .)
    )

  /* ----- inductive predicate ----- */
  | (. Contract.Assert(!isTwoState);  // the IsFunctionDecl check checks that "twostate" is not followed by "inductive"
    .)
    "inductive" "predicate"    (. isIndPredicate = true; .)
    (. CheckDeclModifiers(dmod, "Inductive predicates",
         AllowedDeclModifiers.AlreadyGhost | AllowedDeclModifiers.Static | AllowedDeclModifiers.Protected);
    .)
    { Attribute<ref attrs> }
    NoUSIdent<out id>
    (
      [ GenericParameters<typeArgs, false> ]
      [ KType<ref kType> ]
      Formals<true, isFunctionMethod, false, formals>
      [ ":"                    (. SemErr(t, "inductive predicates do not have an explicitly declared return type; it is always bool"); .)
      ]
    | "..."                    (. signatureEllipsis = t; .)
    )

  /* ----- copredicate ----- */
  | (. Contract.Assert(!isTwoState);  // the IsFunctionDecl check checks that "twostate" is not followed by "copredicate"
    .)
    "copredicate"              (. isCoPredicate = true; .)
    (. CheckDeclModifiers(dmod, "Copredicates",
         AllowedDeclModifiers.AlreadyGhost | AllowedDeclModifiers.Static | AllowedDeclModifiers.Protected);
    .)
    { Attribute<ref attrs> }
    NoUSIdent<out id>
    (
      [ GenericParameters<typeArgs, false> ]
      [ KType<ref kType> ]
      Formals<true, isFunctionMethod, false, formals>
      [ ":"                    (. SemErr(t, "copredicates do not have an explicitly declared return type; it is always bool"); .)
      ]
    | "..."                    (. signatureEllipsis = t; .)
    )
  )

  (. decreases = isIndPredicate || isCoPredicate ? null : new List<Expression/*!*/>(); .)
  { FunctionSpec<reqs, reads, ens, decreases> }
  [ FunctionBody<out body, out bodyStart, out bodyEnd>
  ]
  (. if (!isWithinAbstractModule && DafnyOptions.O.DisallowSoundnessCheating && body == null && ens.Count > 0 &&
         !Attributes.Contains(attrs, "axiom") && !Attributes.Contains(attrs, "imported")) {
        SemErr(t, "a function with an ensures clause must have a body, unless given the :axiom attribute");
     }
     EncodeExternAsAttribute(dmod, ref attrs, id);
     IToken tok = id;
     if (isTwoState && isPredicate) {
        f = new TwoStatePredicate(tok, id.val, dmod.IsStatic, typeArgs, formals,
                                  reqs, reads, ens, new Specification<Expression>(decreases, null), body, attrs, signatureEllipsis);
     } else if (isTwoState) {
        f = new TwoStateFunction(tok, id.val, dmod.IsStatic, typeArgs, formals, result, returnType,
                                 reqs, reads, ens, new Specification<Expression>(decreases, null), body, attrs, signatureEllipsis);
     } else if (isPredicate) {
        f = new Predicate(tok, id.val, dmod.IsStatic, dmod.IsProtected, !isFunctionMethod, typeArgs, formals,
                          reqs, reads, ens, new Specification<Expression>(decreases, null), body, Predicate.BodyOriginKind.OriginalOrInherited, attrs, signatureEllipsis);
     } else if (isIndPredicate) {
        f = new InductivePredicate(tok, id.val, dmod.IsStatic, dmod.IsProtected, kType, typeArgs, formals,
                                   reqs, reads, ens, body, attrs, signatureEllipsis);
     } else if (isCoPredicate) {
        f = new CoPredicate(tok, id.val, dmod.IsStatic, dmod.IsProtected, kType, typeArgs, formals,
                            reqs, reads, ens, body, attrs, signatureEllipsis);
     } else {
        f = new Function(tok, id.val, dmod.IsStatic, dmod.IsProtected, !isFunctionMethod, typeArgs, formals, result, returnType,
                         reqs, reads, ens, new Specification<Expression>(decreases, null), body, attrs, signatureEllipsis);
     }
     f.BodyStartTok = bodyStart;
     f.BodyEndTok = bodyEnd;
     theBuiltIns.CreateArrowTypeDecl(formals.Count);
     if (isIndPredicate || isCoPredicate) {
       // also create an arrow type for the corresponding prefix predicate
       theBuiltIns.CreateArrowTypeDecl(formals.Count + 1);
     }
  .)
  .
FunctionSpec<.List<Expression/*!*/>/*!*/ reqs, List<FrameExpression/*!*/>/*!*/ reads, List<Expression/*!*/>/*!*/ ens, List<Expression/*!*/> decreases.>
= (. Contract.Requires(cce.NonNullElements(reqs));
     Contract.Requires(cce.NonNullElements(reads));
     Contract.Requires(decreases == null || cce.NonNullElements(decreases));
     Expression/*!*/ e;  FrameExpression/*!*/ fe; .)
  SYNC
  ( "requires" Expression<out e, false, false> OldSemi  (. reqs.Add(e); .)
  | "reads"
    PossiblyWildFrameExpression<out fe, false>          (. reads.Add(fe); .)
    { "," PossiblyWildFrameExpression<out fe, false>    (. reads.Add(fe); .)
    }
    OldSemi
  | "ensures" Expression<out e, false, false> OldSemi       (. ens.Add(e); .)
  | "decreases"                               (. if (decreases == null) {
                                                   SemErr(t, "'decreases' clauses are meaningless for copredicates, so they are not allowed");
                                                   decreases = new List<Expression/*!*/>();
                                                 }
                                              .)
    DecreasesList<decreases, false, false> OldSemi
  )
  .

PossiblyWildExpression<out Expression e, bool allowLambda>
= (. Contract.Ensures(Contract.ValueAtReturn(out e)!=null);
     e = dummyExpr; .)
  /* A decreases clause on a loop asks that no termination check be performed.
   * Use of this feature is sound only with respect to partial correctness.
   */
  ( "*"                        (. e = new WildcardExpr(t); .)
  | Expression<out e, false, allowLambda>
  )
  .
PossiblyWildFrameExpression<out FrameExpression fe, bool allowSemi>
= (. Contract.Ensures(Contract.ValueAtReturn(out fe) != null); fe = dummyFrameExpr; .)
  /* A reads clause can list a wildcard, which allows the enclosing function to
   * read anything.  In many cases, and in particular in all cases where
   * the function is defined recursively, this makes it next to impossible to make
   * any use of the function.  Nevertheless, as an experimental feature, the
   * language allows it (and it is sound).
   */
  ( "*"                        (. fe = new FrameExpression(t, new WildcardExpr(t), null); .)
  | FrameExpression<out fe, allowSemi, false>
  )
  .
FrameExpression<out FrameExpression fe, bool allowSemi, bool allowLambda>
= (. Contract.Ensures(Contract.ValueAtReturn(out fe) != null);
     Expression/*!*/ e;
     IToken/*!*/ id;
     string fieldName = null;  IToken feTok = null;
     fe = dummyFrameExpr;
  .)
  ( Expression<out e, allowSemi, allowLambda>   (. feTok = e.tok; .)
    [ "`" Ident<out id>        (. fieldName = id.val;  feTok = id; .)
    ]                          (. fe = new FrameExpression(feTok, e, fieldName); .)
  |
    "`" Ident<out id>          (. fieldName = id.val; .)
                               (. fe = new FrameExpression(id, new ImplicitThisExpr(id), fieldName); .)
  )
  .
FunctionBody<out Expression/*!*/ e, out IToken bodyStart, out IToken bodyEnd>
= (. Contract.Ensures(Contract.ValueAtReturn(out e) != null); e = dummyExpr; .)
  "{"                         (. bodyStart = t; .)
  Expression<out e, true, true>
  "}"                         (. bodyEnd = t; .)
  .
/*------------------------------------------------------------------------*/
BlockStmt<out BlockStmt/*!*/ block, out IToken bodyStart, out IToken bodyEnd>
= (. Contract.Ensures(Contract.ValueAtReturn(out block) != null);
     List<Statement/*!*/> body = new List<Statement/*!*/>();
  .)
  "{"                                  (. bodyStart = t; .)
  { Stmt<body>
  }
  "}"                                  (. bodyEnd = t;
                                          block = new BlockStmt(bodyStart, bodyEnd, body); .)
  .
DividedBlockStmt<out DividedBlockStmt body, out IToken bodyStart, out IToken bodyEnd>
= (. Contract.Ensures(Contract.ValueAtReturn(out body) != null);
     List<Statement> bodyInit = new List<Statement>();
     IToken separatorTok = null;
     List<Statement> bodyProper = new List<Statement>();
  .)
  "{"                                  (. bodyStart = t; .)
  { Stmt<bodyInit> }
  [ "new"                              (. separatorTok = t; .)
    ";"
    { Stmt<bodyProper> }
  ]
  "}"                                  (. bodyEnd = t; .)
  (. body = new DividedBlockStmt(bodyStart, bodyEnd, bodyInit, separatorTok, bodyProper); .)
  .
Stmt<.List<Statement/*!*/>/*!*/ ss.>
= (. Statement/*!*/ s;
  .)
  OneStmt<out s>                                (. ss.Add(s); .)
  .
OneStmt<out Statement/*!*/ s>
= (. Contract.Ensures(Contract.ValueAtReturn(out s) != null); IToken/*!*/ x;  IToken/*!*/ id;  string label = null;
     s = dummyStmt;  /* to please the compiler */
     BlockStmt bs;
     IToken bodyStart, bodyEnd;
     int breakCount;
  .)
  SYNC
  ( BlockStmt<out bs, out bodyStart, out bodyEnd>  (. s = bs; .)
  | AssertStmt<out s>
  | AssumeStmt<out s>
  | PrintStmt<out s>
  | RevealStmt<out s>
  | UpdateStmt<out s>
  | VarDeclStatement<out s>
  | IfStmt<out s>
  | WhileStmt<out s>
  | MatchStmt<out s>
  | ForallStmt<out s>
  | CalcStmt<out s>
  | ModifyStmt<out s>
  | "label"                            (. x = t; .)
    NoUSIdent<out id> ":"
    OneStmt<out s>                     (. s.Labels = new LList<Label>(new Label(x, id.val), s.Labels); .)
  | "break"                            (. x = t; breakCount = 1; label = null; .)
    ( NoUSIdent<out id>                    (. label = id.val; .)
    | { "break"                        (. breakCount++; .)
      }
    )
    SYNC
    ";"                                (. s = label != null ? new BreakStmt(x, t, label) : new BreakStmt(x, t, breakCount); .)
  | ReturnStmt<out s>
  | SkeletonStmt<out s>
  )
  .

SkeletonStmt<out Statement s>
= (. List<IToken> names = null;
     List<Expression> exprs = null;
     IToken tok, dotdotdot, whereTok;
     Expression e; .)
  "..."                                (. dotdotdot = t; .)
  ["where"                             (. names = new List<IToken>(); exprs = new List<Expression>(); whereTok = t;.)
     Ident<out tok>                    (. names.Add(tok); .)
     {"," Ident<out tok>               (. names.Add(tok); .)
     }
     ":="
     Expression<out e, false, true>          (. exprs.Add(e); .)
     {"," Expression<out e, false, true>     (. exprs.Add(e); .)
     }
                                       (. if (exprs.Count != names.Count) {
                                            SemErr(whereTok, exprs.Count < names.Count ? "not enough expressions" : "too many expressions");
                                            names = null; exprs = null;
                                          }
                                       .)
  ]
  ";"
  (. s = new SkeletonStatement(dotdotdot, t, names, exprs); .)
  .
ReturnStmt<out Statement/*!*/ s>
= (.
   IToken returnTok = null;
   List<AssignmentRhs> rhss = null;
   AssignmentRhs r;
   bool isYield = false;
   .)
  ( "return"                         (. returnTok = t; .)
  | "yield"                          (. returnTok = t; isYield = true; .)
  )
  [ Rhs<out r>                       (. rhss = new List<AssignmentRhs>(); rhss.Add(r); .)
    { "," Rhs<out r>                 (. rhss.Add(r); .)
    }
  ]
  ";"                                (. if (isYield) {
                                          s = new YieldStmt(returnTok, t, rhss);
                                        } else {
                                          s = new ReturnStmt(returnTok, t, rhss);
                                        }
                                     .)
  .
UpdateStmt<out Statement/*!*/ s>
= (. List<Expression> lhss = new List<Expression>();
     List<AssignmentRhs> rhss = new List<AssignmentRhs>();
     Expression e;  AssignmentRhs r;
     IToken x, endTok = Token.NoToken;
     Attributes attrs = null;
     IToken suchThatAssume = null;
     Expression suchThat = null;
  .)
  Lhs<out e>                       (. x = e.tok; .)
  ( { Attribute<ref attrs> }
    ";"                            (. endTok = t; rhss.Add(new ExprRhs(e, attrs)); .)
  |                                (. lhss.Add(e); .)
    { "," Lhs<out e>               (. lhss.Add(e); .)
    }
    ( ":="                         (. x = t; .)
      Rhs<out r>                   (. rhss.Add(r); .)
      { "," Rhs<out r>             (. rhss.Add(r); .)
      }
    | ":|"                         (. x = t; .)
      [ IF(la.kind == _assume)     /* an Expression can also begin with an "assume", so this says to resolve it to pick up any "assume" here */
        "assume"                   (. suchThatAssume = t; .)
      ]
      Expression<out suchThat, false, true>
    )
    ";"                            (. endTok = t; .)
  | ":"                            (. SemErr(t, "invalid statement (did you forget the 'label' keyword?)"); .)
  )
  (. if (suchThat != null) {
       s = new AssignSuchThatStmt(x, endTok, lhss, suchThat, suchThatAssume, null);
     } else {
       if (lhss.Count == 0 && rhss.Count == 0) {
         s = new BlockStmt(x, endTok, new List<Statement>()); // error, give empty statement
       } else {
         s = new UpdateStmt(x, endTok, lhss, rhss);
       }
     }
  .)
  .
Rhs<out AssignmentRhs r>
= (. Contract.Ensures(Contract.ValueAtReturn<AssignmentRhs>(out r) != null);
     IToken/*!*/ x, newToken;  Expression/*!*/ e;
     Type ty = new InferredTypeProxy();
     List<Expression> ee = null;
     List<Expression> args = null;
     Expression arrayElementInit = null;
     List<Expression> display = null;
     r = dummyRhs;  // to please compiler
     Attributes attrs = null;
  .)
  ( "new"                              (. newToken = t; .)
    ( NewArray<out ee, out arrayElementInit, out display>  // "ty" is set to InferredTypeProxy above
    | TypeAndToken<out x, out ty, false>
      [ NewArray<out ee, out arrayElementInit, out display>
      |                                (. x = null; args = new List<Expression/*!*/>(); .)
        "("
          [ Expressions<args> ]
        ")"
      ]
    )
    (. if (ee != null) {
         if (display != null) {
           r = new TypeRhs(newToken, ty, ee[0], display);
         } else {
           r = new TypeRhs(newToken, ty, ee, arrayElementInit);
         }
       } else if (args != null) {
         r = new TypeRhs(newToken, ty, args, false);
       } else {
         r = new TypeRhs(newToken, ty);
       }
    .)
  | "*"                                (. r = new HavocRhs(t); .)
  | Expression<out e, false, true>     (. r = new ExprRhs(e); .)
  )
  { Attribute<ref attrs> }             (. r.Attributes = attrs; .)
  .
NewArray<. out List<Expression> ee, out Expression arrayElementInit, out List<Expression> display .>
= (. ee = new List<Expression>();
     arrayElementInit = null;
     display = null;
     IToken x;
  .)
  "["                                (. x = t; .)
  ( "]"                              /* no size is given; this is allowed as long as an initialization display is given */
    "["                              (. display = new List<Expression>(); .)
    [ Expressions<display> ]
    "]"                              (. // we fill in the size
                                        ee.Add(new LiteralExpr(x, display.Count));
                                     .)
  | Expressions<ee>
    "]"                              (. // make sure an array class with this dimensionality exists
                                        var tmp = theBuiltIns.ArrayType(ee.Count, new IntType(), true);
                                     .)
    [ "(" Expression<out arrayElementInit, true, true>
      ")"
    | "["                            (. if (ee.Count > 1) {
                                          SemErr(t, "An initializing element display is allowed only for 1-dimensional arrays");
                                        }
                                        display = new List<Expression>();
                                     .)
      [ Expressions<display> ]
      "]"
    ]
  )
  (. if (ee.Count == 0) {
       // an error occurred while parsing, but we still want to make sure to return a nonempty "ee"
       ee.Add(new LiteralExpr(x, 0));
     }
  .)
  .
VarDeclStatement<.out Statement/*!*/ s.>
= (. IToken x = null, assignTok = null;  bool isGhost = false;
     LocalVariable d;
     AssignmentRhs r;
     List<LocalVariable> lhss = new List<LocalVariable>();
     List<AssignmentRhs> rhss = new List<AssignmentRhs>();
     IToken suchThatAssume = null;
     Expression suchThat = null;
     Attributes attrs = null;
     IToken endTok;
     s = dummyStmt;
  .)
  [ "ghost"                                 (. isGhost = true;  x = t; .)
  ]
  "var"                                     (. if (!isGhost) { x = t; } .)
  ( IF(!IsLetStmt())
    { Attribute<ref attrs> }
    LocalIdentTypeOptional<out d, isGhost>    (. lhss.Add(d); d.Attributes = attrs; attrs = null; .)
    { ","
      { Attribute<ref attrs> }
      LocalIdentTypeOptional<out d, isGhost>  (. lhss.Add(d); d.Attributes = attrs; attrs = null; .)
    }
    [ ":="                           (. assignTok = t; .)
      Rhs<out r>                     (. rhss.Add(r); .)
      { "," Rhs<out r>               (. rhss.Add(r); .)
      }
    | { Attribute<ref attrs> }
      ":|"                           (. assignTok = t; .)
      [ IF(la.kind == _assume)       /* an Expression can also begin with an "assume", so this says to resolve it to pick up any "assume" here */
        "assume"                     (. suchThatAssume = t; .)
      ]
      Expression<out suchThat, false, true>
    ]
    SYNC ";"                         (. endTok = t; .)
    (. ConcreteUpdateStatement update;
       if (suchThat != null) {
         var ies = new List<Expression>();
         foreach (var lhs in lhss) {
           ies.Add(new IdentifierExpr(lhs.Tok, lhs.Name));
         }
         update = new AssignSuchThatStmt(assignTok, endTok, ies, suchThat, suchThatAssume, attrs);
       } else if (rhss.Count == 0) {
         update = null;
       } else {
         var ies = new List<Expression>();
         foreach (var lhs in lhss) {
           ies.Add(new AutoGhostIdentifierExpr(lhs.Tok, lhs.Name));
         }
         update = new UpdateStmt(assignTok, endTok, ies, rhss);
       }
       s = new VarDeclStmt(x, endTok, lhss, update);
    .)
  | (. CasePattern pat;
       Expression e = dummyExpr;
       IToken id = t;
     .)
     CasePattern<out pat> (. if (isGhost) { pat.Vars.Iter(bv => bv.IsGhost = true); } .)
    ( ":="
    | { Attribute<ref attrs> }
      ":|"                          (.  SemErr(pat.tok, "LHS of assign-such-that expression must be variables, not general patterns"); .)
    )
    Expression<out e, false, true>
    
    ";"
    (. s = new LetStmt(e.tok, e.tok, pat, e); .)
  )
  .
IfStmt<out Statement/*!*/ ifStmt>
= (. Contract.Ensures(Contract.ValueAtReturn(out ifStmt) != null); IToken/*!*/ x;
     Expression guard = null;  IToken guardEllipsis = null;  bool isExistentialGuard = false;
     BlockStmt/*!*/ thn;
     BlockStmt/*!*/ bs;
     Statement/*!*/ s;
     Statement els = null;
     IToken bodyStart, bodyEnd, endTok;
     List<GuardedAlternative> alternatives;
     ifStmt = dummyIfStmt;  // to please the compiler
     bool usesOptionalBraces;
  .)
  "if"                       (. x = t; .)
  (
    IF(IsAlternative())
    AlternativeBlock<true, out alternatives, out usesOptionalBraces, out endTok>
    (. ifStmt = new AlternativeStmt(x, endTok, alternatives, usesOptionalBraces); .)
  |
    ( IF(IsExistentialGuard())
      ExistentialGuard<out guard, true>  (. isExistentialGuard = true; .)
    | Guard<out guard>
    | "..."                              (. guardEllipsis = t; .)
    )
    BlockStmt<out thn, out bodyStart, out bodyEnd>    (. endTok = thn.EndTok; .)
    [ "else"
      ( IfStmt<out s>                                 (. els = s; endTok = s.EndTok; .)
      | BlockStmt<out bs, out bodyStart, out bodyEnd> (. els = bs; endTok = bs.EndTok; .)
      )
    ]
    (. if (guardEllipsis != null) {
         ifStmt = new SkeletonStatement(new IfStmt(x, endTok, isExistentialGuard, guard, thn, els), guardEllipsis, null);
       } else {
         ifStmt = new IfStmt(x, endTok, isExistentialGuard, guard, thn, els);
       }
    .)
  )
  .
AlternativeBlock<.bool allowExistentialGuards, out List<GuardedAlternative> alternatives, out bool usesOptionalBraces, out IToken endTok.>
= (. alternatives = new List<GuardedAlternative>();
     endTok = null;
     usesOptionalBraces = false;
     GuardedAlternative alt;
  .)
  ( "{"    (. usesOptionalBraces = true; .)
    {
      AlternativeBlockCase<allowExistentialGuards, out alt>  (. alternatives.Add(alt); .)
    }
    "}"
  | /* Note, an alternative-less while is not parsed here; it is a body-less while (not an alternative while).
       Also, an alternative-less if is not allowed.
       These decisions save a Coco warning.
    */
    AlternativeBlockCase<allowExistentialGuards, out alt>  (. alternatives.Add(alt); .)
    { IF(la.kind == _case)
      AlternativeBlockCase<allowExistentialGuards, out alt>  (. alternatives.Add(alt); .)
    }
  )
  (. endTok = t; .)
  .
AlternativeBlockCase<.bool allowExistentialGuards, out GuardedAlternative alt.>
= (. IToken x;
     Expression e; bool isExistentialGuard;
     List<Statement> body;
  .)
  "case"                             (. x = t; isExistentialGuard = false; e = dummyExpr; .)
  ( IF(allowExistentialGuards && IsExistentialGuard())
    ExistentialGuard<out e, false >  (. isExistentialGuard = true; .)  // NB: don't allow lambda here
  | Expression<out e, true, false> // NB: don't allow lambda here
  )
  "=>"
  (. body = new List<Statement>(); .)
  SYNC  /* this SYNC and the one inside the loop below are used to avoid problems with the IsNotEndOfCase test. The SYNC will
          * skip until the next symbol that can legally occur here, which is either the beginning of a Stmt or whatever is allowed
          * to follow the CaseStatement.
          */
  { IF(IsNotEndOfCase()) /* This is a little sketchy. It would be nicer to be able to write IF(la is start-symbol of Stmt), but Coco doesn't allow that */
    Stmt<body>
    SYNC  /* see comment about SYNC above */
  }
  (. alt = new GuardedAlternative(x, isExistentialGuard, e, body); .)
  .
WhileStmt<out Statement stmt>
= (. Contract.Ensures(Contract.ValueAtReturn(out stmt) != null); IToken x;
     Expression guard = null;  IToken guardEllipsis = null;

     List<MaybeFreeExpression> invariants = new List<MaybeFreeExpression>();
     List<Expression> decreases = new List<Expression>();
     Attributes decAttrs = null;
     Attributes modAttrs = null;
     List<FrameExpression> mod = null;

     BlockStmt body = null;  IToken bodyEllipsis = null;
     IToken bodyStart = null, bodyEnd = null, endTok = Token.NoToken;
     List<GuardedAlternative> alternatives;
     stmt = dummyStmt;  // to please the compiler
     bool isDirtyLoop = true;
     bool usesOptionalBraces;
  .)
  "while"                    (. x = t; .)
  (
    IF(IsLoopSpec() || IsAlternative())
    { LoopSpec<invariants, decreases, ref mod, ref decAttrs, ref modAttrs> }
    AlternativeBlock<false, out alternatives, out usesOptionalBraces, out endTok>
    (. stmt = new AlternativeLoopStmt(x, endTok, invariants, new Specification<Expression>(decreases, decAttrs), new Specification<FrameExpression>(mod, modAttrs), alternatives, usesOptionalBraces); .)
  |
    ( Guard<out guard>           (. Contract.Assume(guard == null || cce.Owner.None(guard)); .)
    | "..."                      (. guardEllipsis = t; .)
    )
    { LoopSpec<invariants, decreases, ref mod, ref decAttrs, ref modAttrs> }
    ( IF(la.kind == _lbrace)      /* if there's an open brace, claim it as the beginning of the loop body (as opposed to a BlockStmt following the loop) */
      BlockStmt<out body, out bodyStart, out bodyEnd>  (. endTok = body.EndTok; isDirtyLoop = false; .)
    | IF(la.kind == _ellipsis)    /* if there's an ellipsis, claim it as standing for the loop body (as opposed to a "...;" statement following the loop) */
      "..."                      (. bodyEllipsis = t; endTok = t; isDirtyLoop = false; .)
    | /* go body-less */
    )
    (.
      if (guardEllipsis != null || bodyEllipsis != null) {
        if (mod != null) {
          SemErr(mod[0].E.tok, "'modifies' clauses are not allowed on refining loops");
        }
        if (body == null && !isDirtyLoop) {
          body = new BlockStmt(x, endTok, new List<Statement>());
        }
        stmt = new WhileStmt(x, endTok, guard, invariants, new Specification<Expression>(decreases, decAttrs), new Specification<FrameExpression>(null, null), body);
        stmt = new SkeletonStatement(stmt, guardEllipsis, bodyEllipsis);
      } else {
        // The following statement protects against crashes in case of parsing errors
        if (body == null && !isDirtyLoop) {
          body = new BlockStmt(x, endTok, new List<Statement>());
        }
        stmt = new WhileStmt(x, endTok, guard, invariants, new Specification<Expression>(decreases, decAttrs), new Specification<FrameExpression>(mod, modAttrs), body);
      }
    .)
  )
  .
LoopSpec<.List<MaybeFreeExpression> invariants, List<Expression> decreases, ref List<FrameExpression> mod, ref Attributes decAttrs, ref Attributes modAttrs.>
= (. Expression e; FrameExpression fe;
     bool isFree = false; Attributes attrs = null;
  .)
  ( SYNC
    [ "free"                                      (. isFree = true; errors.Deprecated(t, "the 'free' keyword is soon to be deprecated"); .)
    ]
    "invariant"
    { IF(IsAttribute()) Attribute<ref attrs> }
    Expression<out e, false, true>                (. invariants.Add(new MaybeFreeExpression(e, isFree, attrs)); .)
    OldSemi
  | SYNC "decreases"
    { IF(IsAttribute()) Attribute<ref decAttrs> }
    DecreasesList<decreases, true, true>
    OldSemi
  | SYNC "modifies"                               (. mod = mod ?? new List<FrameExpression>(); .)
    { IF(IsAttribute()) Attribute<ref modAttrs> }
    FrameExpression<out fe, false, true>          (. mod.Add(fe); .)
    { "," FrameExpression<out fe, false, true>    (. mod.Add(fe); .)
    }
    OldSemi
  )
  .
DecreasesList<.List<Expression> decreases, bool allowWildcard, bool allowLambda.>
= (. Expression e; .)
  PossiblyWildExpression<out e, allowLambda> (. if (!allowWildcard && e is WildcardExpr) {
                                                  SemErr(e.tok, "'decreases *' is allowed only on loops and tail-recursive methods");
                                                } else {
                                                  decreases.Add(e);
                                                }
                                             .)
  { "," PossiblyWildExpression<out e, allowLambda>
                                             (. if (!allowWildcard && e is WildcardExpr) {
                                                  SemErr(e.tok, "'decreases *' is allowed only on loops and tail-recursive methods");
                                                } else {
                                                  decreases.Add(e);
                                                }
                                             .)
  }
  .
Guard<out Expression e>   /* null represents demonic-choice */
= (. Expression/*!*/ ee;  e = null; .)
  ( "*"                             (. e = null; .)
  | IF(IsParenStar())  "(" "*" ")"  (. e = null; .)
  | Expression<out ee, true, true>        (. e = ee; .)
  )
  .
ExistentialGuard<out Expression e, bool allowLambda>
= (. var bvars = new List<BoundVar>();
     BoundVar bv;  IToken x;
     Attributes attrs = null;
     Expression body;
  .)
  IdentTypeOptional<out bv>                    (. bvars.Add(bv); x = bv.tok; .)
  { ","
    IdentTypeOptional<out bv>                  (. bvars.Add(bv); .)
  }
  { Attribute<ref attrs> }
  ":|"
  Expression<out body, true, allowLambda>
  (. e = new ExistsExpr(x, bvars, null, body, attrs); .)
  .
MatchStmt<out Statement/*!*/ s>
= (. Contract.Ensures(Contract.ValueAtReturn(out s) != null);
     IToken x;  Expression/*!*/ e;  MatchCaseStmt/*!*/ c;
     List<MatchCaseStmt/*!*/> cases = new List<MatchCaseStmt/*!*/>();
     bool usesOptionalBraces = false;
  .)
  "match"                     (. x = t; .)
  Expression<out e, true, true>
  ( IF(la.kind == _lbrace)  /* always favor brace-enclosed match body to a case-less match */
    "{" (. usesOptionalBraces = true; .)
        { CaseStatement<out c> (. cases.Add(c); .) }
    "}"
  |     { IF(la.kind == _case)  /* let each "case" bind to the closest preceding "match" */
          CaseStatement<out c> (. cases.Add(c); .)
        }
  )
  (. s = new MatchStmt(x, t, e, cases, usesOptionalBraces); .)
  .
CaseStatement<out MatchCaseStmt/*!*/ c>
= (. Contract.Ensures(Contract.ValueAtReturn(out c) != null);
     IToken/*!*/ x, id;
     List<CasePattern/*!*/> arguments = new List<CasePattern/*!*/>();
     CasePattern/*!*/ pat;
     List<Statement/*!*/> body = new List<Statement/*!*/>();
     string/*!*/ name = "";
  .)
  "case"                      (. x = t; .)
  ( Ident<out id>             (. name = id.val; .)
    [ "("
       [ CasePattern<out pat>        (. arguments.Add(pat); .)
         { "," CasePattern<out pat>  (. arguments.Add(pat); .)
         }
       ]
    ")" ]
  | "("
      CasePattern<out pat>        (. arguments.Add(pat); .)
      { "," CasePattern<out pat>  (. arguments.Add(pat); .)
      }
    ")"
  )
  "=>"
    SYNC  /* this SYNC and the one inside the loop below are used to avoid problems with the IsNotEndOfCase test. The SYNC will
           * skip until the next symbol that can legally occur here, which is either the beginning of a Stmt or whatever is allowed
           * to follow the CaseStatement.
           */
    { IF(IsNotEndOfCase()) /* This is a little sketchy. It would be nicer to be able to write IF(la is start-symbol of Stmt), but Coco doesn't allow that */
      Stmt<body>
      SYNC  /* see comment about SYNC above */
    }
  (. c = new MatchCaseStmt(x, name, arguments, body); .)
  .
/*------------------------------------------------------------------------*/
AssertStmt<out Statement/*!*/ s>
= (. Contract.Ensures(Contract.ValueAtReturn(out s) != null); IToken/*!*/ x;
     Expression e = dummyExpr; Attributes attrs = null;
     IToken dotdotdot = null;
     BlockStmt proof = null;
     IToken proofStart, proofEnd;
  .)
  "assert"                                     (. x = t; .)
  { IF(IsAttribute()) Attribute<ref attrs> }
  ( Expression<out e, false, true>
    ( "by"
      BlockStmt<out proof, out proofStart, out proofEnd>
    | ";"
    )
  | "..."                                      (. dotdotdot = t; .)
    ";"
  )
  (. if (dotdotdot != null) {
       s = new SkeletonStatement(new AssertStmt(x, t, new LiteralExpr(x, true), null, attrs), dotdotdot, null);
     } else {
       s = new AssertStmt(x, t, e, proof, attrs);
     }
  .)
  .
AssumeStmt<out Statement/*!*/ s>
= (. Contract.Ensures(Contract.ValueAtReturn(out s) != null); IToken/*!*/ x;
     Expression e = dummyExpr; Attributes attrs = null;
     IToken dotdotdot = null;
  .)
  "assume"                                     (. x = t; .)
  { IF(IsAttribute()) Attribute<ref attrs> }
  ( Expression<out e, false, true>
  | "..."                                      (. dotdotdot = t; .)
  )
  ";"
  (. if (dotdotdot != null) {
       s = new SkeletonStatement(new AssumeStmt(x, t, new LiteralExpr(x, true), attrs), dotdotdot, null);
     } else {
       s = new AssumeStmt(x, t, e, attrs);
     }
  .)
  .
PrintStmt<out Statement s>
= (. Contract.Ensures(Contract.ValueAtReturn(out s) != null);
     IToken x;  Expression e;
     var args = new List<Expression>();
  .)
  "print"                                      (. x = t; .)
  Expression<out e, false, true>               (. args.Add(e); .)
  { "," Expression<out e, false, true>         (. args.Add(e); .)
  }
  ";"                                          (. s = new PrintStmt(x, t, args); .)
  .

RevealStmt<out Statement s>
= (. Contract.Ensures(Contract.ValueAtReturn(out s) != null);
     IToken x;  Expression e;
  .)
  "reveal"                                      (. x = t; .)
  Expression<out e, false, true>   
  ";"                                          (. s = new RevealStmt(x, t, e); .)
  .

ForallStmt<out Statement/*!*/ s>
= (. Contract.Ensures(Contract.ValueAtReturn(out s) != null);
     IToken/*!*/ x = Token.NoToken;
     List<BoundVar> bvars = null;
     Attributes attrs = null;
     Expression range = null;
     var ens = new List<MaybeFreeExpression/*!*/>();
     bool isFree;
     Expression/*!*/ e;
     BlockStmt block = null;
     IToken bodyStart, bodyEnd;
     IToken tok = Token.NoToken;
  .)
  ( "forall"                                  (. x = t; tok = x; .)
  | "parallel"                                (. x = t;
                                                 errors.Deprecated(t, "the 'parallel' keyword has been deprecated; the comprehension statement now uses the keyword 'forall' (and the parentheses around the bound variables are now optional)");
                                              .)
  )

  ( IF(la.kind == _openparen)  /* disambiguation needed, because of the possibility of a body-less forall statement */
    "(" [ QuantifierDomain<out bvars, out attrs, out range> ] ")"
  |     [ IF(la.kind == _ident)  /* disambiguation needed, because of the possibility of a body-less forall statement */
          QuantifierDomain<out bvars, out attrs, out range>
        ]
  )
  (. if (bvars == null) { bvars = new List<BoundVar>(); }
     if (range == null) { range = new LiteralExpr(x, true); }
  .)

  {                                         (. isFree = false; .)
    [ "free"                                (. isFree = true;
                                               errors.Deprecated(t, "the 'free' keyword is soon to be deprecated");
                                            .)
    ]
    "ensures" Expression<out e, false, true>  (. ens.Add(new MaybeFreeExpression(e, isFree)); .)
    OldSemi                                   (. tok = t; .)
  }
  [ IF(la.kind == _lbrace)  /* if the input continues like a block statement, take it to be the body of the forall statement; a body-less forall statement must continue in some other way */
    BlockStmt<out block, out bodyStart, out bodyEnd>
  ]
  (. if (DafnyOptions.O.DisallowSoundnessCheating && block == null && 0 < ens.Count) {
        SemErr(t, "a forall statement with an ensures clause must have a body");
     }

     if (block != null) {
        tok = block.EndTok;
     }
     s = new ForallStmt(x, tok, bvars, attrs, range, ens, block);
  .)
  .

ModifyStmt<out Statement s>
= (. IToken tok;  IToken endTok = Token.NoToken;
     Attributes attrs = null;
     FrameExpression fe;  var mod = new List<FrameExpression>();
     BlockStmt body = null;  IToken bodyStart;
     IToken ellipsisToken = null;
  .)
  "modify"           (. tok = t; .)
  { IF(IsAttribute()) Attribute<ref attrs> }
  /* Note, there is an ambiguity here, because a curly brace may look like a FrameExpression and
   * may also look like a BlockStmt.  We're happy to parse the former, because if the user intended
   * the latter, then an explicit FrameExpression of {} could be given.
   */
  ( FrameExpression<out fe, false, true>       (. mod.Add(fe); .)
    { "," FrameExpression<out fe, false, true> (. mod.Add(fe); .)
    }
  | "..."                               (. ellipsisToken = t; .)
  )
  ( BlockStmt<out body, out bodyStart, out endTok>
  | SYNC ";"         (. endTok = t; .)
  )
  (. s = new ModifyStmt(tok, endTok, mod, attrs, body);
     if (ellipsisToken != null) {
       s = new SkeletonStatement(s, ellipsisToken, null);
     }
  .)
  .

CalcStmt<out Statement s>
= (. Contract.Ensures(Contract.ValueAtReturn(out s) != null);
     IToken x;
     Attributes attrs = null;
     CalcStmt.CalcOp op, userSuppliedOp = null, resOp = Microsoft.Dafny.CalcStmt.DefaultOp;
     var lines = new List<Expression>();
     var hints = new List<BlockStmt>();
     CalcStmt.CalcOp stepOp;
     var stepOps = new List<CalcStmt.CalcOp>();
     Expression e;
     IToken opTok;
     IToken danglingOperator = null;
  .)
  "calc"                                                  (. x = t; .)
  { IF(IsAttribute()) Attribute<ref attrs> }
  [ CalcOp<out opTok, out userSuppliedOp>                 (. if (userSuppliedOp.ResultOp(userSuppliedOp) == null) { // guard against non-transitive calcOp (like !=)
                                                               SemErr(opTok, "the main operator of a calculation must be transitive");
                                                             } else {
                                                               resOp = userSuppliedOp;
                                                             }
                                                          .)
  ]
  "{"
  { Expression<out e, false, true>                        (. lines.Add(e); stepOp = null; danglingOperator = null; .)
    ";"
    [ CalcOp<out opTok, out op>                           (. var maybeOp = resOp.ResultOp(op);
                                                             if (maybeOp == null) {
                                                               SemErr(opTok, "this operator cannot continue this calculation");
                                                             } else {
                                                               stepOp = op;
                                                               resOp = maybeOp;
                                                               danglingOperator = opTok;
                                                             }
                                                          .)
    ]                                                     (. stepOps.Add(stepOp); .)

    /* now for the hint, which we build up as a possibly empty sequence of statements placed into one BlockStmt */
    (. var subhints = new List<Statement>();
       IToken hintStart = la;  IToken hintEnd = hintStart;
       IToken t0, t1;
       BlockStmt subBlock; Statement subCalc;
    .)
    { IF(la.kind == _lbrace || la.kind == _calc)  /* Grab as a hint if possible, not a next line in the calculation whose expression begins with an open brace
                                                   * or StmtExpr containing a calc.  A user has to rewrite such a line to be enclosed in parentheses.
                                                   */
      ( BlockStmt<out subBlock, out t0, out t1>   (. hintEnd = subBlock.EndTok; subhints.Add(subBlock); .)
      | CalcStmt<out subCalc>                     (. hintEnd = subCalc.EndTok; subhints.Add(subCalc); .)
      )
    }
    (. var h = new BlockStmt(hintStart, hintEnd, subhints); // if the hint is empty, hintStart is the first token of the next line, but it doesn't matter because the block statement is just used as a container
       hints.Add(h);
       if (h.Body.Count != 0) { danglingOperator = null; }
    .)
  }
  "}"
  (.
    if (danglingOperator != null) {
      SemErr(danglingOperator, "a calculation cannot end with an operator");
    }
    if (lines.Count > 0) {
      // Repeat the last line to create a dummy line for the dangling hint
      lines.Add(lines[lines.Count - 1]);
    }
    s = new CalcStmt(x, t, userSuppliedOp, lines, hints, stepOps, attrs);
  .)
  .
CalcOp<out IToken x, out CalcStmt.CalcOp/*!*/ op>
= (. var binOp = BinaryExpr.Opcode.Eq; // Returns Eq if parsing fails because it is compatible with any other operator
     Expression k = null;
     x = null;
  .)
  ( "=="           (. x = t;  binOp = BinaryExpr.Opcode.Eq; .)
    [ "#" "[" Expression<out k, true, true> "]" ]
  | "<"            (. x = t;  binOp = BinaryExpr.Opcode.Lt; .)
  | ">"            (. x = t;  binOp = BinaryExpr.Opcode.Gt; .)
  | "<="           (. x = t;  binOp = BinaryExpr.Opcode.Le; .)
  | ">="           (. x = t;  binOp = BinaryExpr.Opcode.Ge; .)
  | "!="           (. x = t;  binOp = BinaryExpr.Opcode.Neq; .)
  | '\u2260'       (. x = t;  binOp = BinaryExpr.Opcode.Neq; .)
  | '\u2264'       (. x = t;  binOp = BinaryExpr.Opcode.Le; .)
  | '\u2265'       (. x = t;  binOp = BinaryExpr.Opcode.Ge; .)
  | EquivOp        (. x = t;  binOp = BinaryExpr.Opcode.Iff; .)
  | ImpliesOp      (. x = t;  binOp = BinaryExpr.Opcode.Imp; .)
  | ExpliesOp      (. x = t;  binOp = BinaryExpr.Opcode.Exp; .)
  )
  (.
    if (k == null) {
      op = new Microsoft.Dafny.CalcStmt.BinaryCalcOp(binOp);
    } else {
      op = new Microsoft.Dafny.CalcStmt.TernaryCalcOp(k);
    }
  .)
  .

/*------------------------------------------------------------------------*/
/* Note. In order to avoid LL(1) warnings for expressions that "parse as far as possible", it is
 * necessary to use Coco/R's IF construct.  That means there are two ways to check for some of
 * these operators, both in Is...() methods (defined above) and as grammar non-terminals (defined
 * here).  These pairs of definitions must be changed together.
 */
EquivOp = "<==>" | '\u21d4'.
ImpliesOp = "==>" | '\u21d2'.
ExpliesOp = "<==" | '\u21d0'.
AndOp = "&&" | '\u2227'.
OrOp = "||" | '\u2228'.

NegOp = "!" | '\u00ac'.
Forall = "forall" | '\u2200'.
Exists = "exists" | '\u2203'.
QSep = "::" | '\u2022'.

/* The "allowSemi" argument says whether or not the expression
 * to be parsed is allowed to have the form S;E where S is a call to a lemma.
 * "allowSemi" should be passed in as "false" whenever the expression to
 * be parsed sits in a context that itself is terminated by a semi-colon.
 *
 * The "allowLambda" says whether or not the expression to be parsed is
 * allowed to be a lambda expression.  More precisely, an identifier or
 * parenthesized-enclosed comma-delimited list of identifiers is allowed to
 * continue as a lambda expression (that is, continue with a "reads", "requires",
 * or "=>") only if "allowLambda" is true.  This affects function/method/iterator
 * specifications, if/while statements with guarded alternatives, and expressions
 * in the specification of a lambda expression itself.
 *
 * The "allowBitwiseOps" says whether or not to include or bypass bitwise operators
 * at the top level of this expression. It is passed in as "false" only inside
 * cardinality brackets, that is, "|expr|".
 */
Expression<out Expression e, bool allowSemi, bool allowLambda, bool allowBitwiseOps = true>
= (. Expression e0; IToken endTok; .)
  EquivExpression<out e, allowSemi, allowLambda, allowBitwiseOps>
  [ IF(SemiFollowsCall(allowSemi, e))
    /* here we parse the ";E" that is part of a "LemmaCall;E" expression (other "S;E" expressions are parsed elsewhere) */
    ";"                       (. endTok = t; .)
    Expression<out e0, allowSemi, allowLambda>
    (. e = new StmtExpr(e.tok,
             new UpdateStmt(e.tok, endTok, new List<Expression>(), new List<AssignmentRhs>() { new ExprRhs(e, null) }),
             e0);
    .)
  ]
  .
/*------------------------------------------------------------------------*/
EquivExpression<out Expression e0, bool allowSemi, bool allowLambda, bool allowBitwiseOps>
= (. Contract.Ensures(Contract.ValueAtReturn(out e0) != null); IToken/*!*/ x;  Expression/*!*/ e1; .)
  ImpliesExpliesExpression<out e0, allowSemi, allowLambda, allowBitwiseOps>
  { IF(IsEquivOp())  /* read an EquivExpression as far as possible */
    EquivOp                                                   (. x = t; .)
    ImpliesExpliesExpression<out e1, allowSemi, allowLambda, allowBitwiseOps>  (. e0 = new BinaryExpr(x, BinaryExpr.Opcode.Iff, e0, e1); .)
  }
  .
/*------------------------------------------------------------------------*/
ImpliesExpliesExpression<out Expression e0, bool allowSemi, bool allowLambda, bool allowBitwiseOps>
= (. Contract.Ensures(Contract.ValueAtReturn(out e0) != null); IToken/*!*/ x;  Expression/*!*/ e1; .)
  LogicalExpression<out e0, allowSemi, allowLambda, allowBitwiseOps>
  [ IF(IsImpliesOp() || IsExpliesOp())  /* read an ImpliesExpliesExpression as far as possible */
    /* Note, the asymmetry in the parsing of implies and explies expressions stems from the fact that
     * implies is right associative whereas reverse implication is left associative
     */
    ( ImpliesOp                                               (. x = t; .)
      ImpliesExpression<out e1, allowSemi, allowLambda, allowBitwiseOps>       (. e0 = new BinaryExpr(x, BinaryExpr.Opcode.Imp, e0, e1); .)
    | ExpliesOp                                               (. x = t; .)
      LogicalExpression<out e1, allowSemi, allowLambda, allowBitwiseOps>       (. // The order of operands is reversed so that it can be turned into implication during resolution 
                                                                 e0 = new BinaryExpr(x, BinaryExpr.Opcode.Exp, e1, e0); .)
      { IF(IsExpliesOp())  /* read a reverse implication as far as possible */
        ExpliesOp                                             (. x = t; .)
        LogicalExpression<out e1, allowSemi, allowLambda, allowBitwiseOps>     (. //The order of operands is reversed so that it can be turned into implication during resolution
                                                                 e0 = new BinaryExpr(x, BinaryExpr.Opcode.Exp, e1, e0); 
                                                              .)
      }
    )
  ]
  .
ImpliesExpression<out Expression e0, bool allowSemi, bool allowLambda, bool allowBitwiseOps>
= (. Contract.Ensures(Contract.ValueAtReturn(out e0) != null); IToken/*!*/ x;  Expression/*!*/ e1; .)
  LogicalExpression<out e0, allowSemi, allowLambda, allowBitwiseOps>
  [ IF(IsImpliesOp())  /* read an ImpliesExpression as far as possible */
    ImpliesOp                                               (. x = t; .)
    ImpliesExpression<out e1, allowSemi, allowLambda, allowBitwiseOps>       (. e0 = new BinaryExpr(x, BinaryExpr.Opcode.Imp, e0, e1); .)
  ]
  .
/*------------------------------------------------------------------------*/
LogicalExpression<out Expression e0, bool allowSemi, bool allowLambda, bool allowBitwiseOps>
= (. Contract.Ensures(Contract.ValueAtReturn(out e0) != null); IToken/*!*/ x;  Expression/*!*/ e1;
     Expression first;
     e0 = dummyExpr; /* mute the warning */
  .)
  ( AndOp                                                       (. x = t; .)
    RelationalExpression<out e0, allowSemi, allowLambda, allowBitwiseOps>        (. first = e0; .)
    { IF(IsAndOp())  /* read a conjunction as far as possible */
      AndOp                                                     (. x = t; .)
      RelationalExpression<out e1, allowSemi, allowLambda, allowBitwiseOps>      (. e0 = new BinaryExpr(x, BinaryExpr.Opcode.And, e0, e1); .)
    }
    (. if (e0 == first) {
         // There was only one conjunct. To make sure that the type checker still checks it to
         // be a boolean, we conjoin "true" to its left.
         e0 = new BinaryExpr(x, BinaryExpr.Opcode.And, new LiteralExpr(x, true), e0);
       }
    .)
  | OrOp                                                        (. x = t; .)
    RelationalExpression<out e0, allowSemi, allowLambda, allowBitwiseOps>        (. first = e0; .)
    { IF(IsOrOp())  /* read a disjunction as far as possible */
      OrOp                                                      (. x = t; .)
      RelationalExpression<out e1, allowSemi, allowLambda, allowBitwiseOps>      (. e0 = new BinaryExpr(x, BinaryExpr.Opcode.Or, e0, e1); .)
    }
    (. if (e0 == first) {
         // There was only one disjunct. To make sure that the type checker still checks it to
         // be a boolean, we disjoin [sic] "false" to its left.
         e0 = new BinaryExpr(x, BinaryExpr.Opcode.Or, new LiteralExpr(x, false), e0);
       }
    .)
  | RelationalExpression<out e0, allowSemi, allowLambda, allowBitwiseOps>
    [ IF(IsAndOp() || IsOrOp())  /* read a LogicalExpression as far as possible */
      ( AndOp                                                   (. x = t; .)
        RelationalExpression<out e1, allowSemi, allowLambda, allowBitwiseOps>    (. e0 = new BinaryExpr(x, BinaryExpr.Opcode.And, e0, e1); .)
        { IF(IsAndOp())  /* read a conjunction as far as possible */
          AndOp                                                 (. x = t; .)
          RelationalExpression<out e1, allowSemi, allowLambda, allowBitwiseOps>  (. e0 = new BinaryExpr(x, BinaryExpr.Opcode.And, e0, e1); .)
        }
      | OrOp                                                    (. x = t; .)
        RelationalExpression<out e1, allowSemi, allowLambda, allowBitwiseOps>    (. e0 = new BinaryExpr(x, BinaryExpr.Opcode.Or, e0, e1); .)
        { IF(IsOrOp())  /* read a disjunction as far as possible */
          OrOp                                                  (. x = t; .)
          RelationalExpression<out e1, allowSemi, allowLambda, allowBitwiseOps>  (. e0 = new BinaryExpr(x, BinaryExpr.Opcode.Or, e0, e1); .)
        }
      )
    ]
  )
  .
/*------------------------------------------------------------------------*/
RelationalExpression<out Expression e, bool allowSemi, bool allowLambda, bool allowBitwiseOps>
= (. Contract.Ensures(Contract.ValueAtReturn(out e) != null);
     IToken x = null;  Expression e0, e1 = null;  BinaryExpr.Opcode op;
     List<Expression> chain = null;
     List<BinaryExpr.Opcode> ops = null;
     List<IToken> opLocs = null;
     List<Expression/*?*/> prefixLimits = null;
     Expression k;
     int kind = 0;  // 0 ("uncommitted") indicates chain of ==, possibly with one !=
                    // 1 ("ascending")   indicates chain of ==, <, <=, possibly with one !=
                    // 2 ("descending")  indicates chain of ==, >, >=, possibly with one !=
                    // 3 ("illegal")     indicates illegal chain
                    // 4 ("disjoint")    indicates chain of disjoint set operators
     bool hasSeenNeq = false;
  .)
  ShiftTerm<out e0, allowSemi, allowLambda, allowBitwiseOps>
                                   (. e = e0; .)
  [ IF(IsRelOp())  /* read a RelationalExpression as far as possible */
    RelOp<out x, out op, out k>
    ShiftTerm<out e1, allowSemi, allowLambda, allowBitwiseOps>
                                   (. if (k == null) {
                                        e = new BinaryExpr(x, op, e0, e1);
                                      } else {
                                        Contract.Assert(op == BinaryExpr.Opcode.Eq || op == BinaryExpr.Opcode.Neq);
                                        e = new TernaryExpr(x, op == BinaryExpr.Opcode.Eq ? TernaryExpr.Opcode.PrefixEqOp : TernaryExpr.Opcode.PrefixNeqOp, k, e0, e1);
                                      }
                                   .)
    { IF(IsRelOp())  /* read a RelationalExpression as far as possible */
                                   (. if (chain == null) {
                                        chain = new List<Expression>();
                                        ops = new List<BinaryExpr.Opcode>();
                                        opLocs = new List<IToken>();
                                        prefixLimits = new List<Expression>();
                                        chain.Add(e0); ops.Add(op); opLocs.Add(x); prefixLimits.Add(k); chain.Add(e1);
                                        switch (op) {
                                          case BinaryExpr.Opcode.Eq:
                                            kind = 0;  break;
                                          case BinaryExpr.Opcode.Neq:
                                            kind = 0;  hasSeenNeq = true;  break;
                                          case BinaryExpr.Opcode.Lt:
                                          case BinaryExpr.Opcode.Le:
                                            kind = 1;  break;
                                          case BinaryExpr.Opcode.Gt:
                                          case BinaryExpr.Opcode.Ge:
                                            kind = 2;  break;
                                          case BinaryExpr.Opcode.Disjoint:
                                            kind = 4;  break;
                                          default:
                                            kind = 3;  break;
                                        }
                                      }
                                   .)
      RelOp<out x, out op, out k>  (. switch (op) {
                                        case BinaryExpr.Opcode.Eq:
                                          if (kind != 0 && kind != 1 && kind != 2) { SemErr(x, "chaining not allowed from the previous operator"); kind = 3; }
                                          break;
                                        case BinaryExpr.Opcode.Neq:
                                          if (hasSeenNeq) { SemErr(x, "a chain cannot have more than one != operator"); kind = 3; }
                                          else if (kind != 0 && kind != 1 && kind != 2) { SemErr(x, "this operator cannot continue this chain"); kind = 3; }
                                          hasSeenNeq = true;  break;
                                        case BinaryExpr.Opcode.Lt:
                                        case BinaryExpr.Opcode.Le:
                                          if (kind == 0) { kind = 1; }
                                          else if (kind != 1) { SemErr(x, "this operator chain cannot continue with an ascending operator"); kind = 3; }
                                          break;
                                        case BinaryExpr.Opcode.Gt:
                                        case BinaryExpr.Opcode.Ge:
                                          if (kind == 0) { kind = 2; }
                                          else if (kind != 2) { SemErr(x, "this operator chain cannot continue with a descending operator"); kind = 3; }
                                          break;
                                        case BinaryExpr.Opcode.Disjoint:
                                          if (kind != 4) { SemErr(x, "can only chain disjoint (!!) with itself."); kind = 3; }
                                          break;
                                        default:
                                          SemErr(x, "this operator cannot be part of a chain");
                                          kind = 3;  break;
                                      }
                                   .)
      ShiftTerm<out e1, allowSemi, allowLambda, allowBitwiseOps>
                                   (. ops.Add(op); opLocs.Add(x); prefixLimits.Add(k); chain.Add(e1);
                                   .)
    }
  ]
  (. if (chain != null && kind != 3) {
       e = new ChainingExpression(opLocs[0], chain, ops, opLocs, prefixLimits);
     }
  .)
  .
RelOp<out IToken/*!*/ x, out BinaryExpr.Opcode op, out Expression k>
= (. Contract.Ensures(Contract.ValueAtReturn(out x) != null);
     x = Token.NoToken;  op = BinaryExpr.Opcode.Add/*(dummy)*/;
     IToken y;
     k = null;
  .)
  ( "=="           (. x = t;  op = BinaryExpr.Opcode.Eq; .)
    [ "#" "[" Expression<out k, true, true> "]" ]
  | "<"            (. x = t;  op = BinaryExpr.Opcode.Lt; .)
  | ">"            (. x = t;  op = BinaryExpr.Opcode.Gt; .)
  | "<="           (. x = t;  op = BinaryExpr.Opcode.Le; .)
  | ">="           (. x = t;  op = BinaryExpr.Opcode.Ge; .)
  | "!="           (. x = t;  op = BinaryExpr.Opcode.Neq; .)
    [ "#" "[" Expression<out k, true, true> "]" ]
  | "in"           (. x = t;  op = BinaryExpr.Opcode.In; .)
  | notIn          (. x = t;  op = BinaryExpr.Opcode.NotIn; .)
  | /* The next operator is "!!", but we have to scan it as two "!", since the scanner is greedy
       so if "!!" is a valid token, we won't be able to scan it as two "!" when needed: */
    "!"            (. x = t;  y = Token.NoToken; .)
    [ IF(la.val == "!")
      "!"          (. y = t; .)
    ]              (. if (y == Token.NoToken) {
                        SemErr(x, "invalid RelOp");
                      } else if (y.pos != x.pos + 1) {
                        SemErr(x, "invalid RelOp (perhaps you intended \"!!\" with no intervening whitespace?)");
                      } else {
                        x.val = "!!";
                        op = BinaryExpr.Opcode.Disjoint;
                      }
                   .)
  | '\u2260'       (. x = t;  op = BinaryExpr.Opcode.Neq; .)
  | '\u2264'       (. x = t;  op = BinaryExpr.Opcode.Le; .)
  | '\u2265'       (. x = t;  op = BinaryExpr.Opcode.Ge; .)
  )
  .
/*------------------------------------------------------------------------*/
ShiftTerm<out Expression e0, bool allowSemi, bool allowLambda, bool allowBitwiseOps>
= (. Contract.Ensures(Contract.ValueAtReturn(out e0) != null);
     IToken x = Token.NoToken;  Expression e1;  BinaryExpr.Opcode op = BinaryExpr.Opcode.LeftShift/*(dummy)*/;
  .)
  Term<out e0, allowSemi, allowLambda, allowBitwiseOps>
  { IF(IsShiftOp())  /* read a Term as far as possible */
    ( "<"            (. x = t;  op = BinaryExpr.Opcode.LeftShift; .)
      "<"            (. x.val = "<<";  Contract.Assert(t.pos == x.pos + 1); .)
    | ">"            (. x = t;  op = BinaryExpr.Opcode.RightShift; .)
      ">"            (. x.val = "<<";  Contract.Assert(t.pos == x.pos + 1); .)
    )
    Term<out e1, allowSemi, allowLambda, allowBitwiseOps> (. e0 = new BinaryExpr(x, op, e0, e1); .)
  }
  .
/*------------------------------------------------------------------------*/
Term<out Expression e0, bool allowSemi, bool allowLambda, bool allowBitwiseOps>
= (. Contract.Ensures(Contract.ValueAtReturn(out e0) != null); IToken/*!*/ x;  Expression/*!*/ e1;  BinaryExpr.Opcode op; .)
  Factor<out e0, allowSemi, allowLambda, allowBitwiseOps>
  { IF(IsAddOp())  /* read a Term as far as possible */
    AddOp<out x, out op>
    Factor<out e1, allowSemi, allowLambda, allowBitwiseOps> (. e0 = new BinaryExpr(x, op, e0, e1); .)
  }
  .
AddOp<out IToken x, out BinaryExpr.Opcode op>
= (. Contract.Ensures(Contract.ValueAtReturn(out x) != null); x = Token.NoToken;  op=BinaryExpr.Opcode.Add/*(dummy)*/; .)
  ( "+"            (. x = t;  op = BinaryExpr.Opcode.Add; .)
  | "-"            (. x = t;  op = BinaryExpr.Opcode.Sub; .)
  )
  .
/*------------------------------------------------------------------------*/
Factor<out Expression e0, bool allowSemi, bool allowLambda, bool allowBitwiseOps>
= (. Contract.Ensures(Contract.ValueAtReturn(out e0) != null); IToken/*!*/ x;  Expression/*!*/ e1;  BinaryExpr.Opcode op; .)
  BitvectorFactor<out e0, allowSemi, allowLambda, allowBitwiseOps>
  { IF(IsMulOp())  /* read a Factor as far as possible */
    MulOp<out x, out op>
    BitvectorFactor<out e1, allowSemi, allowLambda, allowBitwiseOps> (. e0 = new BinaryExpr(x, op, e0, e1); .)
  }
  .
MulOp<out IToken x, out BinaryExpr.Opcode op>
= (. Contract.Ensures(Contract.ValueAtReturn(out x) != null); x = Token.NoToken;  op = BinaryExpr.Opcode.Add/*(dummy)*/; .)
  ( "*"            (. x = t;  op = BinaryExpr.Opcode.Mul; .)
  | "/"            (. x = t;  op = BinaryExpr.Opcode.Div; .)
  | "%"            (. x = t;  op = BinaryExpr.Opcode.Mod; .)
  )
  .
/*------------------------------------------------------------------------*/
BitvectorFactor<out Expression e0, bool allowSemi, bool allowLambda, bool allowBitwiseOps>
= (. Contract.Ensures(Contract.ValueAtReturn(out e0) != null); IToken/*!*/ x;  Expression/*!*/ e1;  BinaryExpr.Opcode op; .)
  AsExpression<out e0, allowSemi, allowLambda, allowBitwiseOps>
  [ IF(allowBitwiseOps && IsBitwiseOp())  /* read a BitvectorFactor as far as possible, but not in the context inside a |.| size expression */
    ( (. op = BinaryExpr.Opcode.BitwiseAnd; .)
      "&"                                                             (. x = t; .)
      AsExpression<out e1, allowSemi, allowLambda, allowBitwiseOps>   (. e0 = new BinaryExpr(x, op, e0, e1); .)
      { IF(IsBitwiseAndOp())
        "&"                                                           (. x = t; .)
        AsExpression<out e1, allowSemi, allowLambda, allowBitwiseOps> (. e0 = new BinaryExpr(x, op, e0, e1); .)
      }
    | (. op = BinaryExpr.Opcode.BitwiseOr; .)
      "|"                                                             (. x = t; .)
      AsExpression<out e1, allowSemi, allowLambda, allowBitwiseOps>   (. e0 = new BinaryExpr(x, op, e0, e1); .)
      { IF(IsBitwiseOrOp())
        "|"                                                           (. x = t; .)
        AsExpression<out e1, allowSemi, allowLambda, allowBitwiseOps> (. e0 = new BinaryExpr(x, op, e0, e1); .)
      }
    | (. op = BinaryExpr.Opcode.BitwiseXor; .)
      "^"                                                             (. x = t; .)
      AsExpression<out e1, allowSemi, allowLambda, allowBitwiseOps>   (. e0 = new BinaryExpr(x, op, e0, e1); .)
      { IF(IsBitwiseXorOp())
        "^"                                                           (. x = t; .)
        AsExpression<out e1, allowSemi, allowLambda, allowBitwiseOps> (. e0 = new BinaryExpr(x, op, e0, e1); .)
      }
    )
  ]
  .
/*------------------------------------------------------------------------*/
AsExpression<out Expression e, bool allowSemi, bool allowLambda, bool allowBitwiseOps>
= (. IToken tok; IToken x; Type toType; .)
  UnaryExpression<out e, allowSemi, allowLambda, allowBitwiseOps>
  { IF(IsAs())
    "as"                                     (. tok = t; .)
     TypeAndToken<out x, out toType, true>   (. e = new ConversionExpr(tok, e, toType); .)
  }
  .
UnaryExpression<out Expression e, bool allowSemi, bool allowLambda, bool allowBitwiseOps>
= (. Contract.Ensures(Contract.ValueAtReturn(out e) != null); IToken/*!*/ x;  e = dummyExpr; .)
  ( "-"                                             (. x = t; .)
    UnaryExpression<out e, allowSemi, allowLambda, allowBitwiseOps>  (. e = new NegationExpression(x, e); .)
  | NegOp                                           (. x = t; .)
    UnaryExpression<out e, allowSemi, allowLambda, allowBitwiseOps>  (. e = new UnaryOpExpr(x, UnaryOpExpr.Opcode.Not, e); .)

  | IF(IsMapDisplay())  /* this alternative must be checked before going into EndlessExpression, where there is another "map" */
    "map"                                           (. x = t; .)
    MapDisplayExpr<x, true, out e>
    { IF(IsSuffix()) Suffix<ref e> }
  | IF(IsIMapDisplay())  /* this alternative must be checked before going into EndlessExpression, where there is another "imap" */
    "imap"                                          (. x = t; .)
    MapDisplayExpr<x, false, out e>
    { IF(IsSuffix()) Suffix<ref e> }
  | IF(IsISetDisplay())  /* this alternative must be checked before going into EndlessExpression, where there is another "iset" */
    "iset"                                          (. x = t; .)
    ISetDisplayExpr<x, false, out e>
    { IF(IsSuffix()) Suffix<ref e> }
  | IF(IsLambda(allowLambda))
    LambdaExpression<out e, allowSemi, allowBitwiseOps>  /* this is an endless expression */
  | EndlessExpression<out e, allowSemi, allowLambda, allowBitwiseOps>
  | NameSegment<out e>
    { IF(IsSuffix()) Suffix<ref e> }
  | DisplayExpr<out e>
    { IF(IsSuffix()) Suffix<ref e> }
  | MultiSetExpr<out e>
    { IF(IsSuffix()) Suffix<ref e> }
  | ConstAtomExpression<out e, allowSemi, allowLambda>
    { IF(IsSuffix()) Suffix<ref e> }
  )
  .
Lhs<out Expression e>
= (. e = dummyExpr;  // the assignment is to please the compiler, the dummy value to satisfy contracts in the event of a parse error
  .)
  ( NameSegment<out e>
    { Suffix<ref e> }
  | ConstAtomExpression<out e, false, false>
    Suffix<ref e>
    { Suffix<ref e> }
  )
  .

/* A ConstAtomExpression is never an l-value, and does not start with an identifier. */
ConstAtomExpression<out Expression e, bool allowSemi, bool allowLambda>
= (. Contract.Ensures(Contract.ValueAtReturn(out e) != null);
     IToken/*!*/ x;  BigInteger n;   Basetypes.BigDec d;
     e = dummyExpr;  Type toType = null;
  .)
  ( "false"                                    (. e = new LiteralExpr(t, false); .)
  | "true"                                     (. e = new LiteralExpr(t, true); .)
  | "null"                                     (. e = new LiteralExpr(t); .)
  | Nat<out n>                                 (. e = new LiteralExpr(t, n); .)
  | Dec<out d>                                 (. e = new LiteralExpr(t, d); .)
  | charToken                                  (. e = new CharLiteralExpr(t, t.val.Substring(1, t.val.Length - 2)); .)
  | stringToken                                (. bool isVerbatimString;
                                                  string s = Util.RemoveParsedStringQuotes(t.val, out isVerbatimString);
                                                  e = new StringLiteralExpr(t, s, isVerbatimString);
                                               .)
  | "this"                                     (. e = new ThisExpr(t); .)
  | "fresh"                                    (. x = t; .)
    "(" Expression<out e, true, true> ")"      (. e = new UnaryOpExpr(x, UnaryOpExpr.Opcode.Fresh, e); .)
  | "allocated"                                (. x = t; .)
    "(" Expression<out e, true, true> ")"      (. e = new UnaryOpExpr(x, UnaryOpExpr.Opcode.Allocated, e); .)
  | "unchanged"                                (. x = t; FrameExpression fe; var mod = new List<FrameExpression>(); .)
    "(" 
      FrameExpression<out fe, false, false>         (. mod.Add(fe); .)
      { "," FrameExpression<out fe, false, false>   (. mod.Add(fe); .)
      }
    ")"                                        (. e = new UnchangedExpr(x, mod); .)
  | "old"                                      (. x = t; .)
    "(" Expression<out e, true, true> ")"      (. e = new OldExpr(x, e); .)
  | "|"                                        (. x = t; .)
      Expression<out e, true, true, false>     (. e = new UnaryOpExpr(x, UnaryOpExpr.Opcode.Cardinality, e); .)
    "|"
  | ( "int"                                    (. x = t; toType = new IntType(); .)
    | "real"                                   (. x = t; toType = new RealType(); .)
    )                                          (. errors.Deprecated(t, string.Format("the syntax \"{0}(expr)\" for type conversions has been deprecated; the new syntax is \"expr as {0}\"", x.val)); .)
    "(" Expression<out e, true, true> ")"      (. e = new ConversionExpr(x, e, toType); .)
  | ParensExpression<out e, allowSemi, allowLambda>
  )
  .

LambdaArrow = "=>".

LambdaExpression<out Expression e, bool allowSemi, bool allowBitwiseOps>
= (. IToken x = Token.NoToken;
     IToken id;  BoundVar bv;
     var bvs = new List<BoundVar>();
     FrameExpression fe;  Expression ee;
     var reads = new List<FrameExpression>();
     Expression req = null;
     Expression body = null;
  .)
  ( WildIdent<out id, true>                  (. x = t; bvs.Add(new BoundVar(id, id.val, new InferredTypeProxy())); .)
  | "("                                      (. x = t; .)
      [
        IdentTypeOptional<out bv>            (. bvs.Add(bv); .)
        { "," IdentTypeOptional<out bv>      (. bvs.Add(bv); .)
        }
      ]
    ")"
  )
  { "reads"
    PossiblyWildFrameExpression<out fe, true>         (. reads.Add(fe); .)
    { ","
      PossiblyWildFrameExpression<out fe, true>       (. reads.Add(fe); .)
    }
  | "requires" Expression<out ee, true, false>        (. req = req == null ? ee : new BinaryExpr(req.tok, BinaryExpr.Opcode.And, req, ee); .)
  }
  LambdaArrow
  Expression<out body, allowSemi, true, allowBitwiseOps>
  (. e = new LambdaExpr(x, bvs, req, reads, body);
     theBuiltIns.CreateArrowTypeDecl(bvs.Count);
  .)
  .
ParensExpression<out Expression e, bool allowSemi, bool allowLambda>
= (. IToken x;
     var args = new List<Expression>();
  .)
  "("                                        (. x = t; .)
  [ Expressions<args> ]
  ")"
  (. if (args.Count == 1) {
       e = new ParensExpression(x, args[0]);
     } else {
       // make sure the corresponding tuple type exists
       var tmp = theBuiltIns.TupleType(x, args.Count, true);
       e = new DatatypeValue(x, BuiltIns.TupleTypeName(args.Count), BuiltIns.TupleTypeCtorNamePrefix + args.Count, args);
     }
  .)
  .
ISetDisplayExpr<IToken/*!*/ setToken, bool finite, out Expression e>
= (. Contract.Ensures(Contract.ValueAtReturn(out e) != null);
     List<Expression> elements = new List<Expression/*!*/>();;
     e = dummyExpr;
  .)
  "{"
      [ Expressions<elements> ]                (. e = new SetDisplayExpr(setToken, finite, elements);.)
  "}"
  .
DisplayExpr<out Expression e>
= (. Contract.Ensures(Contract.ValueAtReturn(out e) != null);
     IToken x;  List<Expression> elements;
     e = dummyExpr;
  .)
  ( "{"                                        (. x = t;  elements = new List<Expression/*!*/>(); .)
      [ Expressions<elements> ]                (. e = new SetDisplayExpr(x, true, elements);.)
    "}"
  | "["                                        (. x = t;  elements = new List<Expression/*!*/>(); .)
      [ Expressions<elements> ]                (. e = new SeqDisplayExpr(x, elements); .)
    "]"
  )
  .
MultiSetExpr<out Expression e>
= (. Contract.Ensures(Contract.ValueAtReturn(out e) != null);
     IToken/*!*/ x = null;  List<Expression/*!*/>/*!*/ elements;
     e = dummyExpr;
  .)
  "multiset"                                   (. x = t; .)
  ( "{"                                        (. elements = new List<Expression/*!*/>(); .)
      [ Expressions<elements> ]                (. e = new MultiSetDisplayExpr(x, elements);.)
    "}"
  | "("                                        (. x = t;  elements = new List<Expression/*!*/>(); .)
      Expression<out e, true, true>            (. e = new MultiSetFormingExpr(x, e); .)
    ")"
  )
  .
MapDisplayExpr<IToken/*!*/ mapToken, bool finite, out Expression e>
= (. Contract.Ensures(Contract.ValueAtReturn(out e) != null);
     List<ExpressionPair/*!*/>/*!*/ elements= new List<ExpressionPair/*!*/>() ;
     e = dummyExpr;
  .)
  "["
    [ MapLiteralExpressions<out elements> ]  (. e = new MapDisplayExpr(mapToken, finite, elements);.)
  "]"
  .
MapLiteralExpressions<.out List<ExpressionPair> elements.>
= (. Expression/*!*/ d, r;
     elements = new List<ExpressionPair/*!*/>(); .)
  Expression<out d, true, true> ":=" Expression<out r, true, true>       (. elements.Add(new ExpressionPair(d,r)); .)
  { "," Expression<out d, true, true> ":=" Expression<out r, true, true> (. elements.Add(new ExpressionPair(d,r)); .)
  }
  .
MapComprehensionExpr<IToken mapToken, bool finite, out Expression e, bool allowSemi, bool allowLambda, bool allowBitwiseOps>
= (. Contract.Ensures(Contract.ValueAtReturn(out e) != null);
     BoundVar bv;
     List<BoundVar> bvars = new List<BoundVar>();
     Expression range = null;
     Expression body;
     Attributes attrs = null;
  .)
  IdentTypeOptional<out bv>                    (. bvars.Add(bv); .)
  { Attribute<ref attrs> }
  [ "|" Expression<out range, true, true, true> ]
  QSep
  Expression<out body, allowSemi, allowLambda, allowBitwiseOps>
  (. e = new MapComprehension(mapToken, finite, bvars, range ?? new LiteralExpr(mapToken, true), body, attrs);
  .)
  .
EndlessExpression<out Expression e, bool allowSemi, bool allowLambda, bool allowBitwiseOps>
= (. IToken/*!*/ x;
     Expression e0, e1;
     Statement s;
     bool isExistentialGuard = false;
     e = dummyExpr;
  .)
  ( "if"                            (. x = t; .)
    ( IF(IsExistentialGuard())
      ExistentialGuard<out e, true>  (. isExistentialGuard = true; .)
    | Expression<out e, true, true>
    )
    "then" Expression<out e0, true, true, true>
    "else" Expression<out e1, allowSemi, allowLambda, allowBitwiseOps>
                                                         (.  if (isExistentialGuard) {
                                                               var exists = (ExistsExpr) e;
                                                               List<CasePattern> LHSs = new List<CasePattern>();
                                                               foreach (var v in exists.BoundVars) {
                                                                 LHSs.Add(new CasePattern(e.tok, v));
                                                               }
                                                               e0 = new LetExpr(e.tok, LHSs, new List<Expression>() { exists.Term }, e0, false);                                                           
                                                             }
                                                             e = new ITEExpr(x, isExistentialGuard, e, e0, e1);
                                                         .)
  | MatchExpression<out e, allowSemi, allowLambda, allowBitwiseOps>
  | QuantifierGuts<out e, allowSemi, allowLambda>  /* types are such that we can allow bitwise operations in the quantifier body */
  | "set"                           (. x = t; .)
    SetComprehensionExpr<x, true, out e, allowSemi, allowLambda, allowBitwiseOps>
  | "iset"                          (. x = t; .)
    SetComprehensionExpr<x, false, out e, allowSemi, allowLambda, true>
  | StmtInExpr<out s>
    Expression<out e, allowSemi, allowLambda, allowBitwiseOps>    (. e = new StmtExpr(s.Tok, s, e); .)
  | LetExpr<out e, allowSemi, allowLambda, allowBitwiseOps>
  | "map"                           (. x = t; .)
    MapComprehensionExpr<x, true, out e, allowSemi, allowLambda, allowBitwiseOps>
  | "imap"                          (. x = t; .)
    MapComprehensionExpr<x, false, out e, allowSemi, allowLambda, true>
  | "reveal"
    Expression<out e, false, false, allowBitwiseOps> (. e = new RevealExpr(e.tok, e); .)
  | NamedExpr<out e, allowSemi, allowLambda, allowBitwiseOps>
  )
  .

StmtInExpr<out Statement s>
= (. s = dummyStmt; .)
  ( AssertStmt<out s>
  | AssumeStmt<out s>
  | CalcStmt<out s>
  )
  .

LetExpr<out Expression e, bool allowSemi, bool allowLambda, bool allowBitwiseOps>
= (. IToken x = null;
     bool isGhost = false;
     var letLHSs = new List<CasePattern>();
     var letRHSs = new List<Expression>();
     CasePattern pat;
     bool exact = true;
     Attributes attrs = null;
     e = dummyExpr;
  .)
    [ "ghost"                       (. isGhost = true;  x = t; .)
    ]
    "var"                           (. if (!isGhost) { x = t; } .)
    CasePattern<out pat>            (. if (isGhost) { pat.Vars.Iter(bv => bv.IsGhost = true); }
                                       letLHSs.Add(pat);
                                    .)
    { "," CasePattern<out pat>      (. if (isGhost) { pat.Vars.Iter(bv => bv.IsGhost = true); }
                                       letLHSs.Add(pat);
                                    .)
    }
    ( ":="
    | { Attribute<ref attrs> }
      ":|"                          (. exact = false;
                                       foreach (var lhs in letLHSs) {
                                         if (lhs.Arguments != null) {
                                           SemErr(lhs.tok, "LHS of let-such-that expression must be variables, not general patterns");
                                         }
                                       }
                                    .)
    )
    Expression<out e, false, true>        (. letRHSs.Add(e); .)
    { "," Expression<out e, false, true>  (. letRHSs.Add(e); .)
    }
    ";"
    Expression<out e, allowSemi, allowLambda, allowBitwiseOps>    (. e = new LetExpr(x, letLHSs, letRHSs, e, exact, attrs); .)
  .

NamedExpr<out Expression e, bool allowSemi, bool allowLambda, bool allowBitwiseOps>
= (. IToken/*!*/ x, d;
     e = dummyExpr;
     Expression expr;
  .)
    "label"                          (. x = t; .)
    NoUSIdent<out d>
    ":"
    Expression<out e, allowSemi, allowLambda, allowBitwiseOps>
                                     (. expr = e;
                                        e = new NamedExpr(x, d.val, expr); .)
  .

MatchExpression<out Expression e, bool allowSemi, bool allowLambda, bool allowBitwiseOps>
= (. Contract.Ensures(Contract.ValueAtReturn(out e) != null); IToken/*!*/ x;  MatchCaseExpr/*!*/ c;
     List<MatchCaseExpr/*!*/> cases = new List<MatchCaseExpr/*!*/>();
     bool usesOptionalBraces = false;
  .)
  "match"                     (. x = t; .)
  Expression<out e, allowSemi, allowLambda, allowBitwiseOps>
  ( IF(la.kind == _lbrace)  /* always favor brace-enclosed match body to a case-less match */
    "{" (. usesOptionalBraces = true; .)
        { CaseExpression<out c, true, true, allowBitwiseOps> (. cases.Add(c); .) }
    "}"
  |     { IF(la.kind == _case)  /* let each "case" bind to the closest preceding "match" */
          CaseExpression<out c, allowSemi, allowLambda, allowBitwiseOps> (. cases.Add(c); .)
        }
  )
  (. e = new MatchExpr(x, e, cases, usesOptionalBraces); .)
  .
CaseExpression<out MatchCaseExpr c, bool allowSemi, bool allowLambda, bool allowBitwiseOps>
= (. Contract.Ensures(Contract.ValueAtReturn(out c) != null); IToken/*!*/ x, id;
     List<CasePattern/*!*/> arguments = new List<CasePattern/*!*/>();
     CasePattern/*!*/ pat;
     Expression/*!*/ body;
     string/*!*/ name = "";
  .)
  "case"                      (. x = t; .)
  ( Ident<out id>             (. name = id.val; .)
    [ "("
       [ CasePattern<out pat>        (. arguments.Add(pat); .)
         { "," CasePattern<out pat>  (. arguments.Add(pat); .)
         }
       ]
    ")" ]
  | "("
      CasePattern<out pat>        (. arguments.Add(pat); .)
      { "," CasePattern<out pat>  (. arguments.Add(pat); .)
      }
    ")"
  )
  "=>"
  Expression<out body, allowSemi, allowLambda, allowBitwiseOps>    (. c = new MatchCaseExpr(x, name, arguments, body); .)
  .
CasePattern<out CasePattern pat>
= (. IToken id;  List<CasePattern> arguments;
     BoundVar bv;
     pat = null;
  .)
  ( IF(IsIdentParen())
    Ident<out id>
    "("                                (. arguments = new List<CasePattern>(); .)
      [ CasePattern<out pat>           (. arguments.Add(pat); .)
        { "," CasePattern<out pat>     (. arguments.Add(pat); .)
        }
      ]
    ")"                                (. pat = new CasePattern(id, id.val, arguments); .)
  | "("                                (. id = t;                                                           
                                          arguments = new List<CasePattern>(); 
                                       .)
      [ CasePattern<out pat>           (. arguments.Add(pat); .)
        { "," CasePattern<out pat>     (. arguments.Add(pat); .)
        }
      ]
    ")"                                (. // Parse parenthesis without an identifier as a built in tuple type.
                                          theBuiltIns.TupleType(id, arguments.Count, true); // make sure the tuple type exists
                                          string ctor = BuiltIns.TupleTypeCtorNamePrefix + arguments.Count;  //use the TupleTypeCtors
                                          pat = new CasePattern(id, ctor, arguments); 
                                       .)
  | IdentTypeOptional<out bv>          (. // This could be a BoundVar of a parameter-less constructor and we may not know until resolution.
                                          // Nevertheless, we do put the "bv" into the CasePattern here (even though it will get thrown out
                                          // later if resolution finds the CasePattern to denote a parameter-less constructor), because this
                                          // (in particular, bv.IsGhost) is the place where a LetExpr records whether or not the "ghost"
                                          // keyword was used in the declaration.
                                          pat = new CasePattern(bv.tok, bv);
                                       .)
  )
  (. // In case of parsing errors, make sure 'pat' still returns as non-null
     if (pat == null) {
       pat = new CasePattern(t, "_ParseError", new List<CasePattern>());
     }
  .)
  .
/*------------------------------------------------------------------------*/
NameSegment<out Expression e>
= (. IToken id;
     IToken openParen = null;  List<Type> typeArgs = null;  List<Expression> args = null;
  .)
  Ident<out id>
  ( IF(IsGenericInstantiation(true))
    (. typeArgs = new List<Type>(); .)
    GenericInstantiation<typeArgs>
  | HashCall<id, out openParen, out typeArgs, out args>
  | /* empty */
  )
  /* Note, since HashCall updates id.val, we make sure not to use id.val until after the possibility of calling HashCall. */
  (. e = new NameSegment(id, id.val, typeArgs);
     if (openParen != null) {
       e = new ApplySuffix(openParen, e, args);
     }
  .)
  .
/* NameSegmentForTypeName is like the production NameSegment, except that it does not allow HashCall */
NameSegmentForTypeName<out Expression e, bool inExpressionContext>
= (. IToken id;  List<Type> typeArgs; .)
  Ident<out id>
  OptGenericInstantiation<out typeArgs, inExpressionContext>
  (. e = new NameSegment(id, id.val, typeArgs);
  .)
  .
/* The HashCall production extends a given identifier with a hash sign followed by
 * a list of argument expressions.  That is, if what was just parsed was an identifier id,
 * then the HashCall production will continue parsing into id#[arg](args).
 * One could imagine parsing just the id# as an expression, but Dafny doesn't do that
 * since the first argument to a prefix predicate/method is textually set apart; instead
 * if a programmer wants to curry the arguments, one has to resort to using a lambda
 * expression, just like for other function applications.
 * Note: This grammar production mutates the id.val field to append the hash sign.
 */
HashCall<.IToken id, out IToken openParen, out List<Type> typeArgs, out List<Expression> args.>
= (. Expression k; args = new List<Expression>(); typeArgs = null; .)
  "#"                                      (. id.val = id.val + "#"; .)
  [                                        (. typeArgs = new List<Type>(); .)
    GenericInstantiation<typeArgs>
  ]
  "[" Expression<out k, true, true> "]"    (. args.Add(k); .)
  "("                                      (. openParen = t; .)
    [ Expressions<args> ]
  ")"
  .
Suffix<ref Expression e>
= (. Contract.Requires(e != null); Contract.Ensures(e!=null);
     IToken id, x;
     Expression e0 = null;  Expression e1 = null;  Expression ee;  bool anyDots = false;
     List<Expression> multipleLengths = null; bool takeRest = false; // takeRest is relevant only if multipleLengths is non-null
     List<Expression> multipleIndices = null;
     List<Tuple<IToken, string, Expression>> updates;
     Expression v;
  .)
  ( "."
    ( "("                                             (. x = t; updates = new List<Tuple<IToken, string, Expression>>(); .)
        MemberBindingUpdate<out id, out v>            (. updates.Add(Tuple.Create(id, id.val, v)); .)
        { "," MemberBindingUpdate<out id, out v>      (. updates.Add(Tuple.Create(id, id.val, v)); .)
        }
      ")"
      (. e = new DatatypeUpdateExpr(x, e, updates); .)
    | DotSuffix<out id, out x>                 (. if (x != null) {
                                                    // process id as a Suffix in its own right
                                                    e = new ExprDotName(id, e, id.val, null);
                                                    id = x;  // move to the next Suffix
                                                  }
                                                  IToken openParen = null;  List<Type> typeArgs = null;  List<Expression> args = null;
                                               .)


      ( IF(IsGenericInstantiation(true))
        (. typeArgs = new List<Type>(); .)
        GenericInstantiation<typeArgs>
      | HashCall<id, out openParen, out typeArgs, out args>
      | /* empty */
      )
      (. e = new ExprDotName(id, e, id.val, typeArgs);
         if (openParen != null) {
           e = new ApplySuffix(openParen, e, args);
         }
      .)
    )
  | "["                                        (. x = t; .)
      ( Expression<out ee, true, true>         (. e0 = ee; .)
        ( ".."                                 (. anyDots = true; .)
          [ Expression<out ee, true, true>     (. e1 = ee; .)
          ]
        | ":="
          Expression<out ee, true, true>       (. e1 = ee; .)
        | ":"                                  (. multipleLengths = new List<Expression>();
                                                  multipleLengths.Add(e0);  // account for the Expression read before the colon
                                                  takeRest = true;
                                               .)
          [ Expression<out ee, true, true>     (. multipleLengths.Add(ee); takeRest = false; .)
            { IF(IsNonFinalColon())
              ":"
              Expression<out ee, true, true>   (. multipleLengths.Add(ee); .)
            }
            [ ":"                              (. takeRest = true; .)
            ]
          ]
        | { "," Expression<out ee, true, true> (. if (multipleIndices == null) {
                                                    multipleIndices = new List<Expression>();
                                                    multipleIndices.Add(e0);
                                                  }
                                                  multipleIndices.Add(ee);
                                               .)
          }
        )
      | ".."                                   (. anyDots = true; .)
        [ Expression<out ee, true, true>       (. e1 = ee; .)
        ]
      )
      (. if (multipleIndices != null) {
           e = new MultiSelectExpr(x, e, multipleIndices);
           // make sure an array class with this dimensionality exists
           var tmp = theBuiltIns.ArrayType(multipleIndices.Count, new IntType(), true);
         } else {
           if (!anyDots && e0 == null) {
             /* a parsing error occurred */
             e0 = dummyExpr;
           }
           Contract.Assert(anyDots || e0 != null);
           if (anyDots) {
             //Contract.Assert(e0 != null || e1 != null);
             e = new SeqSelectExpr(x, false, e, e0, e1);
           } else if (multipleLengths != null) {
             Expression prev = null;
             List<Expression> seqs = new List<Expression>();
              foreach (var len in multipleLengths) {
                var end = prev == null ? len : new BinaryExpr(x, BinaryExpr.Opcode.Add, prev, len);
                seqs.Add(new SeqSelectExpr(x, false, e, prev, end));
                prev = end;
              }
             if (takeRest) {
               seqs.Add(new SeqSelectExpr(x, false, e, prev, null));
             }
             e = new SeqDisplayExpr(x, seqs);
           } else if (e1 == null) {
             Contract.Assert(e0 != null);
             e = new SeqSelectExpr(x, true, e, e0, null);
           } else {
             Contract.Assert(e0 != null);
             e = new SeqUpdateExpr(x, e, e0, e1);
           }
         }
      .)
    "]"
  | "("                                    (. IToken openParen = t; var args = new List<Expression>(); .)
    [ Expressions<args> ]
    ")"                                    (. e = new ApplySuffix(openParen, e, args); .)
  )
  .

/*------------------------------------------------------------------------*/
QuantifierGuts<out Expression q, bool allowSemi, bool allowLambda>
= (. Contract.Ensures(Contract.ValueAtReturn(out q) != null); IToken/*!*/ x = Token.NoToken;
     bool univ = false;
     List<BoundVar/*!*/> bvars;
     Attributes attrs;
     Expression range;
     Expression/*!*/ body;
  .)
  ( Forall                                     (. x = t;  univ = true; .)
  | Exists                                     (. x = t; .)
  )
  QuantifierDomain<out bvars, out attrs, out range>
  QSep
  Expression<out body, allowSemi, allowLambda>
  (. if (univ) {
       q = new ForallExpr(x, bvars, range, body, attrs);
     } else {
       q = new ExistsExpr(x, bvars, range, body, attrs);
     }
  .)
  .

QuantifierDomain<.out List<BoundVar> bvars, out Attributes attrs, out Expression range.>
= (.
     bvars = new List<BoundVar>();
     BoundVar/*!*/ bv;
     attrs = null;
     range = null;
  .)
  IdentTypeOptional<out bv>                    (. bvars.Add(bv); .)
  { ","
    IdentTypeOptional<out bv>                  (. bvars.Add(bv); .)
  }
  { IF(IsAttribute()) Attribute<ref attrs> }
  [ IF(la.kind == _verticalbar)   /* Coco complains about this ambiguity, thinking that a "|" can follow a body-less forall statement; I don't see how that's possible, but this IF is good and suppresses the reported ambiguity */
    "|"
    Expression<out range, true, true>
  ]
  .

SetComprehensionExpr<IToken setToken, bool finite, out Expression q, bool allowSemi, bool allowLambda, bool allowBitwiseOps>
= (. Contract.Ensures(Contract.ValueAtReturn(out q) != null);
     BoundVar bv;
     List<BoundVar/*!*/> bvars = new List<BoundVar>();
     Expression range;
     Expression body = null;
     Attributes attrs = null;
  .)
  IdentTypeOptional<out bv>                    (. bvars.Add(bv); .)
  { ","
    IdentTypeOptional<out bv>                  (. bvars.Add(bv); .)
  }
  { Attribute<ref attrs> }
  "|" Expression<out range, allowSemi, allowLambda, allowBitwiseOps>
  [ IF(IsQSep())  /* let any given body bind to the closest enclosing set comprehension */
    QSep
    Expression<out body, allowSemi, allowLambda, allowBitwiseOps>
  ]
  (. if (body == null && bvars.Count != 1) {
       SemErr(t, "a set comprehension with more than one bound variable must have a term expression");
       q = dummyExpr;
     } else {
       q = new SetComprehension(setToken, finite, bvars, range, body, attrs);
     }
  .)
  .
Expressions<.List<Expression> args.>
= (. Expression e; .)
  Expression<out e, true, true>                      (. args.Add(e); .)
  { "," Expression<out e, true, true>                (. args.Add(e); .)
  }
  .
/*------------------------------------------------------------------------*/
Attribute<ref Attributes attrs>
= (. IToken openBrace, colon, closeBrace;
     IToken x = null;
     var args = new List<Expression>();
  .)
  "{"                         (. openBrace = t; .)
  ":"                         (. colon = t; .)
  (. ConvertKeywordTokenToIdent(); .)
  NoUSIdent<out x>
  [ Expressions<args> ]
  "}"                         (. closeBrace = t; .)
  (. attrs = new UserSuppliedAttributes(x, openBrace, colon, closeBrace, args, attrs); .)
  .
/*------------------------------------------------------------------------*/
Ident<out IToken/*!*/ x>
= (. Contract.Ensures(Contract.ValueAtReturn(out x) != null); .)
  ident            (. x = t; .)
  .
// Identifier or sequence of digits
// Parse one of the following, which are supposed to follow a ".":
//        ident
//        digits
//        digits . digits
// In the first two cases, x returns as the token for the ident/digits and y returns as null.
// In the third case, x and y return as the tokens for the first and second digits.
// This parser production solves a problem where the scanner might parse a real number instead
// of stopping at the decimal point.
DotSuffix<out IToken x, out IToken y>
= (. Contract.Ensures(Contract.ValueAtReturn(out x) != null);
     x = Token.NoToken;
     y = null;
  .)
  ( ident          (. x = t; .)
  | digits         (. x = t; .)
  | decimaldigits  (. x = t;
                      int exponent = x.val.IndexOf('e');
                      if (0 <= exponent) {
                        // this is not a legal field/destructor name
                        SemErr(x, "invalid DotSuffix");
                      } else {
                        int dot = x.val.IndexOf('.');
                        if (0 <= dot) {
                          y = new Token();
                          y.pos = x.pos + dot + 1;
                          y.val = x.val.Substring(dot + 1);
                          x.val = x.val.Substring(0, dot);
                          y.col = x.col + dot + 1;
                          y.line = x.line;
                          y.filename = x.filename;
                          y.kind = x.kind;
                        }
                      }
                   .)
  | "requires"    (. x = t; .)
  | "reads"       (. x = t; .)
  )
  .
MemberBindingUpdate<out IToken id, out Expression e>
= (. id = Token.NoToken; e = dummyExpr; .)
  ( ident          (. id = t; .)
  | digits         (. id = t; .)
  )
  ":="
  Expression<out e, true, true>
  .

// Identifier, disallowing leading underscores
NoUSIdent<out IToken/*!*/ x>
= (. Contract.Ensures(Contract.ValueAtReturn(out x) != null); .)
  ident            (. x = t;
                      if (x.val.StartsWith("_")) {
                        SemErr("cannot declare identifier beginning with underscore");
                      }
                   .)
  .

// Identifier, disallowing leading underscores, except possibly the "wildcard" identifier "_"
WildIdent<out IToken x, bool allowWildcardId>
= (. Contract.Ensures(Contract.ValueAtReturn(out x) != null); .)
  ident            (. x = t;
                      t.val = UnwildIdent(t.val, allowWildcardId);
                   .)
  .

OldSemi  /* NOTE: Coco complains about "OldSemi deletable". That's okay. */
= /* In the future, it may be that semi-colons will be neither needed nor allowed in certain places where,
   * in the past, they were required.  As a period of transition between the two, such semi-colons are optional.
   */
  [ SYNC ";"    (. errors.DeprecatedStyle(t, "deprecated style: a semi-colon is not needed here"); .)
  ].

Nat<out BigInteger n>
= (. n = BigInteger.Zero;
     string S;
  .)
  ( digits
    (. S = Util.RemoveUnderscores(t.val);
       try {
         n = BigIntegerParser.Parse(S);
       } catch (System.FormatException) {
         SemErr("incorrectly formatted number");
         n = BigInteger.Zero;
       }
    .)
  | hexdigits
    (. S = Util.RemoveUnderscores(t.val.Substring(2));
       try {
         // note: leading 0 required when parsing positive hex numbers
         n = BigIntegerParser.Parse("0" + S, System.Globalization.NumberStyles.HexNumber);
       } catch (System.FormatException) {
         SemErr("incorrectly formatted number");
         n = BigInteger.Zero;
       }
    .)
  )
  .
Dec<out Basetypes.BigDec d>
= (. d = Basetypes.BigDec.ZERO; .)
  (decimaldigits
    (. var S = Util.RemoveUnderscores(t.val);
       try {
         d = Basetypes.BigDec.FromString(S);
       } catch (System.FormatException) {
         SemErr("incorrectly formatted number");
         d = Basetypes.BigDec.ZERO;
       }
    .)
  )
  .
END Dafny.<|MERGE_RESOLUTION|>--- conflicted
+++ resolved
@@ -572,11 +572,7 @@
     case _nat:
     case _int:
     case _real:
-<<<<<<< HEAD
-=======
     case _ORDINAL:
-    case _object:
->>>>>>> 1f1ab5f2
     case _string:
     case _object_q:
     case _object:
