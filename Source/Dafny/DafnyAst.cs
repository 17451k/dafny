#define TI_DEBUG_PRINT
//-----------------------------------------------------------------------------
//
// Copyright (C) Microsoft Corporation.  All Rights Reserved.
//
//-----------------------------------------------------------------------------
using System;
using System.Text;
using System.Collections.Generic;
using System.Diagnostics.Contracts;
using System.Numerics;
using System.Linq;
using Microsoft.Boogie;
using System.Diagnostics;

namespace Microsoft.Dafny {
  public class Program {
    [ContractInvariantMethod]
    void ObjectInvariant() {
      Contract.Invariant(FullName != null);
      Contract.Invariant(DefaultModule != null);
    }

    public readonly string FullName;
    public Dictionary<ModuleDefinition,ModuleSignature> ModuleSigs; // filled in during resolution.
                                                     // Resolution essentially flattens the module hierarchy, for
                                                     // purposes of translation and compilation.
    public List<ModuleDefinition> CompileModules; // filled in during resolution.
                                                  // Contains the definitions to be used for compilation.

    public readonly ModuleDecl DefaultModule;
    public readonly ModuleDefinition DefaultModuleDef;
    public readonly BuiltIns BuiltIns;
    public readonly ErrorReporter reporter;

    public Program(string name, [Captured] ModuleDecl module, [Captured] BuiltIns builtIns, ErrorReporter reporter) {
      Contract.Requires(name != null);
      Contract.Requires(module != null);
      Contract.Requires(module is LiteralModuleDecl);
      Contract.Requires(reporter != null);
      FullName = name;
      DefaultModule = module;
      DefaultModuleDef = (DefaultModuleDecl)((LiteralModuleDecl)module).ModuleDef;
      BuiltIns = builtIns;
      this.reporter = reporter;
      ModuleSigs = new Dictionary<ModuleDefinition,ModuleSignature>();
      CompileModules = new List<ModuleDefinition>();
    }

    //Set appropriate visibilty before presenting module
    public IEnumerable<ModuleDefinition> Modules() {

      foreach (var msig in ModuleSigs) {
        Type.PushScope(msig.Value.VisibilityScope);
        yield return msig.Key;
        Type.PopScope(msig.Value.VisibilityScope);
      }
      
    }

    public IEnumerable<ModuleDefinition> RawModules() {
      return ModuleSigs.Keys;
    }

    public string Name
    {
      get
      {
        try
        {
          return System.IO.Path.GetFileName(FullName);
        }
        catch (ArgumentException)
        {
          return FullName;
        }
      }
    }
  }


  public class Include : IComparable
  {
    public readonly IToken tok;
    public readonly string includerFilename;
    public readonly string includedFilename;
    public readonly string includedFullPath;
    public bool ErrorReported;
    
    public Include(IToken tok, string includer, string theFilename, string fullPath) {
      this.tok = tok;
      this.includerFilename = includer;
      this.includedFilename = theFilename;
      this.includedFullPath = fullPath;
      this.ErrorReported = false;
    }

    public int CompareTo(object obj) {
      var i = obj as Include;
      if (i != null) {
        return this.includedFullPath.CompareTo(i.includedFullPath);
      } else {
        throw new NotImplementedException();
      }
    }
  }

  public class BuiltIns
  {
    public readonly ModuleDefinition SystemModule = new ModuleDefinition(Token.NoToken, "_System", false, false, false, null, null, null, true);
    readonly Dictionary<int, ClassDecl> arrayTypeDecls = new Dictionary<int, ClassDecl>();
    public readonly Dictionary<int, ArrowTypeDecl> ArrowTypeDecls = new Dictionary<int, ArrowTypeDecl>();
    public readonly Dictionary<int, SubsetTypeDecl> PartialArrowTypeDecls = new Dictionary<int, SubsetTypeDecl>();  // same keys as arrowTypeDecl
    public readonly Dictionary<int, SubsetTypeDecl> TotalArrowTypeDecls = new Dictionary<int, SubsetTypeDecl>();  // same keys as arrowTypeDecl
    readonly Dictionary<int, TupleTypeDecl> tupleTypeDecls = new Dictionary<int, TupleTypeDecl>();
    public readonly ISet<int> Bitwidths = new HashSet<int>();
    public SpecialField ORDINAL_Offset;  // filled in by the resolver, used by the translator

    public readonly TraitDecl ObjectDecl;
    public UserDefinedType Object() { return new UserDefinedType(Token.NoToken, "object?", null) { ResolvedClass = ObjectDecl }; }

    public BuiltIns() {
      SystemModule.Height = -1;  // the system module doesn't get a height assigned later, so we set it here to something below everything else
      // create type synonym 'string'
      var str = new TypeSynonymDecl(Token.NoToken, "string", new TypeParameter.TypeParameterCharacteristics(TypeParameter.EqualitySupportValue.InferredRequired, false), new List<TypeParameter>(), SystemModule, new SeqType(new CharType()), null);
      SystemModule.TopLevelDecls.Add(str);
      // create subset type 'nat'
      var bvNat = new BoundVar(Token.NoToken, "x", Type.Int);
      var natConstraint = Expression.CreateAtMost(Expression.CreateIntLiteral(Token.NoToken, 0), Expression.CreateIdentExpr(bvNat));
      var ax = AxiomAttribute();
      var nat = new SubsetTypeDecl(Token.NoToken, "nat", new TypeParameter.TypeParameterCharacteristics(TypeParameter.EqualitySupportValue.InferredRequired, false), new List<TypeParameter>(), SystemModule, bvNat, natConstraint, SubsetTypeDecl.WKind.None, null, ax);
      SystemModule.TopLevelDecls.Add(nat);
      // create trait 'object'
      ObjectDecl = new TraitDecl(Token.NoToken, "object", SystemModule, new List<TypeParameter>(), new List<MemberDecl>(), DontCompile());
      SystemModule.TopLevelDecls.Add(ObjectDecl);
      // add one-dimensional arrays, since they may arise during type checking
      // Arrays of other dimensions may be added during parsing as the parser detects the need for these
      UserDefinedType tmp = ArrayType(1, Type.Int, true);
      // Arrow types of other dimensions may be added during parsing as the parser detects the need for these.  For the 0-arity
      // arrow type, the resolver adds a Valid() predicate for iterators, whose corresponding arrow type is conveniently created here.
      CreateArrowTypeDecl(0);
      // Note, in addition to these types, the _System module contains tuple types.  These tuple types are added to SystemModule
      // by the parser as the parser detects the need for these.
    }

    private Attributes DontCompile() {
      var flse = Expression.CreateBoolLiteral(Token.NoToken, false);
      return new Attributes("compile", new List<Expression>() { flse }, null);
    }

    public static Attributes AxiomAttribute() {
      return new Attributes("axiom", new List<Expression>(), null);
    }

    public UserDefinedType ArrayType(int dims, Type arg, bool allowCreationOfNewClass) {
      Contract.Requires(1 <= dims);
      Contract.Requires(arg != null);
      return ArrayType(Token.NoToken, dims, new List<Type>() { arg }, allowCreationOfNewClass);
    }
    public UserDefinedType ArrayType(IToken tok, int dims, List<Type> optTypeArgs, bool allowCreationOfNewClass, bool useClassNameType = false) {
      Contract.Requires(tok != null);
      Contract.Requires(1 <= dims);
      Contract.Requires(optTypeArgs == null || optTypeArgs.Count > 0);  // ideally, it is 1, but more will generate an error later, and null means it will be filled in automatically
      Contract.Ensures(Contract.Result<UserDefinedType>() != null);

      var arrayName = ArrayClassName(dims);
      if (useClassNameType) {
        arrayName = arrayName + "?";
      }
      if (allowCreationOfNewClass && !arrayTypeDecls.ContainsKey(dims)) {
        ArrayClassDecl arrayClass = new ArrayClassDecl(dims, SystemModule, DontCompile());
        for (int d = 0; d < dims; d++) {
          string name = dims == 1 ? "Length" : "Length" + d;
          string compiledName = dims == 1 ? "Length" : "GetLength(" + d + ")";
          Field len = new SpecialField(Token.NoToken, name, compiledName, "new BigInteger(", ")", false, false, false, Type.Int, null);
          len.EnclosingClass = arrayClass;  // resolve here
          arrayClass.Members.Add(len);
        }
        arrayTypeDecls.Add(dims, arrayClass);
        SystemModule.TopLevelDecls.Add(arrayClass);
      }
      UserDefinedType udt = new UserDefinedType(tok, arrayName, optTypeArgs);
      return udt;
    }

    public static string ArrayClassName(int dims) {
      Contract.Requires(1 <= dims);
      if (dims == 1) {
        return "array";
      } else {
        return "array" + dims;
      }
    }

    /// <summary>
    /// Idempotently add an arrow type with arity 'arity' to the system module, and along
    /// with this arrow type, the two built-in subset types based on the arrow type.
    /// </summary>
    public void CreateArrowTypeDecl(int arity) {
      Contract.Requires(0 <= arity);
      if (!ArrowTypeDecls.ContainsKey(arity)) {
        IToken tok = Token.NoToken;
        var tps = Util.Map(Enumerable.Range(0, arity + 1), x => x < arity ?
          new TypeParameter(tok, "T" + x, TypeParameter.TPVarianceSyntax.Contra) :
          new TypeParameter(tok, "R", TypeParameter.TPVarianceSyntax.Co));
        var tys = tps.ConvertAll(tp => (Type)(new UserDefinedType(tp)));
        var args = Util.Map(Enumerable.Range(0, arity), i => new Formal(tok, "x" + i, tys[i], true, false));
        var argExprs = args.ConvertAll(a =>
              (Expression)new IdentifierExpr(tok, a.Name) { Var = a, Type = a.Type });
        var readsIS = new FunctionCallExpr(tok, "reads", new ImplicitThisExpr(tok), tok, argExprs) {
          Type = new SetType(true, Object()),
        };
        var readsFrame = new List<FrameExpression> { new FrameExpression(tok, readsIS, null) };
        var req = new Function(tok, "requires", false, false, true,
          new List<TypeParameter>(), args, null, Type.Bool,
          new List<MaybeFreeExpression>(), readsFrame, new List<MaybeFreeExpression>(),
          new Specification<Expression>(new List<Expression>(), null),
          null, null, null);
        var reads = new Function(tok, "reads", false, false, true,
<<<<<<< HEAD
          new List<TypeParameter>(), args, null, new SetType(true, Object()),
          new List<Expression>(), readsFrame, new List<Expression>(),
=======
          new List<TypeParameter>(), args, null, new SetType(true, new ObjectType()),
          new List<MaybeFreeExpression>(), readsFrame, new List<MaybeFreeExpression>(),
>>>>>>> 3a3ff54a
          new Specification<Expression>(new List<Expression>(), null),
          null, null, null);
        readsIS.Function = reads;  // just so we can really claim the member declarations are resolved
        readsIS.TypeArgumentSubstitutions = Util.Dict(tps, tys);  // ditto
        var arrowDecl = new ArrowTypeDecl(tps, req, reads, SystemModule, DontCompile());
        ArrowTypeDecls.Add(arity, arrowDecl);
        SystemModule.TopLevelDecls.Add(arrowDecl);

        // declaration of read-effect-free arrow-type, aka heap-independent arrow-type, aka partial-function arrow-type
        tps = Util.Map(Enumerable.Range(0, arity + 1), x => x < arity ?
          new TypeParameter(tok, "T" + x, TypeParameter.TPVarianceSyntax.Contra) :
          new TypeParameter(tok, "R", TypeParameter.TPVarianceSyntax.Co));
        tys = tps.ConvertAll(tp => (Type)(new UserDefinedType(tp)));
        var id = new BoundVar(tok, "f", new ArrowType(tok, arrowDecl, tys));
        var partialArrow = new SubsetTypeDecl(tok, ArrowType.PartialArrowTypeName(arity),
          new TypeParameter.TypeParameterCharacteristics(false), tps, SystemModule,
          id, ArrowSubtypeConstraint(tok, id, reads, tps, false), SubsetTypeDecl.WKind.Special, null, DontCompile());
        PartialArrowTypeDecls.Add(arity, partialArrow);
        SystemModule.TopLevelDecls.Add(partialArrow);

        // declaration of total arrow-type 
        
        tps = Util.Map(Enumerable.Range(0, arity + 1), x => x < arity ?
          new TypeParameter(tok, "T" + x, TypeParameter.TPVarianceSyntax.Contra) :
          new TypeParameter(tok, "R", TypeParameter.TPVarianceSyntax.Co));
        tys = tps.ConvertAll(tp => (Type)(new UserDefinedType(tp)));
        id = new BoundVar(tok, "f", new UserDefinedType(tok, partialArrow.Name, partialArrow, tys));
        var totalArrow = new SubsetTypeDecl(tok, ArrowType.TotalArrowTypeName(arity),
          new TypeParameter.TypeParameterCharacteristics(false), tps, SystemModule,
          id, ArrowSubtypeConstraint(tok, id, req, tps, true), SubsetTypeDecl.WKind.Special, null, DontCompile());
        TotalArrowTypeDecls.Add(arity, totalArrow);
        SystemModule.TopLevelDecls.Add(totalArrow);
      }
    }

    /// <summary>
    /// Returns an expression that is the constraint of:
    /// the built-in partial-arrow type (if "!total", in which case "member" is expected to denote the "reads" member), or
    /// the built-in total-arrow type (if "total", in which case "member" is expected to denote the "requires" member).
    /// The given "id" is expected to be already resolved.
    /// </summary>
    private Expression ArrowSubtypeConstraint(IToken tok, BoundVar id, Function member, List<TypeParameter> tps, bool total) {
      Contract.Requires(tok != null);
      Contract.Requires(id != null);
      Contract.Requires(member != null);
      Contract.Requires(tps != null && 1 <= tps.Count);
      var f = new IdentifierExpr(tok, id);
      // forall x0,x1,x2 :: f.reads(x0,x1,x2) == {}
      // OR
      // forall x0,x1,x2 :: f.requires(x0,x1,x2)
      var bvs = new List<BoundVar>();
      var args = new List<Expression>();
      for (int i = 0; i < tps.Count - 1; i++) {
        var bv = new BoundVar(tok, "x" + i, new UserDefinedType(tps[i]));
        bvs.Add(bv);
        args.Add(new IdentifierExpr(tok, bv));
      }
      var fn = new MemberSelectExpr(tok, f, member.Name) {
        Member = member,
        TypeApplication = f.Type.TypeArgs,
        Type = member.Type
      };
      Expression body = new ApplyExpr(tok, fn, args);
      body.Type = member.ResultType;  // resolve here
      if (!total) {
        Expression emptySet = new SetDisplayExpr(tok, true, new List<Expression>());
        emptySet.Type = member.ResultType;  // resolve here
        body = Expression.CreateEq(body, emptySet, member.ResultType);
      }
      if (tps.Count > 1) {
        body = new ForallExpr(tok, bvs, null, body, null);
        body.Type = Type.Bool;  // resolve here
      }
      return body;
    }

    public TupleTypeDecl TupleType(IToken tok, int dims, bool allowCreationOfNewType) {
      Contract.Requires(tok != null);
      Contract.Requires(0 <= dims);
      Contract.Ensures(Contract.Result<TupleTypeDecl>() != null);

      TupleTypeDecl tt;
      if (!tupleTypeDecls.TryGetValue(dims, out tt)) {
        Contract.Assume(allowCreationOfNewType);  // the parser should ensure that all needed tuple types exist by the time of resolution
        if (dims == 2) {
          // tuple#2 is already defined in DafnyRuntime.cs
          tt = new TupleTypeDecl(dims, SystemModule, DontCompile());
        } else {
          tt = new TupleTypeDecl(dims, SystemModule, null);
        }
        tupleTypeDecls.Add(dims, tt);
        SystemModule.TopLevelDecls.Add(tt);
      }
      return tt;
    }

    public static string TupleTypeName(int dims) {
      Contract.Requires(0 <= dims);
      return "_tuple#" + dims;
    }
    public static bool IsTupleTypeName(string s) {
      Contract.Requires(s != null);
      return s.StartsWith("_tuple#");
    }
    public const string TupleTypeCtorNamePrefix = "_#Make";  // the printer wants this name prefix to be uniquely recognizable
  }

  /// <summary>
  /// A class implementing this interface is one that can carry attributes.
  /// </summary>
  public interface IAttributeBearingDeclaration
  {
  }

  public class Attributes {
    [ContractInvariantMethod]
    void ObjectInvariant() {
      Contract.Invariant(Name != null);
      Contract.Invariant(cce.NonNullElements(Args));
    }

    public string Name;
    /*Frozen*/
    public readonly List<Expression> Args;
    public readonly Attributes Prev;

    public Attributes(string name, [Captured] List<Expression> args, Attributes prev) {
      Contract.Requires(name != null);
      Contract.Requires(cce.NonNullElements(args));
      Name = name;
      Args = args;
      Prev = prev;
    }

    public static IEnumerable<Expression> SubExpressions(Attributes attrs) {
      return attrs.AsEnumerable().SelectMany(aa => attrs.Args);
    }

    public static bool Contains(Attributes attrs, string nm) {
      Contract.Requires(nm != null);
      return attrs.AsEnumerable().Any(aa => aa.Name == nm);
    }

    /// <summary>
    /// Returns true if "nm" is a specified attribute.  If it is, then:
    /// - if the attribute is {:nm true}, then value==true
    /// - if the attribute is {:nm false}, then value==false
    /// - if the attribute is anything else, then value returns as whatever it was passed in as.
    /// </summary>
    [Pure]
    public static bool ContainsBool(Attributes attrs, string nm, ref bool value) {
      Contract.Requires(nm != null);
      foreach (var attr in attrs.AsEnumerable()) {
        if (attr.Name == nm) {
          if (attr.Args.Count == 1) {
            var arg = attr.Args[0] as LiteralExpr;
            if (arg != null && arg.Value is bool) {
              value = (bool)arg.Value;
            }
          }
          return true;
        }
      }
      return false;
    }

    /// <summary>
    /// Checks whether a Boolean attribute has been set on the declaration itself,
    /// the enclosing class, or any enclosing module.  Settings closer to the declaration
    /// override those further away.
    /// </summary>
    public static bool ContainsBoolAtAnyLevel(MemberDecl decl, string attribName) {
      bool setting = true;
      if (Attributes.ContainsBool(decl.Attributes, attribName, ref setting)) {
        return setting;
      }

      if (Attributes.ContainsBool(decl.EnclosingClass.Attributes, attribName, ref setting)) {
        return setting;
      }

      // Check the entire stack of modules
      var mod = decl.EnclosingClass.Module;
      while (mod != null) {
        if (Attributes.ContainsBool(mod.Attributes, attribName, ref setting)) {
          return setting;
        }
        mod = mod.Module;
      }

      return false;
    }

    /// <summary>
    /// Returns list of expressions if "nm" is a specified attribute:
    /// - if the attribute is {:nm e1,...,en}, then returns (e1,...,en)
    /// Otherwise, returns null.
    /// </summary>
    public static List<Expression> FindExpressions(Attributes attrs, string nm) {
      Contract.Requires(nm != null);
      foreach (var attr in attrs.AsEnumerable()) {
        if (attr.Name == nm) {
          return attr.Args;
        }
      }
      return null;
    }


    /// <summary>
    /// Same as FindExpressions, but returns all matches
    /// </summary>
    public static List<List<Expression>> FindAllExpressions(Attributes attrs, string nm) {
      Contract.Requires(nm != null);
      List<List<Expression>> ret = null;
      for (; attrs != null; attrs = attrs.Prev) {
        if (attrs.Name == nm) {
          ret = ret ?? new List<List<Expression>>();   // Avoid allocating the list in the common case where we don't find nm
          ret.Add(attrs.Args);
        }
      }
      return ret;
    }

    /// <summary>
    /// Returns true if "nm" is a specified attribute whose arguments match the "allowed" parameter.
    /// - if "nm" is not found in attrs, return false and leave value unmodified.  Otherwise,
    /// - if "allowed" contains Empty and the Args contains zero elements, return true and leave value unmodified.  Otherwise,
    /// - if "allowed" contains Bool and Args contains one bool literal, return true and set value to the bool literal.  Otherwise,
    /// - if "allowed" contains Int and Args contains one BigInteger literal, return true and set value to the BigInteger literal.  Otherwise,
    /// - if "allowed" contains String and Args contains one string literal, return true and set value to the string literal.  Otherwise,
    /// - if "allowed" contains Expression and Args contains one element, return true and set value to the one element (of type Expression).  Otherwise,
    /// - return false, leave value unmodified, and call reporter with an error string.
    /// </summary>
    public enum MatchingValueOption { Empty, Bool, Int, String, Expression }
    public static bool ContainsMatchingValue(Attributes attrs, string nm, ref object value, IEnumerable<MatchingValueOption> allowed, Action<string> reporter) {
      Contract.Requires(nm != null);
      Contract.Requires(allowed != null);
      Contract.Requires(reporter != null);
      List<Expression> args = FindExpressions(attrs, nm);
      if (args == null) {
        return false;
      } else if (args.Count == 0) {
        if (allowed.Contains(MatchingValueOption.Empty)) {
          return true;
        } else {
          reporter("Attribute " + nm + " requires one argument");
          return false;
        }
      } else if (args.Count == 1) {
        Expression arg = args[0];
        StringLiteralExpr stringLiteral = arg as StringLiteralExpr;
        LiteralExpr literal = arg as LiteralExpr;
        if (literal != null && literal.Value is bool && allowed.Contains(MatchingValueOption.Bool)) {
          value = literal.Value;
          return true;
        } else if (literal != null && literal.Value is BigInteger && allowed.Contains(MatchingValueOption.Int)) {
          value = literal.Value;
          return true;
        } else if (stringLiteral != null && (stringLiteral.Value as string) != null && allowed.Contains(MatchingValueOption.String)) {
          value = stringLiteral.Value;
          return true;
        } else if (allowed.Contains(MatchingValueOption.Expression)) {
          value = arg;
          return true;
        } else {
          reporter("Attribute " + nm + " expects an argument in one of the following categories: " + String.Join(", ", allowed));
          return false;
        }
      } else {
        reporter("Attribute " + nm + " cannot have more than one argument");
        return false;
      }
    }
  }

  public static class AttributesExtensions {
    /// <summary>
    /// By making this an extension method, it can also be invoked for a null receiver.
    /// </summary>
    public static IEnumerable<Attributes> AsEnumerable(this Attributes attr) {
      while (attr != null) {
        yield return attr;
        attr = attr.Prev;
      }
    }
  }

  public class UserSuppliedAttributes : Attributes
  {
    public readonly IToken tok;  // may be null, if the attribute was constructed internally
    public readonly IToken OpenBrace;
    public readonly IToken Colon;
    public readonly IToken CloseBrace;
    public bool Recognized;  // set to true to indicate an attribute that is processed by some part of Dafny; this allows it to be colored in the IDE
    public UserSuppliedAttributes(IToken tok, IToken openBrace, IToken colon, IToken closeBrace, List<Expression> args, Attributes prev)
      : base(tok.val, args, prev) {
      Contract.Requires(tok != null);
      Contract.Requires(openBrace != null);
      Contract.Requires(colon != null);
      Contract.Requires(closeBrace != null);
      Contract.Requires(args != null);
      this.tok = tok;
      OpenBrace = openBrace;
      Colon = colon;
      CloseBrace = closeBrace;
    }
  }


  public class VisibilityScope {
    private static uint maxScopeID = 0;

    public Action<Type> HandleInvalidAccesses;

    private SortedSet<uint> scopeTokens = new SortedSet<uint>();

    // Only for debugging
    private SortedSet<string> scopeIds = new SortedSet<string>();

    private bool overlaps(SortedSet<uint> set1, SortedSet<uint> set2) {
      if (set1.Count < set2.Count) {
        return set2.Overlaps(set1);
      } else {
        return set1.Overlaps(set2);
      }
    }

    private Dictionary<VisibilityScope, Tuple<int, bool>> cached = new Dictionary<VisibilityScope, Tuple<int, bool>>();


    //Something terrible has happened, all bets are off for keeping scopes intact
    private bool hasBeenInvalidlyAccessed = false;

    public void TripInvalidAccess() {
      hasBeenInvalidlyAccessed = true;
    }

    public bool HasBeenInvalidlyAccessed() {
      return hasBeenInvalidlyAccessed;
    }

    //By convention, the "null" scope sees all
    public bool VisibleInScope(VisibilityScope other) {
      if (other != null) {
        if (other.hasBeenInvalidlyAccessed) {
          return true;
        }

        Tuple<int, bool> result;
        if (cached.TryGetValue(other, out result)) {
          if (result.Item1 == other.scopeTokens.Count()) {
            return result.Item2;
          } else {
            if (result.Item2) {
              return true;
            }
          }
        }
        var isoverlap = overlaps(other.scopeTokens, this.scopeTokens);
        cached[other] = new Tuple<int, bool>(other.scopeTokens.Count(), isoverlap);
        return isoverlap;

      }
      return true;
    }

    [Pure]
    public bool IsEmpty() {
      return scopeTokens.Count == 0;
    }


    //However augmenting with a null scope does nothing
    public void Augment(VisibilityScope other) {
      if (other != null) {
        scopeTokens.UnionWith(other.scopeTokens);
        scopeIds.UnionWith(other.scopeIds);
        cached.Clear();
        }
    }

    public VisibilityScope(bool newScope, string name) {
      scopeTokens.Add(maxScopeID);
      scopeIds.Add(name);
      if (maxScopeID == uint.MaxValue) {
        Contract.Assert(false);
      }
      maxScopeID++;
    }

    public VisibilityScope() {
    }

  }


  // ------------------------------------------------------------------------------------------------------

  public abstract class Type {
    public static readonly BoolType Bool = new BoolType();
    public static readonly CharType Char = new CharType();
    public static readonly IntType Int = new IntType();
    public static readonly RealType Real = new RealType();
    public static Type Nat() { return new UserDefinedType(Token.NoToken, "nat", null); }
    public static Type String() { return new UserDefinedType(Token.NoToken, "string", null); }  // note, this returns an unresolved type
    public static readonly BigOrdinalType BigOrdinal = new BigOrdinalType();

    [ThreadStatic]
    private static List<VisibilityScope> scopes = new List<VisibilityScope>();

    [ThreadStatic]
    private static bool scopesEnabled = false;
    
    public static void PushScope(VisibilityScope scope) {
      scopes.Add(scope);
    }

    public static void ResetScopes() {
      scopes = new List<VisibilityScope>();
      scopesEnabled = false;
    }


    public static void PopScope() {
      Contract.Assert(scopes.Count > 0);
      scopes.RemoveAt(scopes.Count - 1);
    }

    public static void PopScope(VisibilityScope expected) {
      Contract.Assert(scopes.Count > 0);
      Contract.Assert(scopes[scopes.Count - 1] == expected);
      PopScope();
    }

    public static VisibilityScope GetScope() {
      if (scopes.Count > 0 && scopesEnabled) {
        return scopes[scopes.Count - 1];
      }
      return null;
    }

    public static void EnableScopes() {
      Contract.Assert(!scopesEnabled);
      scopesEnabled = true;
    }

    public static void DisableScopes() {
      Contract.Assert(scopesEnabled);
      scopesEnabled = false;
    }

    
    public static string TypeArgsToString(ModuleDefinition/*?*/ context, List<Type> typeArgs, bool parseAble = false) {
      Contract.Requires(typeArgs == null ||
        (typeArgs.All(ty => ty != null && ty.TypeName(context, parseAble) != null) &&
         (typeArgs.All(ty => ty.TypeName(context, parseAble).StartsWith("_")) ||
          typeArgs.All(ty => !ty.TypeName(context, parseAble).StartsWith("_")))));

      if (typeArgs != null && typeArgs.Count > 0 && 
          (!parseAble || !typeArgs[0].TypeName(context, parseAble).StartsWith("_"))){
        return string.Format("<{0}>",Util.Comma(", ", typeArgs, ty => ty.TypeName(context, parseAble)));
      }
      return "";
    }

    public static string TypeArgsToString(List<Type> typeArgs, bool parseAble = false) {
      return TypeArgsToString(null, typeArgs, parseAble);
    }

    public string TypeArgsToString(ModuleDefinition/*?*/ context, bool parseAble = false) {
      return Type.TypeArgsToString(context, this.TypeArgs, parseAble);
    }

    // Type arguments to the type
    public List<Type> TypeArgs = new List<Type>();

    [Pure]
    public abstract string TypeName(ModuleDefinition/*?*/ context, bool parseAble = false);
    [Pure]
    public override string ToString() {
      return TypeName(null, false);
    }

    /// <summary>
    /// Return the most constrained version of "this", getting to the bottom of proxies.
    /// </summary>
    public Type Normalize() {
      Contract.Ensures(Contract.Result<Type>() != null);
      Type type = this;
      while (true) {
        var pt = type as TypeProxy;
        if (pt != null && pt.T != null) {
          type = pt.T;
        } else {
          return type;
        }
      }
    }

    /// <summary>
    /// Return the type that "this" stands for, getting to the bottom of proxies and following type synonyms.
    /// </summary>
    [Pure]
    public Type NormalizeExpand(bool keepConstraints = false) {
      Contract.Ensures(Contract.Result<Type>() != null);
      Contract.Ensures(!(Contract.Result<Type>() is TypeProxy) || ((TypeProxy)Contract.Result<Type>()).T == null);  // return a proxy only if .T == null
      Type type = this;
      while (true) {
        
        var pt = type as TypeProxy;
        if (pt != null && pt.T != null) {
          type = pt.T;
          continue;
        }
        var scope = Type.GetScope();
        var rtd = type.AsRevealableType;


        if (rtd != null) {
          var udt = (UserDefinedType)type;

          if (!rtd.AsTopLevelDecl.IsVisibleInScope(scope)) {
            if (scope.HandleInvalidAccesses != null) {
              scope.HandleInvalidAccesses(type);
              scope.TripInvalidAccess();
            } else {
              Contract.Assert(false);
            }
          }


          if (rtd.IsRevealedInScope(scope)) {
            if (rtd is TypeSynonymDecl && (!(rtd is SubsetTypeDecl) || !keepConstraints)) {
              type = ((TypeSynonymDecl)rtd).RhsWithArgument(udt.TypeArgs);
              continue;
            } else {
              return type;
            }
          } else { // type is hidden, no more normalization is possible
            return rtd.SelfSynonym(type.TypeArgs);
          }
        }

        //A hidden type may become visible in another scope
        var isyn = type.AsInternalTypeSynonym;

        if (isyn != null) {
          Contract.Assert(isyn.IsVisibleInScope(scope));
          if (isyn.IsRevealedInScope(scope)) {
            var udt = (UserDefinedType)type;
            type = isyn.RhsWithArgument(udt.TypeArgs);
            continue;
          } else {
            return type;
          }
        }
        
        return type;
      }
    }

    /// <summary>
    /// Return the type that "this" stands for, getting to the bottom of proxies and following type synonyms, but does
    /// not follow subset types.
    /// </summary>
    [Pure]
    public Type NormalizeExpandKeepConstraints() {
      return NormalizeExpand(true);
    }

    public Type StripSubsetConstraints() {
      Type type = Normalize();
      var syn = type.AsTypeSynonym;
      if (syn != null) {
        var scope = Type.GetScope();
        if (!syn.IsRevealedInScope(scope)) {
          return type;
        }

        var udt = (UserDefinedType)type;
        var rhs = syn.RhsWithArgument(udt.TypeArgs);
        var r = rhs.StripSubsetConstraints();
        if (syn is SubsetTypeDecl) {
          return r;
        } else if (object.ReferenceEquals(r, rhs)) {
          // There was nothing further in RHS to strip, and "type" was just a
          // type synonym, so ignore the RHS and just return "type" (because that
          // gives rise to better error messages).
          return type;
        } else {
          return r;
        }
      }
      return type;
    }

    /// <summary>
    /// Returns whether or not "this" and "that" denote the same type, module proxies and type synonyms and subset types.
    /// </summary>
    [Pure]
    public abstract bool Equals(Type that);
    /// <summary>
    /// Returns whether or not "this" and "that" denote the same type, module proxies and type synonyms, but treating subset types as different.
    /// </summary>
    public bool ExactlyEquals(Type that) {
      return this.IsSupertypeOf_WithSubsetTypes(that) && that.IsSupertypeOf_WithSubsetTypes(this);
    }
    /// <summary>
    /// Returns whether or not "this" is a supertype of "that", modulo proxies and type synonyms, but treating subset types as different.
    /// </summary>
    public abstract bool IsSupertypeOf_WithSubsetTypes(Type that);
    /// <summary>
    /// Returns whether or not "this" and "that" could denote the same type, module proxies and type synonyms and subset types, if
    /// type parameters are treated as wildcards.
    /// </summary>
    public bool PossiblyEquals(Type that) {
      Contract.Requires(that != null);
      var a = NormalizeExpand();
      var b = that.NormalizeExpand();
      return a.AsTypeParameter != null || b.AsTypeParameter != null || a.PossiblyEquals_W(b);
    }
    /// <summary>
    /// Overridable worker routine for PossiblyEquals. Implementations can assume "that" to be non-null,
    /// and that NormalizeExpand() has been applied to both "this" and "that". Furthermore, neither "this"
    /// nor "that" is a TypeParameter, because that case is handled by PossiblyEquals. Recursive calls
    /// should go to PossiblyEquals, not directly to PossiblyEquals_W.
    /// </summary>
    public abstract bool PossiblyEquals_W(Type that);

    public bool IsBoolType { get { return NormalizeExpand() is BoolType; } }
    public bool IsCharType { get { return NormalizeExpand() is CharType; } }
    public bool IsIntegerType { get { return NormalizeExpand() is IntType; } }
    public bool IsRealType { get { return NormalizeExpand() is RealType; } }
    public bool IsBigOrdinalType { get { return NormalizeExpand() is BigOrdinalType; } }
    public bool IsBitVectorType { get { return NormalizeExpand() is BitvectorType; } }
    public bool IsNumericBased() {
      var t = NormalizeExpand();
      return t.IsIntegerType || t.IsRealType || t.AsNewtype != null;
    }
    public enum NumericPersuation { Int, Real }
    [Pure]
    public bool IsNumericBased(NumericPersuation p) {
      Type t = this;
      while (true) {
        t = t.NormalizeExpand();
        if (t.IsIntegerType) {
          return p == NumericPersuation.Int;
        } else if (t.IsRealType) {
          return p == NumericPersuation.Real;
        }
        var d = t.AsNewtype;
        if (d == null) {
          return false;
        }
        t = d.BaseType;
      }
    }

    public bool HasFinitePossibleValues {
      get {
        if (IsBoolType || IsCharType || IsRefType) {
          return true;
        }
        var st = AsSetType;
        if (st != null && st.Arg.HasFinitePossibleValues) {
          return true;
        }
        var mt = AsMapType;
        if (mt != null && mt.Domain.HasFinitePossibleValues) {
          return true;
        }
        var dt = AsDatatype;
        if (dt != null && dt.HasFinitePossibleValues) {
          return true;
        }
        return false;
      }
    }

    public CollectionType AsCollectionType { get { return NormalizeExpand() as CollectionType; } }
    public SetType AsSetType { get { return NormalizeExpand() as SetType; } }
    public MultiSetType AsMultiSetType { get { return NormalizeExpand() as MultiSetType; } }
    public SeqType AsSeqType { get { return NormalizeExpand() as SeqType; } }
    public MapType AsMapType { get { return NormalizeExpand() as MapType; } }

    public bool IsRefType {
      get {
        var udt = NormalizeExpand() as UserDefinedType;
        return udt != null && udt.ResolvedParam == null && udt.ResolvedClass is ClassDecl
          && !(udt.ResolvedClass is ArrowTypeDecl);
      }
    }
    /// <summary>
    /// Returns "true" if the type represents the "object?".
    /// </summary>
    public bool IsObject {
      get {
        var udt = NormalizeExpandKeepConstraints() as UserDefinedType;
        return udt != null && udt.ResolvedClass is ClassDecl && ((ClassDecl)udt.ResolvedClass).Name == "object";
      }
    }
    /// <summary>
    /// Returns "true" if the type is a non-null type or any subset type thereof.
    /// </summary>
    public bool IsNonNullRefType {
      get {
        return AsNonNullRefType != null;
      }
    }
    /// <summary>
    /// If the type is a non-null type or any subset type thereof, return the UserDefinedType whose
    /// .ResolvedClass value is a NonNullTypeDecl.
    /// Otherwise, return "null".
    /// </summary>
    public UserDefinedType AsNonNullRefType {
      get {
        var t = this;
        while (true) {
          var udt = t.NormalizeExpandKeepConstraints() as UserDefinedType;
          if (udt == null) {
            return null;
          }
          if (udt.ResolvedClass is NonNullTypeDecl) {
            return udt;
          }
          var sst = udt.ResolvedClass as SubsetTypeDecl;
          if (sst != null) {
            t = sst.RhsWithArgument(udt.TypeArgs);  // continue the search up the chain of subset types
          } else {
            return null;
          }
        }
      }
    }
    public bool IsTraitType {
      get {
        var udt = NormalizeExpand() as UserDefinedType;
        return udt != null && udt.ResolvedParam == null && udt.ResolvedClass is TraitDecl;
      }
    }
    public bool IsArrayType {
      get {
        return AsArrayType != null;
      }
    }
    public ArrayClassDecl/*?*/ AsArrayType {
      get {
        var t = NormalizeExpand();
        var udt = UserDefinedType.DenotesClass(t);
        return udt == null ? null : udt.ResolvedClass as ArrayClassDecl;
      }
    }
    /// <summary>
    /// Returns "true" if the type is one of the 3 built-in arrow types.
    /// </summary>
    public bool IsBuiltinArrowType {
      get {
        var t = Normalize();  // but don't expand synonyms or strip off constraints
        if (t is ArrowType) {
          return true;
        }
        var udt = t as UserDefinedType;
        return udt != null && (ArrowType.IsPartialArrowTypeName(udt.Name) || ArrowType.IsTotalArrowTypeName(udt.Name));
      }
    }
    /// <summary>
    /// Returns "true" if the type is a partial arrow or any subset type thereof.
    /// </summary>
    public bool IsArrowTypeWithoutReadEffects {
      get {
        var t = this;
        while (true) {
          var udt = t.NormalizeExpandKeepConstraints() as UserDefinedType;
          if (udt == null) {
            return false;
          } else if (ArrowType.IsPartialArrowTypeName(udt.Name)) {
            return true;
          }
          var sst = udt.ResolvedClass as SubsetTypeDecl;
          if (sst != null) {
            t = sst.RhsWithArgument(udt.TypeArgs);  // continue the search up the chain of subset types
          } else {
            return false;
          }
        }
      }
    }
    /// <summary>
    /// Returns "true" if the type is a total arrow or any subset type thereof.
    /// </summary>
    public bool IsArrowTypeWithoutPreconditions {
      get {
        var t = this;
        while (true) {
          var udt = t.NormalizeExpandKeepConstraints() as UserDefinedType;
          if (udt == null) {
            return false;
          } else if (ArrowType.IsTotalArrowTypeName(udt.Name)) {
            return true;
          }
          var sst = udt.ResolvedClass as SubsetTypeDecl;
          if (sst != null) {
            t = sst.RhsWithArgument(udt.TypeArgs);  // continue the search up the chain of subset types
          } else {
            return false;
          }
        }
      }
    }
    public bool IsArrowType {
      get { return AsArrowType != null; }
    }
    public ArrowType AsArrowType {
      get {
        var t = NormalizeExpand();
        return t as ArrowType;
      }
    }
    public bool IsMapType {
      get {
        var t = NormalizeExpand() as MapType;
        return t != null && t.Finite;
      }
    }

    public bool IsIMapType {
      get {
        var t = NormalizeExpand() as MapType;
        return t != null && !t.Finite;
      }
    }
    public bool IsISetType {
      get {
        var t = NormalizeExpand() as SetType;
        return t != null && !t.Finite;
      }
    }
    public NewtypeDecl AsNewtype {
      get {
        var udt = NormalizeExpand() as UserDefinedType;
        return udt == null ? null : udt.ResolvedClass as NewtypeDecl;
      }
    }
    public TypeSynonymDecl AsTypeSynonym {
      get {
        var udt = this as UserDefinedType;  // note, it is important to use 'this' here, not 'this.NormalizeExpand()'
        if (udt == null) {
          return null;
        } else {
          return udt.ResolvedClass as TypeSynonymDecl;
        }
      }
    }
    public InternalTypeSynonymDecl AsInternalTypeSynonym {
      get {
        var udt = this as UserDefinedType;  // note, it is important to use 'this' here, not 'this.NormalizeExpand()'
        if (udt == null) {
          return null;
        } else {
          return udt.ResolvedClass as InternalTypeSynonymDecl;
        }
      }
    }
    public RedirectingTypeDecl AsRedirectingType {
      get {
        var udt = this as UserDefinedType;  // Note, it is important to use 'this' here, not 'this.NormalizeExpand()'.  This property getter is intended to be used during resolution, or with care thereafter.
        if (udt == null) {
          return null;
        } else {
          return (RedirectingTypeDecl)(udt.ResolvedClass as TypeSynonymDecl) ?? udt.ResolvedClass as NewtypeDecl;
        }
      }
    }
    public RevealableTypeDecl AsRevealableType {
      get {
        var udt = this as UserDefinedType;
        if (udt == null) {
          return null;
        } else {
          return (udt.ResolvedClass as RevealableTypeDecl);
        }
      }
    }
    public bool IsRevealableType {
      get { return AsRevealableType != null; }
    }
    public bool IsDatatype {
      get {
        return AsDatatype != null;
      }
    }
    public DatatypeDecl AsDatatype {
      get {
        var udt = NormalizeExpand() as UserDefinedType;
        if (udt == null) {
          return null;
        } else {
          return udt.ResolvedClass as DatatypeDecl;
        }
      }
    }
    public bool IsIndDatatype {
      get {
        return AsIndDatatype != null;
      }
    }
    public IndDatatypeDecl AsIndDatatype {
      get {
        var udt = NormalizeExpand() as UserDefinedType;
        if (udt == null) {
          return null;
        } else {
          return udt.ResolvedClass as IndDatatypeDecl;
        }
      }
    }
    public bool IsCoDatatype {
      get {
        return AsCoDatatype != null;
      }
    }
    public CoDatatypeDecl AsCoDatatype {
      get {
        var udt = NormalizeExpand() as UserDefinedType;
        if (udt == null) {
          return null;
        } else {
          return udt.ResolvedClass as CoDatatypeDecl;
        }
      }
    }
    public bool InvolvesCoDatatype {
      get {
        return IsCoDatatype;  // TODO: should really check structure of the type recursively
      }
    }
    public bool IsTypeParameter {
      get {
        return AsTypeParameter != null;
      }
    }
    public bool IsInternalTypeSynonym {
      get { return AsInternalTypeSynonym != null; }
    }
    public TypeParameter AsTypeParameter {
      get {
        var ct = NormalizeExpand() as UserDefinedType;
        return ct == null ? null : ct.ResolvedParam;
      }
    }
    public bool IsOpaqueType {
      get {
        var udt = this.Normalize() as UserDefinedType;  // note, it is important to use 'this.Normalize()' here, not 'this.NormalizeExpand()'
        return udt != null && udt.ResolvedClass is OpaqueTypeDecl;
      }
    }
    public virtual bool SupportsEquality {
      get {
        return true;
      }
    }
    public virtual bool MayInvolveReferences {
      get {
        return false;
      }
    }

    /// <summary>
    /// Returns true if it is known how to meaningfully compare the type's inhabitants.
    /// </summary>
    public bool IsOrdered {
      get {
        var ct = NormalizeExpand();
        return !ct.IsTypeParameter && !ct.IsInternalTypeSynonym && !ct.IsCoDatatype && !ct.IsArrowType && !ct.IsIMapType && !ct.IsISetType;
      }
    }

    /// <summary>
    /// Returns "true" iff "sub" is a subtype of "super".
    /// </summary>
    public static bool IsSupertype(Type super, Type sub) {
      Contract.Requires(super != null);
      Contract.Requires(sub != null);
      super = super.NormalizeExpand();
      sub = sub.NormalizeExpand();
      if (super.IsBoolType || super.IsCharType || super.IsNumericBased() || super.IsTypeParameter || super.IsInternalTypeSynonym || super is TypeProxy) {
        return super.Equals(sub);
      } else if (super is IntVarietiesSupertype) {
        return sub.IsNumericBased(NumericPersuation.Int) || sub.IsBitVectorType;
      } else if (super is RealVarietiesSupertype) {
        return sub.IsNumericBased(NumericPersuation.Real);
      } else if (super is SetType) {
        var aa = (SetType)super;
        var bb = sub as SetType;
        // sets are co-variant in their argument type
        return bb != null && aa.Finite == bb.Finite && IsSupertype(super.TypeArgs[0], sub.TypeArgs[0]);
      } else if (super is MultiSetType) {
        var aa = (MultiSetType)super;
        var bb = sub as MultiSetType;
        // multisets are co-variant in their argument type
        return bb != null && IsSupertype(super.TypeArgs[0], sub.TypeArgs[0]);
      } else if (super is SeqType) {
        var aa = (SeqType)super;
        var bb = sub as SeqType;
        // sequences are co-variant in their argument type
        return bb != null && IsSupertype(super.TypeArgs[0], sub.TypeArgs[0]);
      } else if (super is MapType) {
        var aa = (MapType)super;
        var bb = sub as MapType;
        // maps are co-variant in both argument types
        return bb != null && aa.Finite == bb.Finite && IsSupertype(super.TypeArgs[0], sub.TypeArgs[0]) && IsSupertype(super.TypeArgs[1], sub.TypeArgs[1]);
      } else if (super.IsDatatype) {
        var aa = super.AsDatatype;
        if (aa != sub.AsDatatype) {
          return false;
        }
        Contract.Assert(super.TypeArgs.Count == sub.TypeArgs.Count);
        for (int i = 0; i < super.TypeArgs.Count; i++) {
          if (!IsSupertype(super.TypeArgs[i], sub.TypeArgs[i])) {  // datatypes are co-variant in their argument types
            return false;
          }
        }
        return true;
      } else if (super.AsArrowType != null) {
        var aa = super.AsArrowType;
        var bb = sub.AsArrowType;
        if (bb == null || aa.Arity != bb.Arity) {
          return false;
        }
        int n = aa.Arity;
        Contract.Assert(super.TypeArgs.Count == n + 1);
        Contract.Assert(sub.TypeArgs.Count == n + 1);
        for (int i = 0; i < n; i++) {
          if (!IsSupertype(sub.TypeArgs[i], super.TypeArgs[i])) {  // arrow types are contra-variant in the argument types
            return false;
          }
        }
        return IsSupertype(super.TypeArgs[n], sub.TypeArgs[n]);  // arrow types are co-variant in the result type
      } else if (super.IsObject) {
        return sub.IsRefType;
      } else if (sub.IsObject) {
        return false;
      } else {
        // "a" is a class, trait, or opaque type
        var aa = ((UserDefinedType)super).ResolvedClass;
        Contract.Assert(aa != null);
        if (!(sub is UserDefinedType)) {
          return false;
        }
        var bb = ((UserDefinedType)sub).ResolvedClass;
        if (aa == bb) {
          Contract.Assert(super.TypeArgs.Count == sub.TypeArgs.Count);
          for (int i = 0; i < super.TypeArgs.Count; i++) {
            if (!super.TypeArgs[i].Equals(sub.TypeArgs[i])) {  // type arguments of classes, traits, and opaque types are invariant
              return false;
            }
          }
          return true;
        } else if (bb is ClassDecl && ((ClassDecl)bb).DerivesFrom(aa)) {
          Contract.Assert(aa is TraitDecl && super.TypeArgs.Count == 0);
          return true;
        } else {
          return false;
        }
      }
    }

    /// <summary>
    /// Returns "true" iff "sub" is a subtype of "super".
    /// Expects that neither "super" nor "sub" is an unresolved proxy.
    /// </summary>
    /// <param name="super"></param>
    /// <param name="sub"></param>
    /// <returns></returns>
    public static bool IsSupertype_Improved(Type super, Type sub) {
      Contract.Requires(super != null);
      Contract.Requires(sub != null);
      if (!IsHeadSupertypeOf_Improved(super, sub)) {
        return false;
      }
      super = super.NormalizeExpand();
      sub = sub.NormalizeExpand();
      var polarities = GetPolarities(super);
      Contract.Assert(super.IsTraitType ? polarities.Count == 0 : polarities.Count == super.TypeArgs.Count && polarities.Count == sub.TypeArgs.Count);
      if (super.IsTraitType) {
        return true;
      }
      var allGood = true;
      for (int i = 0; allGood && i < polarities.Count; i++) {
        switch (polarities[i]) {
          case TypeParameter.TPVariance.Co:
            allGood = IsSupertype_Improved(super.TypeArgs[i], sub.TypeArgs[i]);
            break;
          case TypeParameter.TPVariance.Contra:
            allGood = IsSupertype_Improved(sub.TypeArgs[i], super.TypeArgs[i]);
            break;
          case TypeParameter.TPVariance.Inv:
          default:  // "default" shouldn't ever happen
            allGood = Equal_Improved(super.TypeArgs[i], sub.TypeArgs[i]);
            break;
        }
      }
      return allGood;
    }

    /// <summary>
    /// Expects that "type" has already been normalized.
    /// </summary>
    public static List<TypeParameter.TPVariance> GetPolarities(Type type) {
      Contract.Requires(type != null);
      if (type is BasicType || type is ArtificialType) {
        // there are no type parameters
        return new List<TypeParameter.TPVariance>();
      } else if (type is MapType) {
        return new List<TypeParameter.TPVariance> { TypeParameter.TPVariance.Co, TypeParameter.TPVariance.Co };
      } else if (type is CollectionType) {
        return new List<TypeParameter.TPVariance> { TypeParameter.TPVariance.Co };
      } else {
        var udf = (UserDefinedType)type;
        if (udf.TypeArgs.Count == 0) {
          return new List<TypeParameter.TPVariance>();
        }
        // look up the declaration of the formal type parameters
        var cl = udf.ResolvedClass;
        return cl.TypeArgs.ConvertAll(tp => tp.Variance);
      }
    }

    /// <summary>
    /// Returns true if t and u have the same head type.
    /// It is assumed that t and u have been normalized and expanded by the caller, according
    /// to its purposes.
    /// </summary>
    public static bool SameHead(Type t, Type u) {
      Contract.Requires(t != null);
      Contract.Requires(u != null);
      if (t is TypeProxy) {
        return t == u;
      } else if (t.TypeArgs.Count == 0) {
        return Equal_Improved(t, u);
      } else if (t is SetType) {
        return u is SetType && t.IsISetType == u.IsISetType;
      } else if (t is SeqType) {
        return u is SeqType;
      } else if (t is MultiSetType) {
        return u is MultiSetType;
      } else if (t is MapType) {
        return u is MapType && t.IsIMapType == u.IsIMapType;
      } else {
        var udtT = (UserDefinedType)t;
        var udtU = u as UserDefinedType;
        return udtU != null && udtT.ResolvedClass == udtU.ResolvedClass;
      }
    }

    /// <summary>
    /// Returns "true" iff the head symbols of "sub" can be a subtype of the head symbol of "super".
    /// Expects that neither "super" nor "sub" is an unresolved proxy type (but their type arguments are
    /// allowed to be, since this method does not inspect the type arguments).
    /// </summary>
    public static bool IsHeadSupertypeOf_Improved(Type super, Type sub) {
      Contract.Requires(super != null);
      Contract.Requires(sub != null);
      super = super.NormalizeExpandKeepConstraints();  // expand type synonyms
      var origSub = sub;
      sub = sub.NormalizeExpand();  // expand type synonyms AND constraints
      if (super is BoolType) {
        return sub is BoolType;
      } else if (super is CharType) {
        return sub is CharType;
      } else if (super is IntType) {
        return sub is IntType;
      } else if (super is RealType) {
        return sub is RealType;
      } else if (super is BitvectorType) {
        var bitvectorSuper = (BitvectorType)super;
        var bitvectorSub = sub as BitvectorType;
        return bitvectorSub != null && bitvectorSuper.Width == bitvectorSub.Width;
      } else if (super is IntVarietiesSupertype) {
        while (sub.AsNewtype != null) {
          sub = sub.AsNewtype.BaseType.NormalizeExpand();
        }
        return sub.IsIntegerType || sub is BitvectorType;
      } else if (super is RealVarietiesSupertype) {
        while (sub.AsNewtype != null) {
          sub = sub.AsNewtype.BaseType.NormalizeExpand();
        }
        return sub is RealType;
      } else if (super is BigOrdinalType) {
        return sub is BigOrdinalType;
      } else if (super is SetType) {
        return sub is SetType && (super.IsISetType || !sub.IsISetType);
      } else if (super is SeqType) {
        return sub is SeqType;
      } else if (super is MultiSetType) {
        return sub is MultiSetType;
      } else if (super is MapType) {
        return sub is MapType && (super.IsIMapType || !sub.IsIMapType);
      } else if (super is ArrowType) {
        var asuper = (ArrowType)super;
        var asub = sub as ArrowType;
        return asub != null && asuper.Arity == asub.Arity;
      } else if (super.IsObject) {
        var clSub = sub as UserDefinedType;
        return sub.IsObject || (clSub != null && clSub.ResolvedClass is ClassDecl);
      } else if (super is UserDefinedType) {
        var udtSuper = (UserDefinedType)super;
        if (udtSuper.ResolvedParam != null) {
          return udtSuper.ResolvedParam == sub.AsTypeParameter;
        } else {
          Contract.Assert(udtSuper.ResolvedClass != null);
          sub = origSub.NormalizeExpandKeepConstraints();  // get back to the starting point, including any and all constraints
          while (true) {
            var udtSub = sub as UserDefinedType;
            if (udtSub == null) {
              return false;
            } else if (udtSuper.ResolvedClass == udtSub.ResolvedClass) {
              return true;
            } else if (udtSub.ResolvedClass is SubsetTypeDecl) {
              sub = ((SubsetTypeDecl)udtSub.ResolvedClass).RhsWithArgument(udtSub.TypeArgs);
              if (udtSub.ResolvedClass is NonNullTypeDecl && udtSuper.ResolvedClass is NonNullTypeDecl) {
                // move "super" up the base-type chain, as was done with "sub", because non-nullness is essentially a co-variant type constructor
                super = ((SubsetTypeDecl)udtSuper.ResolvedClass).RhsWithArgument(udtSuper.TypeArgs);
                if (super.IsObject) {
                  return true;
                }
              }
            } else if (udtSub.ResolvedClass is ClassDecl) {
              var cl = (ClassDecl)udtSub.ResolvedClass;
              return cl.DerivesFrom(udtSuper.ResolvedClass);
            } else {
              return false;
            }
          }
        }
      } else {
        Contract.Assert(false);  // unexpected kind of type
        return true;  // to please the compiler
      }
    }

    /// <summary>
    /// Returns "true" iff "a" and "b" denote the same type, expanding type synonyms (but treating types with
    /// constraints as being separate types).
    /// Expects that neither "a" nor "b" is or contains an unresolved proxy type.
    /// </summary>
    public static bool Equal_Improved(Type a, Type b) {
      Contract.Requires(a != null);
      Contract.Requires(b != null);
      a = a.NormalizeExpandKeepConstraints();  // expand type synonyms
      b = b.NormalizeExpandKeepConstraints();  // expand type synonyms
      if (a is BoolType) {
        return b is BoolType;
      } else if (a is CharType) {
        return b is CharType;
      } else if (a is IntType) {
        return b is IntType;
      } else if (a is RealType) {
        return b is RealType;
      } else if (a is BitvectorType) {
        var bitvectorSuper = (BitvectorType)a;
        var bitvectorSub = b as BitvectorType;
        return bitvectorSub != null && bitvectorSuper.Width == bitvectorSub.Width;
      } else if (a is BigOrdinalType) {
        return b is BigOrdinalType;
      } else if (a is SetType) {
        return b is SetType && (a.IsISetType || !b.IsISetType);
      } else if (a is SeqType) {
        return b is SeqType;
      } else if (a is MultiSetType) {
        return b is MultiSetType;
      } else if (a is MapType) {
        return b is MapType && (a.IsIMapType || !b.IsIMapType);
      } else if (a is ArrowType) {
        var asuper = (ArrowType)a;
        var asub = b as ArrowType;
        return asub != null && asuper.Arity == asub.Arity;
      } else if (a is UserDefinedType) {
        var udtA = (UserDefinedType)a;
        if (udtA.ResolvedParam != null) {
          Contract.Assert(udtA.TypeArgs.Count == 0);  // (is this true? what about opaque types with type arguments?)
          return udtA.ResolvedParam == b.AsTypeParameter;
        } else {
          Contract.Assert(udtA.ResolvedClass != null);
          while (true) {
            var udtB = b as UserDefinedType;
            if (udtB == null) {
              return false;
            } else if (udtA.ResolvedClass != udtB.ResolvedClass) {
              return false;
            } else {
              Contract.Assert(udtA.TypeArgs.Count == udtB.TypeArgs.Count);
              for (int i = 0; i < udtA.TypeArgs.Count; i++) {
                if (!Equal_Improved(udtA.TypeArgs[i], udtB.TypeArgs[i])) {
                  return false;
                }
              }
              return true;
            }
          }
        }
      } else {
        Contract.Assert(false);  // unexpected kind of type
        return true;  // to please the compiler
      }
    }

    /// <summary>
    /// Returns "true" iff the head symbols of "sub" can be a subtype of the head symbol of "super".
    /// </summary>
    public static bool IsHeadSupertype(Type super, Type sub) {
      Contract.Requires(super != null && !(super is TypeProxy));
      Contract.Requires(sub != null && !(sub is TypeProxy));
      if (super is IntVarietiesSupertype) {
        return sub.IsNumericBased(NumericPersuation.Int);
      } else if (super is RealVarietiesSupertype) {
        return sub.IsNumericBased(NumericPersuation.Real);
      } else if (super.IsBoolType || super.IsCharType || super.IsNumericBased() || super.IsTypeParameter || super.IsInternalTypeSynonym) {
        return super.Equals(sub);
      } else if (super is SetType) {
        var aa = (SetType)super;
        var bb = sub as SetType;
        return bb != null && aa.Finite == bb.Finite;
      } else if (super is MultiSetType) {
        return sub is MultiSetType;
      } else if (super is SeqType) {
        return sub is SeqType;
      } else if (super is MapType) {
        var aa = (MapType)super;
        var bb = sub as MapType;
        // maps are co-variant in both argument types
        return bb != null && aa.Finite == bb.Finite;
      } else if (super.IsDatatype) {
        return super.AsDatatype == sub.AsDatatype;
      } else if (super.AsArrowType != null) {
        var aa = super.AsArrowType;
        var bb = sub.AsArrowType;
        return bb != null && aa.Arity == bb.Arity;
      } else if (super.IsObject) {
        return sub.IsRefType;
      } else if (sub.IsObject) {
        return false;
      } else {
        // "a" is a class, trait, or opaque type
        var aa = ((UserDefinedType)super).ResolvedClass;
        Contract.Assert(aa != null);
        while (true) {
          if (!(sub is UserDefinedType)) {
            return false;
          }
          var bb = ((UserDefinedType)sub).ResolvedClass;
          if (aa == bb) {
            return true;
          } else if (bb is ClassDecl && ((ClassDecl)bb).DerivesFrom(aa)) {
            Contract.Assert(aa is TraitDecl && super.TypeArgs.Count == 0);
            return true;
          } else if (bb is SubsetTypeDecl) {
            // walk up the parent chain
            sub = ((SubsetTypeDecl)bb).RhsWithArgument(sub.TypeArgs);
          } else {
            return false;
          }
        }
      }
    }

    public static Type HeadWithProxyArgs(Type t) {
      Contract.Requires(t != null);
      Contract.Requires(!(t is TypeProxy));
      if (t.TypeArgs.Count == 0) {
        return t;
      } else if (t is SetType) {
        var s = (SetType)t;
        return new SetType(s.Finite, new InferredTypeProxy());
      } else if (t is MultiSetType) {
        return new MultiSetType(new InferredTypeProxy());
      } else if (t is SeqType) {
        return new SeqType(new InferredTypeProxy());
      } else if (t is MapType) {
        var s = (MapType)t;
        return new MapType(s.Finite, new InferredTypeProxy(), new InferredTypeProxy());
      } else if (t is ArrowType) {
        var s = (ArrowType)t;
        var args = s.TypeArgs.ConvertAll(_ => (Type)new InferredTypeProxy());
        return new ArrowType(s.tok, (ArrowTypeDecl)s.ResolvedClass, args);
      } else {
        var s = (UserDefinedType)t;
        var args = s.TypeArgs.ConvertAll(_ => (Type)new InferredTypeProxy());
        return new UserDefinedType(s.tok, s.Name, s.ResolvedClass, args);
      }
    }

    /// <summary>
    /// Returns a stack of base types leading to "type".  More precisely, of the tower returned,
    ///     tower[0] == type.NormalizeExpand()
    ///     tower.Last == type.NormalizeExpandKeepConstraints()
    /// In between, for consecutive indices i and i+1:
    ///     tower[i] is the base type (that is, .Rhs) of the subset type tower[i+1]
    /// The tower thus has the property that:
    ///     tower[0] is not a UserDefinedType with .ResolvedClass being a SubsetTypeDecl,
    ///     but all other tower[i] (for i > 0) are.
    /// </summary>
    public static List<Type> GetTowerOfSubsetTypes(Type type) {
      Contract.Requires(type != null);
      type = type.NormalizeExpandKeepConstraints();
      List<Type> tower;
      var udt = type as UserDefinedType;
      if (udt != null && udt.ResolvedClass is SubsetTypeDecl) {
        var sst = (SubsetTypeDecl)udt.ResolvedClass;
        var parent = sst.RhsWithArgument(udt.TypeArgs);
        tower = GetTowerOfSubsetTypes(parent);
      } else {
        tower = new List<Type>();
      }
      tower.Add(type);
      return tower;
    }

    /// <summary>
    /// For each i, computes some combination of a[i] and b[i], according to direction[i].
    /// For a negative direction (Contra), computes Meet(a[i], b[i]), provided this meet exists.
    /// For a zero direction (Inv), uses a[i], provided a[i] and b[i] are equal.
    /// For a positive direction (Co), computes Join(a[i], b[i]), provided this join exists.
    /// Returns null if any operation fails.
    /// </summary>
    public static List<Type> ComputeExtrema(List<TypeParameter.TPVariance> directions, List<Type> a, List<Type> b, BuiltIns builtIns) {
      Contract.Requires(directions != null);
      Contract.Requires(a != null);
      Contract.Requires(b != null);
      Contract.Requires(directions.Count == a.Count);
      Contract.Requires(directions.Count == b.Count);
      Contract.Requires(builtIns != null);
      var n = directions.Count;
      var r = new List<Type>(n);
      for (int i = 0; i < n; i++) {
        if (directions[i] == TypeParameter.TPVariance.Inv) {
          if (a[i].Equals(b[i])) {
            r.Add(a[i]);
          } else {
            return null;
          }
        } else {
          var t = directions[i] == TypeParameter.TPVariance.Contra ? Meet(a[i], b[i], builtIns) : Join(a[i], b[i], builtIns);
          if (t == null) {
            return null;
          }
          r.Add(t);
        }
      }
      return r;
    }

    /// <summary>
    /// Does a best-effort to compute the meet of "a" and "b", returning "null" if not successful.
    /// </summary>
    public static Type Meet(Type a, Type b, BuiltIns builtIns) {
      var j = MeetX(a, b, builtIns);
      if (DafnyOptions.O.TypeInferenceDebug) {
        Console.WriteLine("DEBUG: Meet( {0}, {1} ) = {2}", a, b, j);
      }
      return j;
    }
    public static Type MeetX(Type a, Type b, BuiltIns builtIns) {
      Contract.Requires(a != null);
      Contract.Requires(b != null);
      Contract.Requires(builtIns != null);

      // Before we do anything else, make a note of whether or not both "a" and "b" are non-null types.
      var abNonNullTypes = a.IsNonNullRefType && b.IsNonNullRefType;

      var towerA = GetTowerOfSubsetTypes(a);
      var towerB = GetTowerOfSubsetTypes(b);
      for (var n = Math.Min(towerA.Count, towerB.Count); 1 <= --n; ) {
        a = towerA[n];
        b = towerB[n];
        var udtA = (UserDefinedType)a;
        var udtB = (UserDefinedType)b;
        if (udtA.ResolvedClass == udtB.ResolvedClass) {
          // We have two subset types with equal heads
          if (a.Equals(b)) {  // optimization for a special case, which applies for example when there are no arguments or when the types happen to be the same
            return a;
          }
          Contract.Assert(a.TypeArgs.Count == b.TypeArgs.Count);
          var directions = udtA.ResolvedClass.TypeArgs.ConvertAll(tp => TypeParameter.Negate(tp.Variance));
          var typeArgs = ComputeExtrema(directions, a.TypeArgs, b.TypeArgs, builtIns);
          if (typeArgs == null) {
            return null;
          }
          return new UserDefinedType(udtA.tok, udtA.Name, udtA.ResolvedClass, typeArgs);
        }
      }
      // We exhausted all possibilities of subset types being equal, so use the base-most types.
      a = towerA[0];
      b = towerB[0];

      if (a.IsBoolType || a.IsCharType || a.IsBitVectorType || a.IsBigOrdinalType || a.IsTypeParameter || a.IsInternalTypeSynonym || a is TypeProxy) {
        return a.Equals(b) ? a : null;
      } else if (a.IsNumericBased()) {
        // Note, for meet, we choose not to step down to IntVarietiesSupertype or RealVarietiesSupertype
        return a.Equals(b) ? a : null;
      } else if (a is SetType) {
        var aa = (SetType)a;
        var bb = b as SetType;
        if (bb == null || aa.Finite != bb.Finite) {
          return null;
        }
        // sets are co-variant in their argument type
        var typeArg = Meet(a.TypeArgs[0], b.TypeArgs[0], builtIns);
        return typeArg == null ? null : new SetType(aa.Finite, typeArg);
      } else if (a is MultiSetType) {
        var aa = (MultiSetType)a;
        var bb = b as MultiSetType;
        if (bb == null) {
          return null;
        }
        // multisets are co-variant in their argument type
        var typeArg = Meet(a.TypeArgs[0], b.TypeArgs[0], builtIns);
        return typeArg == null ? null : new MultiSetType(typeArg);
      } else if (a is SeqType) {
        var aa = (SeqType)a;
        var bb = b as SeqType;
        if (bb == null) {
          return null;
        }
        // sequences are co-variant in their argument type
        var typeArg = Meet(a.TypeArgs[0], b.TypeArgs[0], builtIns);
        return typeArg == null ? null : new SeqType(typeArg);
      } else if (a is MapType) {
        var aa = (MapType)a;
        var bb = b as MapType;
        if (bb == null || aa.Finite != bb.Finite) {
          return null;
        }
        // maps are co-variant in both argument types
        var typeArgDomain = Meet(a.TypeArgs[0], b.TypeArgs[0], builtIns);
        var typeArgRange = Meet(a.TypeArgs[1], b.TypeArgs[1], builtIns);
        return typeArgDomain == null || typeArgRange == null ? null : new MapType(aa.Finite, typeArgDomain, typeArgRange);
      } else if (a.IsDatatype) {
        var aa = a.AsDatatype;
        if (aa != b.AsDatatype) {
          return null;
        }
        if (a.Equals(b)) {  // optimization for a special case, which applies for example when there are no arguments or when the types happen to be the same
          return a;
        }
        Contract.Assert(a.TypeArgs.Count == b.TypeArgs.Count);
        var directions = aa.TypeArgs.ConvertAll(tp => TypeParameter.Negate(tp.Variance));
        var typeArgs = ComputeExtrema(directions, a.TypeArgs, b.TypeArgs, builtIns);
        if (typeArgs == null) {
          return null;
        }
        var udt = (UserDefinedType)a;
        return new UserDefinedType(udt.tok, udt.Name, aa, typeArgs);
      } else if (a.AsArrowType != null) {
        var aa = a.AsArrowType;
        var bb = b.AsArrowType;
        if (bb == null || aa.Arity != bb.Arity) {
          return null;
        }
        int arity = aa.Arity;
        Contract.Assert(a.TypeArgs.Count == arity + 1);
        Contract.Assert(b.TypeArgs.Count == arity + 1);
        Contract.Assert(((ArrowType)a).ResolvedClass == ((ArrowType)b).ResolvedClass);
        var directions = new List<TypeParameter.TPVariance>();
        for (int i = 0; i < arity; i++) {
          directions.Add(TypeParameter.Negate(TypeParameter.TPVariance.Contra));  // arrow types are contra-variant in the argument types, so compute joins of these
        }
        directions.Add(TypeParameter.Negate(TypeParameter.TPVariance.Co));  // arrow types are co-variant in the result type, so compute the meet of these
        var typeArgs = ComputeExtrema(directions, a.TypeArgs, b.TypeArgs, builtIns);
        if (typeArgs == null) {
          return null;
        }
        var arr = (ArrowType)aa;
        return new ArrowType(arr.tok, (ArrowTypeDecl)arr.ResolvedClass, typeArgs);
      } else if (b.IsObject) {
        var udtB = (UserDefinedType)b;
        return !a.IsRefType ? null : abNonNullTypes ? UserDefinedType.CreateNonNullType(udtB) : udtB;
      } else if (a.IsObject) {
        var udtA = (UserDefinedType)a;
        return !b.IsRefType ? null : abNonNullTypes ? UserDefinedType.CreateNonNullType(udtA) : udtA;
      } else {
        // "a" is a class, trait, or opaque type
        var aa = ((UserDefinedType)a).ResolvedClass;
        Contract.Assert(aa != null);
        if (!(b is UserDefinedType)) {
          return null;
        }
        var bb = ((UserDefinedType)b).ResolvedClass;
        if (a.Equals(b)) {  // optimization for a special case, which applies for example when there are no arguments or when the types happen to be the same
          return a;
        } else if (aa == bb) {
          Contract.Assert(a.TypeArgs.Count == b.TypeArgs.Count);
          var directions = aa.TypeArgs.ConvertAll(tp => TypeParameter.Negate(tp.Variance));
          var typeArgs = ComputeExtrema(directions, a.TypeArgs, b.TypeArgs, builtIns);
          if (typeArgs == null) {
            return null;
          }
          var udt = (UserDefinedType)a;
          var xx = new UserDefinedType(udt.tok, udt.Name, aa, typeArgs);
          return abNonNullTypes ? UserDefinedType.CreateNonNullType(xx) : xx;
        } else if (aa is ClassDecl && bb is ClassDecl) {
          var A = (ClassDecl)aa;
          var B = (ClassDecl)bb;
          // Here are the assumptions about the type system that the rest of this code depends on:
          Contract.Assert(!(A is TraitDecl) || (A.TypeArgs.Count == 0 && ((TraitDecl)A).TraitsTyp.Count == 0));
          Contract.Assert(!(B is TraitDecl) || (B.TypeArgs.Count == 0 && ((TraitDecl)B).TraitsTyp.Count == 0));
          if (A.DerivesFrom(B)) {
            var udtB = (UserDefinedType)b;
            return abNonNullTypes ? UserDefinedType.CreateNonNullType(udtB) : udtB;
          } else if (B.DerivesFrom(A)) {
            var udtA = (UserDefinedType)a;
            return abNonNullTypes ? UserDefinedType.CreateNonNullType(udtA) : udtA;
          } else if (A is TraitDecl || B is TraitDecl) {
            return abNonNullTypes ? UserDefinedType.CreateNonNullType(builtIns.Object()) : builtIns.Object();
          }
          // A and B are classes. They always have object as a common supertype, but they may also both be extending some other
          // trait.  If such a trait is unique, pick it. (Unfortunately, this makes the meet operation not associative.)
          var commonTraits = new List<Type>();
          foreach (var at in A.TraitsTyp) {
            if (B.TraitsTyp.Exists(bt => at.Equals(bt))) {
              commonTraits.Add(at);
            }
          }
          if (commonTraits.Count == 1) {
            var udtTrait = (UserDefinedType)commonTraits[0];  // in a successfully resolved program, we expect all .TraitsTyp to be a UserDefinedType
            return abNonNullTypes ? UserDefinedType.CreateNonNullType(udtTrait) : udtTrait;
          } else {
            // the unfortunate part is when commonTraits.Count > 1 here :(
            return abNonNullTypes ? UserDefinedType.CreateNonNullType(builtIns.Object()) : builtIns.Object();
          }
        } else {
          return null;
        }
      }
    }

    /// <summary>
    /// Does a best-effort to compute the join of "a" and "b", returning "null" if not successful.
    /// </summary>
    public static Type Join(Type a, Type b, BuiltIns builtIns) {
      var j = JoinX(a, b, builtIns);
      if (DafnyOptions.O.TypeInferenceDebug) {
        Console.WriteLine("DEBUG: Join( {0}, {1} ) = {2}", a, b, j);
      }
      return j;
    }
    public static Type JoinX(Type a, Type b, BuiltIns builtIns) {
      Contract.Requires(a != null);
      Contract.Requires(b != null);
      Contract.Requires(builtIns != null);

      // Before we do anything else, make a note of whether or not either "a" or "b" is a non-null type.
      var abNonNullType = a.IsNonNullRefType || b.IsNonNullRefType;

      var towerA = GetTowerOfSubsetTypes(a);
      var towerB = GetTowerOfSubsetTypes(b);
      if (towerB.Count < towerA.Count) {
      // make A be the shorter tower
        var tmp0 = a; a = b; b = tmp0;
        var tmp1 = towerA; towerA = towerB; towerB = tmp1;
      }
      var n = towerA.Count;
      Contract.Assert(1 <= n);  // guaranteed by GetTowerOfSubsetTypes
      if (towerA.Count < towerB.Count) {
        // B is strictly taller. The join exists only if towerA[n-1] is a supertype of towerB[n-1], and
        // then the join is "b".
        return Type.IsSupertype_Improved(towerA[n - 1], towerB[n - 1]) ? b : null;
      }
      Contract.Assert(towerA.Count == towerB.Count);
      a = towerA[n - 1];
      b = towerB[n - 1];
      if (2 <= n) {
        var udtA = (UserDefinedType)a;
        var udtB = (UserDefinedType)b;
        if (udtA.ResolvedClass == udtB.ResolvedClass) {
          // We have two subset types with equal heads
          if (a.Equals(b)) {  // optimization for a special case, which applies for example when there are no arguments or when the types happen to be the same
            return a;
          }
          Contract.Assert(a.TypeArgs.Count == b.TypeArgs.Count);
          var directions = udtA.ResolvedClass.TypeArgs.ConvertAll(tp => tp.Variance);
          var typeArgs = ComputeExtrema(directions, a.TypeArgs, b.TypeArgs, builtIns);
          if (typeArgs == null) {
            return null;
          }
          return new UserDefinedType(udtA.tok, udtA.Name, udtA.ResolvedClass, typeArgs);
        } else {
          // The two subset types do not have the same head, so there is no join
          return null;
        }
      }
      Contract.Assert(towerA.Count == 1 && towerB.Count == 1);

      if (a is IntVarietiesSupertype) {
        return b is IntVarietiesSupertype || b.IsNumericBased(NumericPersuation.Int) || b.IsBigOrdinalType || b.IsBitVectorType ? b : null;
      } else if (b is IntVarietiesSupertype) {
        return a.IsNumericBased(NumericPersuation.Int) || a.IsBigOrdinalType || a.IsBitVectorType ? a : null;
      } else if (a.IsBoolType || a.IsCharType || a.IsBigOrdinalType || a.IsTypeParameter || a.IsInternalTypeSynonym || a is TypeProxy) {
        return a.Equals(b) ? a : null;
      } else if (a is RealVarietiesSupertype) {
        return b is RealVarietiesSupertype || b.IsNumericBased(NumericPersuation.Real) ? b : null;
      } else if (b is RealVarietiesSupertype) {
        return a.IsNumericBased(NumericPersuation.Real) ? a : null;
      } else if (a.IsNumericBased()) {
        return a.Equals(b) ? a : null;
      } else if (a is SetType) {
        var aa = (SetType)a;
        var bb = b as SetType;
        if (bb == null || aa.Finite != bb.Finite) {
          return null;
        }
        // sets are co-variant in their argument type
        var typeArg = Join(a.TypeArgs[0], b.TypeArgs[0], builtIns);
        return typeArg == null ? null : new SetType(aa.Finite, typeArg);
      } else if (a is MultiSetType) {
        var aa = (MultiSetType)a;
        var bb = b as MultiSetType;
        if (bb == null) {
          return null;
        }
        // multisets are co-variant in their argument type
        var typeArg = Join(a.TypeArgs[0], b.TypeArgs[0], builtIns);
        return typeArg == null ? null : new MultiSetType(typeArg);
      } else if (a is SeqType) {
        var aa = (SeqType)a;
        var bb = b as SeqType;
        if (bb == null) {
          return null;
        }
        // sequences are co-variant in their argument type
        var typeArg = Join(a.TypeArgs[0], b.TypeArgs[0], builtIns);
        return typeArg == null ? null : new SeqType(typeArg);
      } else if (a is MapType) {
        var aa = (MapType)a;
        var bb = b as MapType;
        if (bb == null || aa.Finite != bb.Finite) {
          return null;
        }
        // maps are co-variant in both argument types
        var typeArgDomain = Join(a.TypeArgs[0], b.TypeArgs[0], builtIns);
        var typeArgRange = Join(a.TypeArgs[1], b.TypeArgs[1], builtIns);
        return typeArgDomain == null || typeArgRange == null ? null : new MapType(aa.Finite, typeArgDomain, typeArgRange);
      } else if (a.IsDatatype) {
        var aa = a.AsDatatype;
        if (aa != b.AsDatatype) {
          return null;
        }
        if (a.Equals(b)) {  // optimization for a special case, which applies for example when there are no arguments or when the types happen to be the same
          return a;
        }
        Contract.Assert(a.TypeArgs.Count == b.TypeArgs.Count);
        var directions = aa.TypeArgs.ConvertAll(tp => tp.Variance);
        var typeArgs = ComputeExtrema(directions, a.TypeArgs, b.TypeArgs, builtIns);
        if (typeArgs == null) {
          return null;
        }
        var udt = (UserDefinedType)a;
        return new UserDefinedType(udt.tok, udt.Name, aa, typeArgs);
      } else if (a.AsArrowType != null) {
        var aa = a.AsArrowType;
        var bb = b.AsArrowType;
        if (bb == null || aa.Arity != bb.Arity) {
          return null;
        }
        int arity = aa.Arity;
        Contract.Assert(a.TypeArgs.Count == arity + 1);
        Contract.Assert(b.TypeArgs.Count == arity + 1);
        Contract.Assert(((ArrowType)a).ResolvedClass == ((ArrowType)b).ResolvedClass);
        var directions = new List<TypeParameter.TPVariance>();
        for (int i = 0; i < arity; i++) {
          directions.Add(TypeParameter.TPVariance.Contra);  // arrow types are contra-variant in the argument types, so compute meets of these
        }
        directions.Add(TypeParameter.TPVariance.Co);  // arrow types are co-variant in the result type, so compute the join of these
        var typeArgs = ComputeExtrema(directions, a.TypeArgs, b.TypeArgs, builtIns);
        if (typeArgs == null) {
          return null;
        }
        var arr = (ArrowType)aa;
        return new ArrowType(arr.tok, (ArrowTypeDecl)arr.ResolvedClass, typeArgs);
      } else if (b.IsObject) {
        return a.IsRefType ? a : null;
      } else if (a.IsObject) {
        return b.IsRefType ? b : null;
      } else {
        // "a" is a class, trait, or opaque type
        var aa = ((UserDefinedType)a).ResolvedClass;
        Contract.Assert(aa != null);
        if (!(b is UserDefinedType)) {
          return null;
        }
        var bb = ((UserDefinedType)b).ResolvedClass;
        if (a.Equals(b)) {  // optimization for a special case, which applies for example when there are no arguments or when the types happen to be the same
          return a;
        } else if (aa == bb) {
          Contract.Assert(a.TypeArgs.Count == b.TypeArgs.Count);
          var directions = aa.TypeArgs.ConvertAll(tp => tp.Variance);
          var typeArgs = ComputeExtrema(directions, a.TypeArgs, b.TypeArgs, builtIns);
          if (typeArgs == null) {
            return null;
          }
          var udt = (UserDefinedType)a;
          var xx = new UserDefinedType(udt.tok, udt.Name, aa, typeArgs);
          return abNonNullType ? UserDefinedType.CreateNonNullType(xx) : xx;
        } else if (aa is ClassDecl && bb is ClassDecl) {
          var A = (ClassDecl)aa;
          var B = (ClassDecl)bb;
          if (A.DerivesFrom(B)) {
            Contract.Assert(B is TraitDecl && b.TypeArgs.Count == 0);
            var udtA = (UserDefinedType)a;
            return abNonNullType ? UserDefinedType.CreateNonNullType(udtA) : udtA;
          } else if (B.DerivesFrom(A)) {
            Contract.Assert(A is TraitDecl && a.TypeArgs.Count == 0);
            var udtB = (UserDefinedType)b;
            return abNonNullType ? UserDefinedType.CreateNonNullType(udtB) : udtB;
          } else {
            return null;
          }
        } else {
          return null;
        }
      }
    }

    public void ForeachTypeComponent(Action<Type> action) {
      action(this);
      TypeArgs.ForEach(x => x.ForeachTypeComponent(action));
    }
  }

  /// <summary>
  /// An ArtificialType is only used during type checking. It should never be assigned as the type of any expression.
  /// </summary>
  public abstract class ArtificialType : Type
  {
    public override bool PossiblyEquals_W(Type that) {
      return Equals(that);
    }
    public override bool IsSupertypeOf_WithSubsetTypes(Type that) {
      return Equals(that);
    }
  }
  /// <summary>
  /// The type "IntVarietiesSupertype" is used to denote a decimal-less number type, namely an int-based type
  /// or a bitvector type.
  /// </summary>
  public class IntVarietiesSupertype : ArtificialType
  {
    [Pure]
    public override string TypeName(ModuleDefinition context, bool parseAble) {
      return "int";
    }
    public override bool Equals(Type that) {
      return that is IntVarietiesSupertype;
    }
  }
  public class RealVarietiesSupertype : ArtificialType
  {
    [Pure]
    public override string TypeName(ModuleDefinition context, bool parseAble) {
      return "real";
    }
    public override bool Equals(Type that) {
      return that is RealVarietiesSupertype;
    }
  }

  /// <summary>
  /// A NonProxy type is a fully constrained type.  It may contain members.
  /// </summary>
  public abstract class NonProxyType : Type
  {
  }

  public abstract class BasicType : NonProxyType
  {
    public override bool PossiblyEquals_W(Type that) {
      return Equals(that);
    }
    public override bool IsSupertypeOf_WithSubsetTypes(Type that) {
      return Equals(that);
    }
  }

  public class BoolType : BasicType {
    [Pure]
    public override string TypeName(ModuleDefinition context, bool parseAble) {
      return "bool";
    }
    public override bool Equals(Type that) {
      return that.IsBoolType;
    }
  }

  public class CharType : BasicType
  {
    [Pure]
    public override string TypeName(ModuleDefinition context, bool parseAble) {
      return "char";
    }
    public override bool Equals(Type that) {
      return that.IsCharType;
    }
  }

  public class IntType : BasicType
  {
    [Pure]
    public override string TypeName(ModuleDefinition context, bool parseAble) {
      return "int";
    }
    public override bool Equals(Type that) {
      return that.IsIntegerType;
    }
    public override bool IsSupertypeOf_WithSubsetTypes(Type that) {
      return that.IsIntegerType;
    }
  }

  public class RealType : BasicType {
    [Pure]
    public override string TypeName(ModuleDefinition context, bool parseAble) {
      return "real";
    }
    public override bool Equals(Type that) {
      return that.IsRealType;
    }
  }

  public class BigOrdinalType : BasicType
  {
    [Pure]
    public override string TypeName(ModuleDefinition context, bool parseAble) {
      return "ORDINAL";
    }
    public override bool Equals(Type that) {
      return that.IsBigOrdinalType;
    }
  }

  public class BitvectorType : BasicType
  {
    public readonly int Width;
    public readonly NativeType NativeType;
    public BitvectorType(int width)
      : base() {
      Contract.Requires(0 <= width);
      Width = width;
      foreach (var nativeType in Resolver.NativeTypes) {
        if (width <= nativeType.Bitwidth) {
          NativeType = nativeType;
          break;
        }
      }
    }

    [Pure]
    public override string TypeName(ModuleDefinition context, bool parseAble) {
      return "bv" + Width;
    }
    public override bool Equals(Type that) {
      var bv = that.NormalizeExpand() as BitvectorType;
      return bv != null && bv.Width == Width;
    }
  }

  public class SelfType : NonProxyType
  {
    public TypeParameter TypeArg;
    public Type ResolvedType;
    public SelfType() : base() {
      TypeArg = new TypeParameter(Token.NoToken, "selfType", TypeParameter.TPVarianceSyntax.Unspecified);
    }

    [Pure]
    public override string TypeName(ModuleDefinition context, bool parseAble) {
      return "selftype";
    }
    public override bool Equals(Type that) {
      return that.NormalizeExpand() is SelfType;
    }

    public override bool PossiblyEquals_W(Type that) {
      return Equals(that);
    }
    public override bool IsSupertypeOf_WithSubsetTypes(Type that) {
      return Equals(that);
    }
  }

  public class ArrowType : UserDefinedType
  {
    public List<Type> Args {
      get { return TypeArgs.GetRange(0, Arity); }
    }

    public Type Result {
      get { return TypeArgs[Arity]; }
    }

    public int Arity {
      get { return TypeArgs.Count - 1; }
    }

    /// <summary>
    /// Constructs a(n unresolved) arrow type.
    /// </summary>
    public ArrowType(IToken tok, List<Type> args, Type result)
      :  base(tok, ArrowTypeName(args.Count), Util.Snoc(args, result)) {
      Contract.Requires(tok != null);
      Contract.Requires(args != null);
      Contract.Requires(result != null);
    }
    /// <summary>
    /// Constructs and returns a resolved arrow type.
    /// </summary>
    public ArrowType(IToken tok, ArrowTypeDecl atd, List<Type> typeArgsAndResult)
      : base(tok, ArrowTypeName(atd.Arity), atd, typeArgsAndResult) {
      Contract.Requires(tok != null);
      Contract.Requires(atd != null);
      Contract.Requires(typeArgsAndResult != null);
      Contract.Requires(typeArgsAndResult.Count == atd.Arity + 1);
    }
    /// <summary>
    /// Constructs and returns a resolved arrow type.
    /// </summary>
    public ArrowType(IToken tok, ArrowTypeDecl atd, List<Type> typeArgs, Type result)
      : this(tok, atd, Util.Snoc(typeArgs, result)) {
      Contract.Requires(tok != null);
      Contract.Requires(atd != null);
      Contract.Requires(typeArgs!= null);
      Contract.Requires(typeArgs.Count == atd.Arity);
      Contract.Requires(result != null);
    }

    public const string Arrow_FullCompileName = "Func";  // this is the same for all arities
    public override string FullCompileName {
      get { return Arrow_FullCompileName; }
    }

    public static string ArrowTypeName(int arity) {
      return "_#Func" + arity;
    }

    [Pure]
    public static bool IsArrowTypeName(string s) {
      return s.StartsWith("_#Func");
    }

    public static string PartialArrowTypeName(int arity) {
      return "_#PartialFunc" + arity;
    }

    [Pure]
    public static bool IsPartialArrowTypeName(string s) {
      return s.StartsWith("_#PartialFunc");
    }

    public static string TotalArrowTypeName(int arity) {
      return "_#TotalFunc" + arity;
    }

    [Pure]
    public static bool IsTotalArrowTypeName(string s) {
      return s.StartsWith("_#TotalFunc");
    }

    public const string ANY_ARROW = "~>";
    public const string PARTIAL_ARROW = "-->";
    public const string TOTAL_ARROW = "->";

    public override string TypeName(ModuleDefinition context, bool parseAble) {
      return PrettyArrowTypeName(ANY_ARROW, Args, Result, context, parseAble);
    }

    /// <summary>
    /// Pretty prints an arrow type.  If "result" is null, then all arguments, including the result type are expected in "typeArgs".
    /// If "result" is non-null, then only the in-arguments are in "typeArgs".
    /// </summary>
    public static string PrettyArrowTypeName(string arrow, List<Type> typeArgs, Type result, ModuleDefinition context, bool parseAble) {
      Contract.Requires(arrow != null);
      Contract.Requires(typeArgs != null);
      Contract.Requires(result != null || 1 <= typeArgs.Count);

      int arity = result == null ? typeArgs.Count - 1 : typeArgs.Count;
      var domainNeedsParens = false;
      if (arity != 1) {
        // 0 or 2-or-more arguments:  need parentheses
        domainNeedsParens = true;
      } else if (typeArgs[0].IsBuiltinArrowType) {
        // arrows are right associative, so we need parentheses around the domain type
        domainNeedsParens = true;
      } else {
        // if the domain type consists of a single tuple type, then an extra set of parentheses is needed
        // Note, we do NOT call .AsDatatype or .AsIndDatatype here, because those calls will do a NormalizeExpand().  Instead, we do the check manually.
        var udt = typeArgs[0].Normalize() as UserDefinedType;  // note, we do Normalize(), not NormalizeExpand(), since the TypeName will use any synonym
        if (udt != null && udt.ResolvedClass is TupleTypeDecl) {
          domainNeedsParens = true;
        }
      }
      string s = "";
      if (domainNeedsParens) { s += "("; }
      s += Util.Comma(", ", typeArgs.Take(arity), arg => arg.TypeName(context, parseAble));
      if (domainNeedsParens) { s += ")"; }
      s += " " + arrow + " ";
      s += (result ?? typeArgs.Last()).TypeName(context, parseAble);
      return s;
    }

    public override bool SupportsEquality {
      get {
        return false;
      }
    }
  }

  public abstract class CollectionType : NonProxyType
  {
    public abstract string CollectionTypeName { get; }
    public override string TypeName(ModuleDefinition context, bool parseAble) {
      Contract.Ensures(Contract.Result<string>() != null);
      var targs = HasTypeArg() ? this.TypeArgsToString(context, parseAble) : "";
      return CollectionTypeName + targs;
    }
    public Type Arg {
      get {
        Contract.Ensures(Contract.Result<Type>() != null);  // this is true only after "arg" has really been set (i.e., it follows from the precondition)
        Contract.Assume(arg != null);  // This is really a precondition.  Don't call Arg until "arg" has been set.
        return arg;
      }
    }  // denotes the Domain type for a Map
    private Type arg;
    // The following methods, HasTypeArg and SetTypeArg/SetTypeArgs, are to be called during resolution to make sure that "arg" becomes set.
    public bool HasTypeArg() {
      return arg != null;
    }
    public void SetTypeArg(Type arg) {
      Contract.Requires(arg != null);
      Contract.Requires(1 <= this.TypeArgs.Count);  // this is actually an invariant of all collection types
      Contract.Assume(this.arg == null);  // Can only set it once.  This is really a precondition.
      this.arg = arg;
      this.TypeArgs[0] = arg;
    }
    public virtual void SetTypeArgs(Type arg, Type other) {
      Contract.Requires(arg != null);
      Contract.Requires(other != null);
      Contract.Requires(this.TypeArgs.Count == 2);
      Contract.Assume(this.arg == null);  // Can only set it once.  This is really a precondition.
      this.arg = arg;
      this.TypeArgs[0] = arg;
      this.TypeArgs[1] = other;
    }
    [ContractInvariantMethod]
    void ObjectInvariant() {
      // Contract.Invariant(Contract.ForAll(TypeArgs, tp => tp != null));
      // After resolution, the following is invariant:  Contract.Invariant(Arg != null);
      // However, it may not be true until then.
    }
    /// <summary>
    /// This constructor is a collection types with 1 type argument
    /// </summary>
    protected CollectionType(Type arg) {
      this.arg = arg;
      this.TypeArgs = new List<Type> { arg };
    }
    /// <summary>
    /// This constructor is a collection types with 2 type arguments
    /// </summary>
    protected CollectionType(Type arg, Type other) {
      this.arg = arg;
      this.TypeArgs = new List<Type> { arg, other };
    }

    public override bool MayInvolveReferences {
      get {
        return Arg.MayInvolveReferences;
      }
    }
  }

  public class SetType : CollectionType {
    private bool finite;

    public bool Finite {
      get { return finite; }
      set { finite = value; }
    }

    public SetType(bool finite, Type arg) : base(arg) {
      this.finite = finite;
    }
    public override string CollectionTypeName { get { return finite ? "set" : "iset"; } }
    [Pure]
    public override bool Equals(Type that) {
      var t = that.NormalizeExpand() as SetType;
      return t != null && Finite == t.Finite && Arg.Equals(t.Arg);
    }
    public override bool IsSupertypeOf_WithSubsetTypes(Type that) {
#if I_CHANGED_THE_FOLLOWING
      var t = that.NormalizeExpandKeepConstraints() as SetType;
#endif
      var t = that.NormalizeExpand() as SetType;
      return t != null && Finite == t.Finite && Arg.IsSupertypeOf_WithSubsetTypes(t.Arg);
    }
    public override bool PossiblyEquals_W(Type that) {
      var t = that as SetType;
      return t != null && Finite == t.Finite && Arg.PossiblyEquals(t.Arg);
    }
    public override bool SupportsEquality {
      get {
        // Sets always support equality, because there is a check that the set element type always does.
        return true;
      }
    }
  }

  public class MultiSetType : CollectionType
  {
    public MultiSetType(Type arg) : base(arg) {
    }
    public override string CollectionTypeName { get { return "multiset"; } }
    public override bool Equals(Type that) {
      var t = that.NormalizeExpand() as MultiSetType;
      return t != null && Arg.Equals(t.Arg);
    }
    public override bool IsSupertypeOf_WithSubsetTypes(Type that) {
      var t = that.NormalizeExpandKeepConstraints() as MultiSetType;
      return t != null && Arg.IsSupertypeOf_WithSubsetTypes(t.Arg);
    }
    public override bool PossiblyEquals_W(Type that) {
      var t = that as MultiSetType;
      return t != null && Arg.PossiblyEquals(t.Arg);
    }
    public override bool SupportsEquality {
      get {
        // Multisets always support equality, because there is a check that the set element type always does.
        return true;
      }
    }
  }

  public class SeqType : CollectionType {
    public SeqType(Type arg) : base(arg) {
    }
    public override string CollectionTypeName { get { return "seq"; } }
    public override bool Equals(Type that) {
      var t = that.NormalizeExpand() as SeqType;
      return t != null && Arg.Equals(t.Arg);
    }
    public override bool IsSupertypeOf_WithSubsetTypes(Type that) {
      var t = that.NormalizeExpandKeepConstraints() as SeqType;
      return t != null && Arg.IsSupertypeOf_WithSubsetTypes(t.Arg);
    }
    public override bool PossiblyEquals_W(Type that) {
      var t = that as SeqType;
      return t != null && Arg.PossiblyEquals(t.Arg);
    }
    public override bool SupportsEquality {
      get {
        // The sequence type supports equality if its element type does
        return Arg.SupportsEquality;
      }
    }
  }
  public class MapType : CollectionType
  {
    public bool Finite {
      get { return finite; }
      set { finite = value; }
    }
    private bool finite;
    public Type Range {
      get { return range; }
    }
    private Type range;
    public override void SetTypeArgs(Type domain, Type range) {
      base.SetTypeArgs(domain, range);
      Contract.Assume(this.range == null);  // Can only set once.  This is really a precondition.
      this.range = range;
    }
    public MapType(bool finite, Type domain, Type range) : base(domain, range) {
      Contract.Requires((domain == null && range == null) || (domain != null && range != null));
      this.finite = finite;
      this.range = range;
    }
    public Type Domain {
      get { return Arg; }
    }
    public override string CollectionTypeName { get { return finite ? "map" : "imap"; } }
    [Pure]
    public override string TypeName(ModuleDefinition context, bool parseAble) {
      Contract.Ensures(Contract.Result<string>() != null);
      var targs = HasTypeArg() ? this.TypeArgsToString(context, parseAble) : "";
      return CollectionTypeName + targs;
    }
    public override bool Equals(Type that) {
      var t = that.NormalizeExpand() as MapType;
      return t != null && Finite == t.Finite && Arg.Equals(t.Arg) && Range.Equals(t.Range);
    }
    public override bool IsSupertypeOf_WithSubsetTypes(Type that) {
      var t = that.NormalizeExpandKeepConstraints() as MapType;
      return t != null && Finite == t.Finite && Arg.IsSupertypeOf_WithSubsetTypes(t.Arg) && Range.IsSupertypeOf_WithSubsetTypes(t.Range);
    }
    public override bool PossiblyEquals_W(Type that) {
      var t = that as MapType;
      return t != null && Finite == t.Finite && Arg.PossiblyEquals(t.Arg) && Range.PossiblyEquals(t.Range);
    }
    public override bool SupportsEquality {
      get {
        // A map type supports equality if both its Keys type and Values type does.  It is checked
        // that the Keys type always supports equality, so we only need to check the Values type here.
        return range.SupportsEquality;
      }
    }
    public override bool MayInvolveReferences {
      get {
        return Domain.MayInvolveReferences || Range.MayInvolveReferences;
      }
    }
  }

  public class UserDefinedType : NonProxyType
  {
    [ContractInvariantMethod]
    void ObjectInvariant() {
      Contract.Invariant(tok != null);
      Contract.Invariant(Name != null);
      Contract.Invariant(cce.NonNullElements(TypeArgs));
      Contract.Invariant(NamePath is NameSegment || NamePath is ExprDotName);
      Contract.Invariant(!ArrowType.IsArrowTypeName(Name) || this is ArrowType);
    }

    public readonly Expression NamePath;  // either NameSegment or ExprDotName (with the inner expression satisfying this same constraint)
    public readonly IToken tok;  // token of the Name
    public readonly string Name;
    [Rep]

    public string FullName {
      get {
        if (ResolvedClass != null && !ResolvedClass.Module.IsDefaultModule) {
          return ResolvedClass.Module.Name + "." + Name;
        } else {
          return Name;
        }
      }
    }

    string compileName;
    string CompileName {
      get {
        if (compileName == null) {
          compileName = NonglobalVariable.CompilerizeName(Name);
        }
        return compileName;
      }
    }
    public virtual string FullCompileName {
      get {
        if (ResolvedClass == null) {
          return CompileName;
        } else if (ResolvedClass.Module.IsDefaultModule) {
          return ResolvedClass.CompileName;
        } else {
          return ResolvedClass.Module.CompileName + ".@" + ResolvedClass.CompileName;
        }
      }
    }
    public string FullCompanionCompileName {
      get {
        Contract.Requires(ResolvedClass is TraitDecl);
        var m = ResolvedClass.Module;
        var s = m.IsDefaultModule ? "" : m.CompileName + ".";
        return s + "@_Companion_" + ResolvedClass.CompileName;
      }
    }

    public TopLevelDecl ResolvedClass;  // filled in by resolution, if Name denotes a class/datatype/iterator and TypeArgs match the type parameters of that class/datatype/iterator
    public TypeParameter ResolvedParam;  // filled in by resolution, if Name denotes an enclosing type parameter and TypeArgs is the empty list

    public UserDefinedType(IToken tok, string name, List<Type> optTypeArgs)
      : this(tok, new NameSegment(tok, name, optTypeArgs))
    {
      Contract.Requires(tok != null);
      Contract.Requires(name != null);
      Contract.Requires(optTypeArgs == null || optTypeArgs.Count > 0);  // this is what it means to be syntactically optional
    }

    public UserDefinedType(IToken tok, Expression namePath) {
      Contract.Requires(tok != null);
      Contract.Requires(namePath is NameSegment || namePath is ExprDotName);
      this.tok = tok;
      if (namePath is NameSegment) {
        var n = (NameSegment)namePath;
        this.Name = n.Name;
        this.TypeArgs = n.OptTypeArguments;
      } else {
        var n = (ExprDotName)namePath;
        this.Name = n.SuffixName;
        this.TypeArgs = n.OptTypeArguments;
      }
      if (this.TypeArgs == null) {
        this.TypeArgs = new List<Type>();  // TODO: is this really the thing to do?
      }
      this.NamePath = namePath;
    }

    /// <summary>
    /// Constructs a Type (in particular, a UserDefinedType) from a TopLevelDecl denoting a type declaration.  If
    /// the given declaration takes type parameters, these are filled as references to the formal type parameters
    /// themselves.  (Usually, this method is called when the type parameters in the result don't matter, other
    /// than that they need to be filled in, so as to make a properly resolved UserDefinedType.)
    /// If "typeArgs" is non-null, then its type parameters are used in constructing the returned type.
    /// If "typeArgs" is null, then the formal type parameters of "cd" are used.
    /// </summary>
    public static UserDefinedType FromTopLevelDecl(IToken tok, TopLevelDecl cd, List<TypeParameter> typeArgs = null) {
      Contract.Requires(tok != null);
      Contract.Requires(cd != null);
      Contract.Assert((cd is ArrowTypeDecl) == ArrowType.IsArrowTypeName(cd.Name));
      var args = (typeArgs ?? cd.TypeArgs).ConvertAll(tp => (Type)new UserDefinedType(tp));
      if (cd is ArrowTypeDecl) {
        return new ArrowType(tok, (ArrowTypeDecl)cd, args);
      } else if (cd is ClassDecl && !(cd is DefaultClassDecl)) {
        return new UserDefinedType(tok, cd.Name + "?", cd, args);
      } else {
        return new UserDefinedType(tok, cd.Name, cd, args);
      }
    }

    /// <summary>
    /// This constructor constructs a resolved class/datatype/iterator type
    /// </summary>
    public UserDefinedType(IToken tok, string name, TopLevelDecl cd, [Captured] List<Type> typeArgs) {
      Contract.Requires(tok != null);
      Contract.Requires(name != null);
      Contract.Requires(cd != null);
      Contract.Requires(cce.NonNullElements(typeArgs));
      Contract.Requires(cd.TypeArgs.Count == typeArgs.Count);
      // The following is almost a precondition. In a few places, the source program names a class, not a type,
      // and in then name==cd.Name for a ClassDecl.
      //Contract.Requires(!(cd is ClassDecl) || cd is DefaultClassDecl || cd is ArrowTypeDecl || name == cd.Name + "?");
      Contract.Requires(!(cd is ArrowTypeDecl) || name == cd.Name);
      Contract.Requires(!(cd is DefaultClassDecl) || name == cd.Name);
      this.tok = tok;
      this.Name = name;
      this.ResolvedClass = cd;
      this.TypeArgs = typeArgs;
      var ns = new NameSegment(tok, name, typeArgs.Count == 0 ? null : typeArgs);
      var r = new Resolver_IdentifierExpr(tok, cd, typeArgs);
      ns.ResolvedExpression = r;
      ns.Type = r.Type;
      this.NamePath = ns;
    }

    public static UserDefinedType CreateNonNullType(UserDefinedType udtNullableType) {
      Contract.Requires(udtNullableType != null);
      Contract.Requires(udtNullableType.ResolvedClass is ClassDecl);
      var cl = (ClassDecl)udtNullableType.ResolvedClass;
      return new UserDefinedType(udtNullableType.tok, cl.NonNullTypeDecl.Name, cl.NonNullTypeDecl, udtNullableType.TypeArgs);
    }

    /// <summary>
    /// This constructor constructs a resolved type parameter
    /// </summary>
    public UserDefinedType(TypeParameter tp)
      : this(tp.tok, tp) {
      Contract.Requires(tp != null);
    }

    /// <summary>
    /// This constructor constructs a resolved type parameter (but shouldn't be called if "tp" denotes
    /// the .TheType of an opaque type -- use the (OpaqueType_AsParameter, OpaqueTypeDecl, List(Type))
    /// constructor for that).
    /// </summary>
    public UserDefinedType(IToken tok, TypeParameter tp) {
      Contract.Requires(tok != null);
      Contract.Requires(tp != null);
      Contract.Requires(!(tp is OpaqueType_AsParameter));
      this.tok = tok;
      this.Name = tp.Name;
      this.TypeArgs = new List<Type>();
      this.ResolvedParam = tp;
      var ns = new NameSegment(tok, tp.Name, null);
      var r = new Resolver_IdentifierExpr(tok, tp);
      ns.ResolvedExpression = r;
      ns.Type = r.Type;
      this.NamePath = ns;
    }

    /// <summary>
    /// Constructs a resolved type for an opaque type.
    /// </summary>
    public UserDefinedType(OpaqueType_AsParameter tp, OpaqueTypeDecl decl, List<Type> typeArgs) {
      Contract.Requires(tp != null);
      Contract.Requires(decl != null && decl.TheType == tp);
      Contract.Requires(typeArgs != null);
      this.tok = tp.tok;
      this.Name = tp.Name;
      this.ResolvedParam = tp;
      this.ResolvedClass = decl;
      this.TypeArgs = typeArgs;
      var ns = new NameSegment(tok, tp.Name, null);
      var r = new Resolver_IdentifierExpr(tok, tp);
      ns.ResolvedExpression = r;
      ns.Type = r.Type;
      this.NamePath = ns;
    }

    public override bool Equals(Type that) {
      var i = NormalizeExpand();
      if (i is UserDefinedType) {
        var ii = (UserDefinedType)i;
        var t = that.NormalizeExpand() as UserDefinedType;
        if (t == null || ii.ResolvedParam != t.ResolvedParam || ii.ResolvedClass != t.ResolvedClass || ii.TypeArgs.Count != t.TypeArgs.Count) {
          return false;
        } else {
          for (int j = 0; j < ii.TypeArgs.Count; j++) {
            if (!ii.TypeArgs[j].Equals(t.TypeArgs[j])) {
              return false;
            }
          }
          return true;
        }
      } else {
        return i.Equals(that);
      }
    }
    public override bool IsSupertypeOf_WithSubsetTypes(Type that) {
      var i = NormalizeExpandKeepConstraints();
      if (i is UserDefinedType) {
        var ii = (UserDefinedType)i;
        var t = that.NormalizeExpandKeepConstraints() as UserDefinedType;
        if (t == null || ii.ResolvedParam != t.ResolvedParam) {
          return false;
        } else if (ii.ResolvedClass != t.ResolvedClass) {
          var tsubset = t.ResolvedClass as SubsetTypeDecl;
          if (tsubset == null) {
            return false;
          } else {
            return IsSupertypeOf_WithSubsetTypes(tsubset.RhsWithArgument(t.TypeArgs));
          }
        } else {
          Contract.Assert(ii.TypeArgs.Count == t.TypeArgs.Count);  // the have the same class, and therefore will also have the same number of type arguments
          for (int j = 0; j < ii.TypeArgs.Count; j++) {
            var a0 = ii.TypeArgs[j];
            var a1 = t.TypeArgs[j];
            if (IsRefType) {
              // invariant
              if (!a0.IsSupertypeOf_WithSubsetTypes(a1) || !a1.IsSupertypeOf_WithSubsetTypes(a0)) {
                return false;
              }
            } else if (this is ArrowType && j < ii.TypeArgs.Count-1) {
              // contravariant
              if (!a1.IsSupertypeOf_WithSubsetTypes(a0)) {
                return false;
              }
            } else {
              // covariant
              if (!a0.IsSupertypeOf_WithSubsetTypes(a1)) {
                return false;
              }
            }
          }
          return true;
        }
      } else {
        return i.IsSupertypeOf_WithSubsetTypes(that);
      }
    }
    public override bool PossiblyEquals_W(Type that) {
      Contract.Assume(ResolvedParam == null);  // we get this assumption from the caller, PossiblyEquals
      var t = that as UserDefinedType;
      if (t != null && ResolvedClass != null && ResolvedClass == t.ResolvedClass) {
        for (int j = 0; j < TypeArgs.Count; j++) {
          if (!TypeArgs[j].PossiblyEquals(t.TypeArgs[j])) {
            return false;
          }
        }
        return true;
      }
      return false;
    }

    /// <summary>
    /// If type denotes a resolved class type, then return that class type.
    /// Otherwise, return null.
    /// </summary>
    public static UserDefinedType DenotesClass(Type type) {
      Contract.Requires(type != null);
      Contract.Ensures(Contract.Result<UserDefinedType>() == null || Contract.Result<UserDefinedType>().ResolvedClass is ClassDecl);
      type = type.NormalizeExpand();
      UserDefinedType ct = type as UserDefinedType;
      if (ct != null && ct.ResolvedClass is ClassDecl) {
        return ct;
      } else {
        return null;
      }
    }

    public static Type ArrayElementType(Type type) {
      Contract.Requires(type.IsArrayType);

      Contract.Requires(type != null);
      Contract.Ensures(Contract.Result<Type>() != null);

      UserDefinedType udt = DenotesClass(type);
      Contract.Assert(udt != null);
      Contract.Assert(udt.TypeArgs.Count == 1);  // holds true of all array types
      return udt.TypeArgs[0];
    }

    [Pure]
    public override string TypeName(ModuleDefinition context, bool parseAble) {
      Contract.Ensures(Contract.Result<string>() != null);
      if (BuiltIns.IsTupleTypeName(Name)) {
        return "(" + Util.Comma(", ", TypeArgs, ty => ty.TypeName(context, parseAble)) + ")";
      } else if (ArrowType.IsPartialArrowTypeName(Name)) {
        return ArrowType.PrettyArrowTypeName(ArrowType.PARTIAL_ARROW, TypeArgs, null, context, parseAble);
      } else if (ArrowType.IsTotalArrowTypeName(Name)) {
        return ArrowType.PrettyArrowTypeName(ArrowType.TOTAL_ARROW, TypeArgs, null, context, parseAble);
      } else {
#if TEST_TYPE_SYNONYM_TRANSPARENCY
        if (Name == "type#synonym#transparency#test" && ResolvedClass is TypeSynonymDecl) {
          return ((TypeSynonymDecl)ResolvedClass).Rhs.TypeName(context);
        }
#endif
        var s = Printer.ExprToString(NamePath);
        if (ResolvedClass != null) {
          var optionalTypeArgs = NamePath is NameSegment ? ((NameSegment)NamePath).OptTypeArguments : ((ExprDotName)NamePath).OptTypeArguments;
          if (optionalTypeArgs == null && TypeArgs != null && TypeArgs.Count != 0) {
            s += this.TypeArgsToString(context, parseAble);
          }
        }
        return s;
      }
    }

    public override bool SupportsEquality {
      get {
        if (ResolvedClass is ClassDecl || ResolvedClass is NewtypeDecl) {
          return ResolvedClass.IsRevealedInScope(Type.GetScope());
        } else if (ResolvedClass is CoDatatypeDecl) {
          return false;
        } else if (ResolvedClass is IndDatatypeDecl) {
          var dt = (IndDatatypeDecl)ResolvedClass;
          Contract.Assume(dt.EqualitySupport != IndDatatypeDecl.ES.NotYetComputed);
          if (!dt.IsRevealedInScope(Type.GetScope())) {
            return false;
          }
          if (dt.EqualitySupport == IndDatatypeDecl.ES.Never) {
            return false;
          }
          Contract.Assert(dt.TypeArgs.Count == TypeArgs.Count);
          var i = 0;
          foreach (var tp in dt.TypeArgs) {
            if (tp.NecessaryForEqualitySupportOfSurroundingInductiveDatatype && !TypeArgs[i].SupportsEquality) {
              return false;
            }
            i++;
          }
          return true;
        } else if (ResolvedClass is TypeSynonymDeclBase) {
          var t = (TypeSynonymDeclBase)ResolvedClass;
          if (t.MustSupportEquality) {
            return true;
          } else if (t.IsRevealedInScope(Type.GetScope())) {
            return t.RhsWithArgument(TypeArgs).SupportsEquality;
          } else {
            return false;
          }
        } else if (ResolvedParam != null) {
          return ResolvedParam.MustSupportEquality;
        }
        Contract.Assume(false);  // the SupportsEquality getter requires the Type to have been successfully resolved
        return true;
      }
    }

    public override bool MayInvolveReferences {
      get {
        if (ResolvedClass is ClassDecl) {
          return true;
        } else if (ResolvedClass is NewtypeDecl) {
          return false;
        } else if (ResolvedClass is DatatypeDecl) {
          var dt = (DatatypeDecl)ResolvedClass;
          if (!dt.IsRevealedInScope(Type.GetScope())) {
            return true;
          }
          Contract.Assert(dt.TypeArgs.Count == TypeArgs.Count);
          return TypeArgs.TrueForAll(ta => ta.MayInvolveReferences);
        } else if (ResolvedClass is TypeSynonymDeclBase) {
          var t = (TypeSynonymDeclBase)ResolvedClass;
          // (Note, if type parameters/opaque types could have a may-involve-references characteristic, then it would be consulted here)
          if (t.IsRevealedInScope(Type.GetScope())) {
            return t.RhsWithArgument(TypeArgs).MayInvolveReferences;
          } else {
            return true;
          }
        } else if (ResolvedParam != null) {
          // (Note, if type parameters/opaque types could have a may-involve-references characteristic, then it would be consulted here)
          return true;
        }
        Contract.Assume(false);  // the MayInvolveReferences getter requires the Type to have been successfully resolved
        return true;
      }
    }
  }

  public abstract class TypeProxy : Type {
    public Type T;  // filled in during resolution
    public readonly List<Resolver.TypeConstraint> SupertypeConstraints = new List<Resolver.TypeConstraint>();
    public readonly List<Resolver.TypeConstraint> SubtypeConstraints = new List<Resolver.TypeConstraint>();
    public IEnumerable<Type> Supertypes {
      get {
        foreach (var c in SupertypeConstraints) {
          if (c.KeepConstraints) {
            yield return c.Super.NormalizeExpandKeepConstraints();
          } else {
            yield return c.Super.NormalizeExpand();
          }
        }
      }
    }
    public IEnumerable<Type> SupertypesKeepConstraints {
      get {
        foreach (var c in SupertypeConstraints) {
          yield return c.Super.NormalizeExpandKeepConstraints();
        }
      }
    }
    public void AddSupertype(Resolver.TypeConstraint c) {
      Contract.Requires(c != null);
      Contract.Requires(c.Sub == this);
      SupertypeConstraints.Add(c);
    }
    public IEnumerable<Type> Subtypes {
      get {
        foreach (var c in SubtypeConstraints) {
          if (c.KeepConstraints) {
            yield return c.Sub.NormalizeExpandKeepConstraints();
          } else {
            yield return c.Sub.NormalizeExpand();
          }
        }
      }
    }
    
    public IEnumerable<Type> SubtypesKeepConstraints {
      get {
        foreach (var c in SubtypeConstraints) {
          yield return c.Sub.NormalizeExpandKeepConstraints();
        }
      }
    }

    public IEnumerable<Type> SubtypesKeepConstraints_WithAssignable(List<Resolver.XConstraint> allXConstraints) {
      Contract.Requires(allXConstraints != null);
      foreach (var c in SubtypeConstraints) {
        yield return c.Sub.NormalizeExpandKeepConstraints();
      }
      foreach (var xc in allXConstraints) {
        if (xc.ConstraintName == "Assignable") {
          if (xc.Types[0].Normalize() == this) {
            yield return xc.Types[1].NormalizeExpandKeepConstraints();
          }
        }
      }
    }

    public void AddSubtype(Resolver.TypeConstraint c) {
      Contract.Requires(c != null);
      Contract.Requires(c.Super == this);
      SubtypeConstraints.Add(c);
    }

    public enum Family { Unknown, Bool, Char, IntLike, RealLike, Ordinal, BitVector, ValueType, Ref, Opaque }
    public Family family = Family.Unknown;
    public static Family GetFamily(Type t) {
      Contract.Ensures(Contract.Result<Family>() != Family.Unknown || t is TypeProxy || t is Resolver_IdentifierExpr.ResolverType);  // return Unknown ==> t is TypeProxy || t is ResolverType
      if (t.IsBoolType) {
        return Family.Bool;
      } else if (t.IsCharType) {
        return Family.Char;
      } else if (t.IsNumericBased(NumericPersuation.Int) || t is IntVarietiesSupertype) {
        return Family.IntLike;
      } else if (t.IsNumericBased(NumericPersuation.Real) || t is RealVarietiesSupertype) {
        return Family.RealLike;
      } else if (t.IsBigOrdinalType) {
        return Family.Ordinal;
      } else if (t.IsBitVectorType) {
        return Family.BitVector;
      } else if (t.AsCollectionType != null || t.AsArrowType != null || t.IsDatatype) {
        return Family.ValueType;
      } else if (t.IsRefType) {
        return Family.Ref;
      } else if (t.IsTypeParameter || t.IsOpaqueType || t.IsInternalTypeSynonym) {
        return Family.Opaque;
      } else if (t is TypeProxy) {
        return ((TypeProxy)t).family;
      } else {
        return Family.Unknown;
      }
    }

    internal TypeProxy() {
    }

#if TI_DEBUG_PRINT
    static int _id = 0;
    int id = _id++;
#endif
    [Pure]
    public override string TypeName(ModuleDefinition context, bool parseAble) {
      Contract.Ensures(Contract.Result<string>() != null);
#if TI_DEBUG_PRINT
      if (DafnyOptions.O.TypeInferenceDebug) {
        return T == null ? "?" + id : T.TypeName(context);
      }
#endif
      return T == null ? "?" : T.TypeName(context, parseAble);
    }
    public override bool SupportsEquality {
      get {
        if (T != null) {
          return T.SupportsEquality;
        } else {
          return base.SupportsEquality;
        }
      }
    }
    public override bool MayInvolveReferences {
      get {
        if (T != null) {
          return T.MayInvolveReferences;
        } else {
          return true;
        }
      }
    }
    public override bool Equals(Type that) {
      var i = NormalizeExpand();
      if (i is TypeProxy) {
        var u = that.NormalizeExpand() as TypeProxy;
        return u != null && object.ReferenceEquals(i, u);
      } else {
        return i.Equals(that);
      }
    }
    public override bool IsSupertypeOf_WithSubsetTypes(Type that) {
      var i = NormalizeExpandKeepConstraints();
      if (i is TypeProxy) {
        var u = that.NormalizeExpand() as TypeProxy;
        return u != null && object.ReferenceEquals(i, u);
      } else {
        return i.IsSupertypeOf_WithSubsetTypes(that);
      }
    }
    public override bool PossiblyEquals_W(Type that) {
      return false;  // we don't consider unresolved proxies as worthy of "possibly equals" status
    }

    [Pure]
    internal static bool IsSupertypeOfLiteral(Type t) {
      Contract.Requires(t != null);
      return t is ArtificialType;
    }
    internal bool IsSubtypeOfArtificial() {
      return AsSubtypeOfArtificial() != null;
    }
    internal Type AsSubtypeOfArtificial() {
      return AsSubtypeOfArtificial_aux(new HashSet<TypeProxy>());
    }
    private Type AsSubtypeOfArtificial_aux(ISet<TypeProxy> visitedProxies) {
      Contract.Requires(visitedProxies != null);
      if (visitedProxies.Contains(this)) {
        return null;
      }
      visitedProxies.Add(this);
      foreach (var c in SupertypeConstraints) {
        var sup = c.Super.Normalize();
        if (sup is IntVarietiesSupertype) {
          return Type.Int;
        } else if (sup is RealVarietiesSupertype) {
          return Type.Real;
        } else if (sup is TypeProxy) {
          var a = ((TypeProxy)sup).AsSubtypeOfArtificial_aux(visitedProxies);
          if (a != null) {
            return a;
          }
        }
      }
      return null;
    }
  }

  /// <summary>
  /// This proxy stands for any type.
  /// </summary>
  public class InferredTypeProxy : TypeProxy {
    public bool KeepConstraints;
    public InferredTypeProxy() : base() {
      KeepConstraints = false; // whether the typeProxy should be inferred to base type or as subset type
    }
  }

  /// <summary>
  /// This proxy stands for any type, but it originates from an instantiated type parameter.
  /// </summary>
  public class ParamTypeProxy : TypeProxy {
    public TypeParameter orig;
    [ContractInvariantMethod]
    void ObjectInvariant() {
      Contract.Invariant(orig != null);
    }

    public ParamTypeProxy(TypeParameter orig) {
      Contract.Requires(orig != null);
      this.orig = orig;
    }
  }

  // ------------------------------------------------------------------------------------------------------

  /// <summary>
  /// This interface is used by the Dafny IDE.
  /// </summary>
  public interface INamedRegion
  {
    IToken BodyStartTok { get; }
    IToken BodyEndTok { get; }
    string Name { get; }
  }

  public abstract class Declaration : INamedRegion, IAttributeBearingDeclaration
  {
    [ContractInvariantMethod]
    void ObjectInvariant() {
      Contract.Invariant(tok != null);
      Contract.Invariant(Name != null);
    }

    public IToken tok;
    public IToken BodyStartTok = Token.NoToken;
    public IToken BodyEndTok = Token.NoToken;
    public readonly string Name;
    IToken INamedRegion.BodyStartTok { get { return BodyStartTok; } }
    IToken INamedRegion.BodyEndTok { get { return BodyEndTok; } }
    string INamedRegion.Name { get { return Name; } }
    string compileName;

    private VisibilityScope opaqueScope = new VisibilityScope();
    private VisibilityScope revealScope = new VisibilityScope();

    public VisibilityScope MinimumSignatureScope; // filled in by resolver during export check, can be null
    public VisibilityScope MinimumBodyScope; // filled in by resolver during export check, can be null

    private bool scopeIsInherited = false;

    public virtual bool CanBeExported() {
      return true;
    }

    public virtual bool CanBeRevealed() {
      return false;
    }

    public bool ScopeIsInherited { get { return scopeIsInherited; } }

    public void AddVisibilityScope(VisibilityScope scope, bool IsOpaque) {
      Contract.Requires(!ScopeIsInherited); //pragmatically we should only augment the visibility of the parent

      if (IsOpaque) {
        opaqueScope.Augment(scope);
      } else {
        revealScope.Augment(scope);
      }
    }


    public void InheritVisibility(Declaration d, bool onlyRevealed = true) {
      Contract.Assert(opaqueScope.IsEmpty());
      Contract.Assert(revealScope.IsEmpty());
      scopeIsInherited = false;

      revealScope = d.revealScope;

      if (!onlyRevealed) {
        opaqueScope = d.opaqueScope;
      }
      scopeIsInherited = true;

    }

    public bool IsRevealedInScope(VisibilityScope scope) {
      return revealScope.VisibleInScope(scope);
    }

    public bool IsVisibleInScope(VisibilityScope scope) {
      return IsRevealedInScope(scope) || opaqueScope.VisibleInScope(scope);
    }

    public virtual string CompileName {
      get {
        if (compileName == null) {
          object externValue = "";
          string errorMessage = "";
          bool isExternal = Attributes.ContainsMatchingValue(this.Attributes, "extern", ref externValue,
            new Attributes.MatchingValueOption[] { Attributes.MatchingValueOption.String },
            err => errorMessage = err);
          if (isExternal) {
            compileName = (string)externValue;
          }
          else {
            compileName = NonglobalVariable.CompilerizeName(Name);
          }
        }
        return compileName;
      }
    }
    public Attributes Attributes;  // readonly, except during class merging in the refinement transformations

    public Declaration(IToken tok, string name, Attributes attributes) {
      Contract.Requires(tok != null);
      Contract.Requires(name != null);
      this.tok = tok;
      this.Name = name;
      this.Attributes = attributes;
    }

    [Pure]
    public override string ToString() {
      Contract.Ensures(Contract.Result<string>() != null);
      return Name;
    }

    internal FreshIdGenerator IdGenerator = new FreshIdGenerator();
  }

  public class OpaqueType_AsParameter : TypeParameter {
    public readonly List<TypeParameter> TypeArgs;
    public OpaqueType_AsParameter(IToken tok, string name, TypeParameterCharacteristics characteristics, List<TypeParameter> typeArgs)
      : base(tok, name, TypeParameter.TPVarianceSyntax.Unspecified, characteristics) {
      Contract.Requires(tok != null);
      Contract.Requires(name != null);
      Contract.Requires(typeArgs != null);
      TypeArgs = typeArgs;
    }
  }

  public class TypeParameter : Declaration {
    public interface ParentType {
      string FullName {
        get;
      }
    }
    [Peer]
    ParentType parent;
    public ParentType Parent {
      get {
        return parent;
      }
      [param: Captured]
      set {
        Contract.Requires(Parent == null);  // set it only once
        Contract.Requires(value != null);
        parent = value;
      }
    }

    public enum TPVarianceSyntax { Unspecified, Co, Inv, Contra }
    public enum TPVariance { Co, Inv, Contra }
    public static TPVariance Negate(TPVariance v) {
      switch (v) {
        case TPVariance.Co:
          return TPVariance.Contra;
        case TPVariance.Contra:
          return TPVariance.Co;
        default:
          return v;
      }
    }
    public TPVarianceSyntax VarianceSyntax;
    public TPVariance Variance {
      get {
        switch (VarianceSyntax) {
          case TPVarianceSyntax.Co:
            return TPVariance.Co;
          case TPVarianceSyntax.Unspecified:
          case TPVarianceSyntax.Inv:
            return TPVariance.Inv;
          case TPVarianceSyntax.Contra:
            return TPVariance.Contra;
          default:
            Contract.Assert(false);  // unexpected VarianceSyntax
            throw new cce.UnreachableException();
        }
      }
    }

    public enum EqualitySupportValue { Required, InferredRequired, Unspecified }
    public struct TypeParameterCharacteristics
    {
      public EqualitySupportValue EqualitySupport;  // the resolver may change this value from Unspecified to InferredRequired (for some signatures that may immediately imply that equality support is required)
      public bool MustSupportZeroInitialization;
      public TypeParameterCharacteristics(bool dummy) {
        EqualitySupport = EqualitySupportValue.Unspecified;
        MustSupportZeroInitialization = false;
      }
      public TypeParameterCharacteristics(EqualitySupportValue eqSupport, bool mustSupportZeroInitialization) {
        EqualitySupport = eqSupport;
        MustSupportZeroInitialization = mustSupportZeroInitialization;
      }
    }
    public TypeParameterCharacteristics Characteristics;
    public bool MustSupportEquality {
      get { return Characteristics.EqualitySupport != EqualitySupportValue.Unspecified; }
    }

    public bool NecessaryForEqualitySupportOfSurroundingInductiveDatatype = false;  // computed during resolution; relevant only when Parent denotes an IndDatatypeDecl

    public bool IsAbstractTypeDeclaration { // true if this type parameter represents t in type t;
      get { return parent == null; }
    }
    public bool IsToplevelScope { // true if this type parameter is on a toplevel (ie. class C<T>), and false if it is on a member (ie. method m<T>(...))
      get { return parent is TopLevelDecl; }
    }
    public int PositionalIndex; // which type parameter this is (ie. in C<S, T, U>, S is 0, T is 1 and U is 2).

    public TypeParameter(IToken tok, string name, TPVarianceSyntax varianceS, TypeParameterCharacteristics characteristics)
      : base(tok, name, null) {
      Contract.Requires(tok != null);
      Contract.Requires(name != null);
      Characteristics = characteristics;
      VarianceSyntax = varianceS;
    }

    public TypeParameter(IToken tok, string name, TPVarianceSyntax varianceS)
      : this(tok, name, varianceS, new TypeParameterCharacteristics(false)) {
      Contract.Requires(tok != null);
      Contract.Requires(name != null);
    }

    public TypeParameter(IToken tok, string name, int positionalIndex, ParentType parent)
       : this(tok, name, TPVarianceSyntax.Unspecified)
    {
      PositionalIndex = positionalIndex;
      Parent = parent;
    }

    public string FullName() {
      // when debugging, print it all:
      return /* Parent.FullName + "." + */ Name;
    }

    public static TypeParameterCharacteristics GetExplicitCharacteristics(TopLevelDecl d) {
      Contract.Requires(d != null);
      TypeParameterCharacteristics characteristics = new TypeParameterCharacteristics(false);
      if (d is OpaqueTypeDecl) {
        var dd = (OpaqueTypeDecl)d;
        characteristics = dd.Characteristics;
      } else if (d is TypeSynonymDecl) {
        var dd = (TypeSynonymDecl)d;
        characteristics = dd.Characteristics;
      }
      if (characteristics.EqualitySupport == EqualitySupportValue.InferredRequired) {
        return new TypeParameterCharacteristics(EqualitySupportValue.Unspecified, characteristics.MustSupportZeroInitialization);
      } else {
        return characteristics;
      }
    }
  }

  // Represents a submodule declaration at module level scope
  abstract public class ModuleDecl : TopLevelDecl
  {
    public override string WhatKind { get { return "module"; } }
    public ModuleSignature Signature; // filled in by resolution, in topological order.
    public virtual ModuleSignature AccessibleSignature(bool ignoreExports) {
      Contract.Requires(Signature != null);
      return Signature;
    }
    public virtual ModuleSignature AccessibleSignature() {
      Contract.Requires(Signature != null);
      return Signature;
    }
    public int Height;

    public readonly bool Opened;

    public ModuleDecl(IToken tok, string name, ModuleDefinition parent, bool opened)
      : base(tok, name, parent, new List<TypeParameter>(), null) {
        Height = -1;
      Signature = null;
      Opened = opened;
    }
    public abstract object Dereference();

    public int? ResolvedHash { get; set; }
  }
  // Represents module X { ... }
  public class LiteralModuleDecl : ModuleDecl
  {
    public readonly ModuleDefinition ModuleDef;
    public ModuleSignature DefaultExport;  // the default export of the module. fill in by the resolver.

    private ModuleSignature emptySignature;
    public override ModuleSignature AccessibleSignature(bool ignoreExports) {
      if (ignoreExports) {
        return Signature;
      }
      return this.AccessibleSignature();
    }
    public override ModuleSignature AccessibleSignature() {
      if (DefaultExport == null) {
        if (emptySignature == null) {
          emptySignature = new ModuleSignature();
        }
        return emptySignature;
      }
      return DefaultExport;
    }

    public LiteralModuleDecl(ModuleDefinition module, ModuleDefinition parent)
      : base(module.tok, module.Name, parent, false) {
      ModuleDef = module;
    }
    public override object Dereference() { return ModuleDef; }
  }
  // Represents "module name = path;", where name is an identifier and path is a possibly qualified name.
  public class AliasModuleDecl : ModuleDecl
  {
    public readonly List<IToken> Path; // generated by the parser, this is looked up
    public readonly List<IToken> Exports; // list of exports sets
    public ModuleDecl Root; // the moduleDecl that Path[0] refers to.

    public AliasModuleDecl(List<IToken> path, IToken name, ModuleDefinition parent, bool opened, List<IToken> exports)
      : base(name, name.val, parent, opened) {
       Contract.Requires(path != null && path.Count > 0);
       Contract.Requires(exports != null);
       Contract.Requires(exports.Count == 0 || path.Count == 1);
       Path = path;
       Exports = exports;
    }
    public override object Dereference() { return Signature.ModuleDef; }
  }

  // Represents "module name as path [ = compilePath];", where name is a identifier and path is a possibly qualified name.
  public class ModuleFacadeDecl : ModuleDecl
  {
    public ModuleDecl Root;
    public readonly List<IToken> Path;
    public readonly List<IToken> Exports; // list of exports sets
    public ModuleDecl CompileRoot;
    public ModuleSignature OriginalSignature;

    public ModuleFacadeDecl(List<IToken> path, IToken name, ModuleDefinition parent, bool opened, List<IToken> exports)
      : base(name, name.val, parent, opened) {
      Contract.Requires(path != null && path.Count > 0);
      Contract.Requires(exports != null);
      Contract.Requires(exports.Count == 0 || path.Count == 1);

      Path = path;
      Exports = exports;
      Root = null;
    }
    public override object Dereference() { return this; }
  }

  // Represents the exports of a module. 
  public class ModuleExportDecl : ModuleDecl
  {
    public readonly bool IsDefault;
    public List<ExportSignature> Exports; // list of TopLevelDecl that are included in the export
    public List<string> Extends; // list of exports that are extended
    public readonly List<ModuleExportDecl> ExtendDecls = new List<ModuleExportDecl>(); // fill in by the resolver
    public readonly HashSet<Tuple<Declaration, bool>> ExportDecls = new HashSet<Tuple<Declaration, bool>>(); // fill in by the resolver
    public bool RevealAll; // only kept for initial rewriting, then discarded
    public bool ProvideAll;

    public readonly VisibilityScope ThisScope;
    public ModuleExportDecl(IToken tok, ModuleDefinition parent, 
      List<ExportSignature> exports, List<string> extends, bool provideAll, bool revealAll, bool isDefault) 
      : base(tok, isDefault ? "_defaultExport" : tok.val, parent, false) {
      Contract.Requires(exports != null);
      IsDefault = isDefault;
      Exports = exports;
      Extends = extends;
      ProvideAll = provideAll;
      RevealAll = revealAll;
      ThisScope = new VisibilityScope(true, this.FullCompileName);
    }

    public void SetupDefaultSignature() {
      Contract.Requires(this.Signature == null);
      var sig = new ModuleSignature();
      sig.ModuleDef = this.Module;
      sig.IsAbstract = this.Module.IsAbstract;
      sig.VisibilityScope = new VisibilityScope();
      sig.VisibilityScope.Augment(ThisScope);
      this.Signature = sig;
    }

    public override object Dereference() { return this; }
    public override bool CanBeExported() {
      return false;
    }

  }

  public class ExportSignature
  {
    public readonly IToken Tok;
    public readonly IToken ClassIdTok;
    public readonly bool Opaque;
    public readonly string ClassId;
    public readonly string Id;
    
    public Declaration Decl;  // filled in by the resolver

    [ContractInvariantMethod]
    void ObjectInvariant() {
      Contract.Invariant(Tok != null);
      Contract.Invariant(Id != null);
      Contract.Invariant((ClassId != null) == (ClassIdTok != null));
    }

    public ExportSignature(IToken prefixTok, string prefix, IToken idTok, string id, bool opaque) {
      Contract.Requires(prefixTok != null);
      Contract.Requires(prefix != null);
      Contract.Requires(idTok != null);
      Contract.Requires(id != null);
      Tok = idTok;
      ClassIdTok = prefixTok;
      ClassId = prefix;
      Id = id;
      Opaque = opaque;
    }

    public ExportSignature(IToken idTok, string id, bool opaque) {
      Contract.Requires(idTok != null);
      Contract.Requires(id != null);
      Tok = idTok;
      Id = id;
      Opaque = opaque;
    }

    public override string ToString() {
      if (ClassId != null) {
        return ClassId + "." + Id;
      }
      return Id;
    }
  }

  public class ModuleSignature {
    public  VisibilityScope VisibilityScope = null;
    public readonly Dictionary<string, TopLevelDecl> TopLevels = new Dictionary<string, TopLevelDecl>();
    public readonly Dictionary<string, Tuple<DatatypeCtor, bool>> Ctors = new Dictionary<string, Tuple<DatatypeCtor, bool>>();
    public readonly Dictionary<string, MemberDecl> StaticMembers = new Dictionary<string, MemberDecl>();
    public ModuleDefinition ModuleDef = null; // Note: this is null if this signature does not correspond to a specific definition (i.e.
                                              // it is abstract). Otherwise, it points to that definition.
    public ModuleSignature CompileSignature = null; // This is the version of the signature that should be used at compile time.
    public ModuleSignature Refines = null;
    public bool IsAbstract = false;
    public ModuleSignature() {}
    public int? ResolvedHash { get; set; }

    // Qualified accesses follow module imports
    public bool FindImport(string name, out ModuleSignature pp) {
      TopLevelDecl top;
      if (TopLevels.TryGetValue(name, out top) && top is ModuleDecl) {
          pp = ((ModuleDecl)top).AccessibleSignature();
        return true;
      } else {
        pp = null;
        return false;
      }
    }

    // Final projection is for module export
    public bool FindExport(string name, out ModuleExportDecl pp) {
      if (name == ModuleDef.Name) {
        name = "_defaultExport";
      }
      TopLevelDecl top;
      if (TopLevels.TryGetValue(name, out top) && top is ModuleExportDecl) {
        pp = ((ModuleExportDecl)top);
        return true;
      } else {
        pp = null;
        return false;
      }
    }
  }

  public class ModuleDefinition : INamedRegion, IAttributeBearingDeclaration
  {
    public readonly IToken tok;
    public IToken BodyStartTok = Token.NoToken;
    public IToken BodyEndTok = Token.NoToken;
    public readonly string Name;
    IToken INamedRegion.BodyStartTok { get { return BodyStartTok; } }
    IToken INamedRegion.BodyEndTok { get { return BodyEndTok; } }
    string INamedRegion.Name { get { return Name; } }
    public readonly ModuleDefinition Module;
    public readonly Attributes Attributes;
    public readonly IToken RefinementBaseName;  // null if no refinement base
    public ModuleDecl RefinementBaseRoot; // filled in early during resolution, corresponds to RefinementBaseName[0]
    public bool SuccessfullyResolved;  // set to true upon successful resolution; modules that import an unsuccessfully resolved module are not themselves resolved

    public List<Include> Includes;

    public readonly List<TopLevelDecl> TopLevelDecls = new List<TopLevelDecl>();  // filled in by the parser; readonly after that
    public readonly Graph<ICallable> CallGraph = new Graph<ICallable>();  // filled in during resolution
    public int Height;  // height in the topological sorting of modules; filled in during resolution
    public readonly bool IsAbstract;
    public readonly bool IsProtected;
    public readonly bool IsFacade; // True iff this module represents a module facade (that is, an abstract interface)
    private readonly bool IsBuiltinName; // true if this is something like _System that shouldn't have it's name mangled.
    public bool IsToBeVerified = true;

    private ModuleSignature refinementBaseSig; // module signature of the refinementBase.
    public ModuleSignature RefinementBaseSig {
      get {
        return refinementBaseSig;
      }

      set {
        // the refinementBase member may only be changed once.
        if (null != refinementBaseSig) {
          throw new InvalidOperationException(string.Format("This module ({0}) already has a refinement base ({1}).", Name, refinementBase.Name));
        }
        refinementBaseSig = value;
      }
    }

    private ModuleDefinition refinementBase; // filled in during resolution via RefinementBase property (null if no refinement base yet or at all).

    public ModuleDefinition RefinementBase {
        get {
           return refinementBase;
        }

        set {
          // the refinementBase member may only be changed once.
          if (null != refinementBase) {
              throw new InvalidOperationException(string.Format("This module ({0}) already has a refinement base ({1}).", Name, refinementBase.Name));
          }
          refinementBase = value;
        }
    }

    public int? ResolvedHash { get; set; }

    [ContractInvariantMethod]
    void ObjectInvariant() {
      Contract.Invariant(cce.NonNullElements(TopLevelDecls));
      Contract.Invariant(CallGraph != null);
    }

    public ModuleDefinition(IToken tok, string name, bool isAbstract, bool isProtected, bool isFacade, IToken refinementBase, ModuleDefinition parent, Attributes attributes, bool isBuiltinName, Parser parser = null)
    {
      Contract.Requires(tok != null);
      Contract.Requires(name != null);
      this.tok = tok;
      this.Name = name;
      this.Attributes = attributes;
      this.Module = parent;
      RefinementBaseName = refinementBase;
      IsAbstract = isAbstract;
      IsProtected = isProtected;
      IsFacade = isFacade;
      RefinementBaseRoot = null;
      this.refinementBase = null;
      Includes = new List<Include>();
      IsBuiltinName = isBuiltinName;
    }

    VisibilityScope visibilityScope;

    public VisibilityScope VisibilityScope {
      get {
        if (visibilityScope == null) {
          visibilityScope = new VisibilityScope(true, this.CompileName);
        }
        return visibilityScope;
      }
    }

    public virtual bool IsDefaultModule {
      get {
        return false;
      }
    }
    string compileName;
    public string CompileName {
      get {
        if (compileName == null) {
          object externValue = "";
          string errorMessage = "";
          bool isExternal = Attributes.ContainsMatchingValue(this.Attributes, "extern", ref externValue,
            new Attributes.MatchingValueOption[] { Attributes.MatchingValueOption.String },
            err => errorMessage = err);
          if (isExternal) {
            compileName = (string)externValue;
          } else {
            if (IsBuiltinName)
              compileName = Name;
            else
              compileName = "_" + Height.ToString() + "_" + NonglobalVariable.CompilerizeName(Name);
          }
        }
        return compileName;
      }
    }

    public string RefinementCompileName {
      get {
        return this.CompileName;
      }
    }

    /// <summary>
    /// Determines if "a" and "b" are in the same strongly connected component of the call graph, that is,
    /// if "a" and "b" are mutually recursive.
    /// Assumes that CallGraph has already been filled in for the modules containing "a" and "b".
    /// </summary>
    public static bool InSameSCC(ICallable a, ICallable b) {
      Contract.Requires(a != null);
      Contract.Requires(b != null);
      if (a is SpecialFunction || b is SpecialFunction) { return false; }
      var module = a.EnclosingModule;
      return module == b.EnclosingModule && module.CallGraph.GetSCCRepresentative(a) == module.CallGraph.GetSCCRepresentative(b);
    }

    /// <summary>
    /// Return the representative elements of the SCCs that contain contain any member declaration in a
    /// class in "declarations".
    /// Note, the representative element may in some cases be a Method, not necessarily a Function.
    /// </summary>
    public static IEnumerable<ICallable> AllFunctionSCCs(List<TopLevelDecl> declarations) {
      var set = new HashSet<ICallable>();
      foreach (var d in declarations) {
        var cl = d as ClassDecl;
        if (cl != null) {
          var module = cl.Module;
          foreach (var member in cl.Members) {
            var fn = member as Function;
            if (fn != null) {
              var repr = module.CallGraph.GetSCCRepresentative(fn);
              set.Add(repr);
            }
          }
        }
      }
      return set;
    }

    public static IEnumerable<Function> AllFunctions(List<TopLevelDecl> declarations) {
      foreach (var d in declarations) {
        var cl = d as ClassDecl;
        if (cl != null) {
          foreach (var member in cl.Members) {
            var fn = member as Function;
            if (fn != null) {
              yield return fn;
            }
          }
        }
      }
    }

    public static IEnumerable<Field> AllFields(List<TopLevelDecl> declarations) {
      foreach (var d in declarations) {
        var cl = d as ClassDecl;
        if (cl != null) {
          foreach (var member in cl.Members) {
            var fn = member as Field;
            if (fn != null) {
              yield return fn;
            }
          }
        }
      }
    }

    public static IEnumerable<ClassDecl> AllClasses(List<TopLevelDecl> declarations) {
      foreach (var d in declarations) {
        var cl = d as ClassDecl;
        if (cl != null) {
          yield return cl;
        }
      }
    }

    /// <summary>
    /// Yields all functions and methods that are members of some class in the given list of
    /// declarations.
    /// Note, an iterator declaration is a class, in this sense.
    /// Note, if the given list are the top-level declarations of a module, the yield will include
    /// colemmas but not their associated prefix lemmas (which are tucked into the colemma's
    /// .PrefixLemma field).
    /// </summary>
    public static IEnumerable<ICallable> AllCallables(List<TopLevelDecl> declarations) {
      foreach (var d in declarations) {
        var cl = d as ClassDecl;
        if (cl != null) {
          foreach (var member in cl.Members) {
            var clbl = member as ICallable;
            if (clbl != null && !(member is ConstantField)) {
              yield return clbl;
            }
          }
        }
      }
    }

    /// <summary>
    /// Yields all functions and methods that are members of some non-iterator class in the given
    /// list of declarations, as well as any IteratorDecl's in that list.
    /// </summary>
    public static IEnumerable<ICallable> AllItersAndCallables(List<TopLevelDecl> declarations) {
      foreach (var d in declarations) {
        if (d is IteratorDecl) {
          var iter = (IteratorDecl)d;
          yield return iter;
        } else if (d is ClassDecl) {
          var cl = (ClassDecl)d;
          foreach (var member in cl.Members) {
            var clbl = member as ICallable;
            if (clbl != null) {
              yield return clbl;
            }
          }
        }
      }
    }

    public static IEnumerable<IteratorDecl> AllIteratorDecls(List<TopLevelDecl> declarations) {
      foreach (var d in declarations) {
        var iter = d as IteratorDecl;
        if (iter != null) {
          yield return iter;
        }
      }
    }

    /// <summary>
    /// Emits the declarations in "declarations", but for each such declaration that is a class with
    /// a corresponding non-null type, also emits that non-null type *after* the class declaration.
    /// </summary>
    public static IEnumerable<TopLevelDecl> AllDeclarationsAndNonNullTypeDecls(List<TopLevelDecl> declarations) {
      foreach (var d in declarations) {
        yield return d;
        var cl = d as ClassDecl;
        if (cl != null && cl.NonNullTypeDecl != null) {
          yield return cl.NonNullTypeDecl;
        }
      }
    }

    public static IEnumerable<FixpointLemma> AllFixpointLemmas(List<TopLevelDecl> declarations) {
      foreach (var d in declarations) {
        var cl = d as ClassDecl;
        if (cl != null) {
          foreach (var member in cl.Members) {
            var m = member as FixpointLemma;
            if (m != null) {
              yield return m;
            }
          }
        }
      }
    }

    public bool IsEssentiallyEmptyModuleBody() {
      foreach (var d in TopLevelDecls) {
        if (d is ModuleDecl) {
          // modules don't count
          continue;
        } else if (d is ClassDecl) {
          var cl = (ClassDecl)d;
          if (cl.Members.Count == 0) {
            // the class is empty, so it doesn't count
            continue;
          }
        }
        return false;
      }
      return true;
    }
  }

  public class DefaultModuleDecl : ModuleDefinition {
    public DefaultModuleDecl()
      : base(Token.NoToken, "_module", false, false, false, null, null, null, true) {
    }
    public override bool IsDefaultModule {
      get {
        return true;
      }
    }
  }

  public abstract class TopLevelDecl : Declaration, TypeParameter.ParentType {
    public abstract string WhatKind { get; }
    public readonly ModuleDefinition Module;
    public readonly List<TypeParameter> TypeArgs;
    [ContractInvariantMethod]
    void ObjectInvariant() {
      Contract.Invariant(cce.NonNullElements(TypeArgs));
    }

    public TopLevelDecl(IToken tok, string name, ModuleDefinition module, List<TypeParameter> typeArgs, Attributes attributes)
      : base(tok, name, attributes) {
      Contract.Requires(tok != null);
      Contract.Requires(name != null);
      Contract.Requires(cce.NonNullElements(typeArgs));
      Module = module;
      TypeArgs = typeArgs;
    }

    public string FullName {
      get {
        return Module.Name + "." + Name;
      }
    }
    public string FullSanitizedName {
      get {
        return Module.CompileName + "." + CompileName;
      }
    }

    public string FullSanitizedRefinementName {
      get {
        return Module.RefinementCompileName + "." + CompileName;
      }
    }

    public string FullNameInContext(ModuleDefinition context) {
      if (Module == context) {
        return Name;
      } else {
        return Module.Name + "." + Name;
      }
    }
    public string FullCompileName {
      get {
        if (!Module.IsDefaultModule) {
          return Module.CompileName + ".@" + CompileName;
        } else {
          return CompileName;
        }
      }
    }

    public TopLevelDecl ViewAsClass {
      get {
        if (this is NonNullTypeDecl) {
          return ((NonNullTypeDecl)this).Class;
        } else {
          return this;
        }
      }
    }
  }

  public class TraitDecl : ClassDecl
  {
    public override string WhatKind { get { return "trait"; } }
    public bool IsParent { set; get; }
    public TraitDecl(IToken tok, string name, ModuleDefinition module,
      List<TypeParameter> typeArgs, [Captured] List<MemberDecl> members, Attributes attributes)
      : base(tok, name, module, typeArgs, members, attributes, null) { }
  }

  public class ClassDecl : TopLevelDecl {
    public override string WhatKind { get { return "class"; } }
    public override bool CanBeRevealed() { return true; }
    public readonly List<MemberDecl> Members;
    public readonly List<MemberDecl> InheritedMembers = new List<MemberDecl>();  // these are instance fields and instance members defined with bodies in traits
    public readonly List<Type> TraitsTyp;  // these are the types that are parsed after the keyword 'extends'
    public readonly List<TraitDecl> TraitsObj = new List<TraitDecl>();  // populated during resolution
    public bool HasConstructor;  // filled in (early) during resolution; true iff there exists a member that is a Constructor
    public readonly NonNullTypeDecl NonNullTypeDecl;
    [ContractInvariantMethod]
    void ObjectInvariant() {
      Contract.Invariant(cce.NonNullElements(Members));
      Contract.Invariant(TraitsTyp != null);
      Contract.Invariant(TraitsObj != null);
    }

    public ClassDecl(IToken tok, string name, ModuleDefinition module,
      List<TypeParameter> typeArgs, [Captured] List<MemberDecl> members, Attributes attributes, List<Type> traits)
      : base(tok, name, module, typeArgs, attributes) {
      Contract.Requires(tok != null);
      Contract.Requires(name != null);
      Contract.Requires(module != null);
      Contract.Requires(cce.NonNullElements(typeArgs));
      Contract.Requires(cce.NonNullElements(members));
      Members = members;
      TraitsTyp = traits ?? new List<Type>();
      if (!IsDefaultClass && !(this is ArrowTypeDecl)) {
        NonNullTypeDecl = new NonNullTypeDecl(this);
      }
    }
    public virtual bool IsDefaultClass {
      get {
        return false;
      }
    }

    internal bool DerivesFrom(TopLevelDecl b) {
      Contract.Requires(b != null);
      return this == b || this.TraitsObj.Exists(tr => tr.DerivesFrom(b));
    }
  }

  public class DefaultClassDecl : ClassDecl {
    public DefaultClassDecl(ModuleDefinition module, [Captured] List<MemberDecl> members)
      : base(Token.NoToken, "_default", module, new List<TypeParameter>(), members, null, null) {
      Contract.Requires(module != null);
      Contract.Requires(cce.NonNullElements(members));
    }
    public override bool IsDefaultClass {
      get {
        return true;
      }
    }
  }

  public class ArrayClassDecl : ClassDecl {
    public override string WhatKind { get { return "array type"; } }
    public readonly int Dims;
    public ArrayClassDecl(int dims, ModuleDefinition module, Attributes attrs)
    : base(Token.NoToken, BuiltIns.ArrayClassName(dims), module,
      new List<TypeParameter>(new TypeParameter[]{ new TypeParameter(Token.NoToken, "arg", TypeParameter.TPVarianceSyntax.Unspecified) }),
      new List<MemberDecl>(), attrs, null)
    {
      Contract.Requires(1 <= dims);
      Contract.Requires(module != null);

      Dims = dims;
    }
  }

  public class ArrowTypeDecl : ClassDecl
  {
    public override string WhatKind { get { return "function type"; } }
    public readonly int Arity;
    public readonly Function Requires;
    public readonly Function Reads;

    public ArrowTypeDecl(List<TypeParameter> tps, Function req, Function reads, ModuleDefinition module, Attributes attributes)
      : base(Token.NoToken, ArrowType.ArrowTypeName(tps.Count - 1), module, tps,
             new List<MemberDecl> { req, reads }, attributes, null) {
      Contract.Requires(tps != null && 1 <= tps.Count);
      Contract.Requires(req != null);
      Contract.Requires(reads != null);
      Contract.Requires(module != null);
      Arity = tps.Count - 1;
      Requires = req;
      Reads = reads;
      Requires.EnclosingClass = this;
      Reads.EnclosingClass = this;
    }
  }

  public abstract class DatatypeDecl : TopLevelDecl, RevealableTypeDecl
  {
    public override bool CanBeRevealed() { return true; }
    public readonly List<DatatypeCtor> Ctors;
    [ContractInvariantMethod]
    void ObjectInvariant() {
      Contract.Invariant(cce.NonNullElements(Ctors));
      Contract.Invariant(1 <= Ctors.Count);
    }

    public DatatypeDecl(IToken tok, string name, ModuleDefinition module, List<TypeParameter> typeArgs,
      [Captured] List<DatatypeCtor> ctors, Attributes attributes)
      : base(tok, name, module, typeArgs, attributes) {
      Contract.Requires(tok != null);
      Contract.Requires(name != null);
      Contract.Requires(module != null);
      Contract.Requires(cce.NonNullElements(typeArgs));
      Contract.Requires(cce.NonNullElements(ctors));
      Contract.Requires(1 <= ctors.Count);
      Ctors = ctors;
      this.NewSelfSynonym();
    }
    public bool HasFinitePossibleValues {
      get {
        return (TypeArgs.Count == 0 && Ctors.TrueForAll(ctr => ctr.Formals.Count == 0));
      }
    }

    TopLevelDecl RevealableTypeDecl.AsTopLevelDecl { get { return this; } }
  }

  public class IndDatatypeDecl : DatatypeDecl, RevealableTypeDecl
  {
    public override string WhatKind { get { return "datatype"; } }
    public DatatypeCtor DefaultCtor;  // set during resolution
    public bool[] TypeParametersUsedInConstructionByDefaultCtor;  // set during resolution; has same length as the number of type arguments

    public enum ES { NotYetComputed, Never, ConsultTypeArguments }
    public ES EqualitySupport = ES.NotYetComputed;

    public IndDatatypeDecl(IToken tok, string name, ModuleDefinition module, List<TypeParameter> typeArgs,
      [Captured] List<DatatypeCtor> ctors, Attributes attributes)
      : base(tok, name, module, typeArgs, ctors, attributes) {
      Contract.Requires(tok != null);
      Contract.Requires(name != null);
      Contract.Requires(module != null);
      Contract.Requires(cce.NonNullElements(typeArgs));
      Contract.Requires(cce.NonNullElements(ctors));
      Contract.Requires(1 <= ctors.Count);
    }
  }

  public class TupleTypeDecl : IndDatatypeDecl
  {
    public readonly int Dims;
    /// <summary>
    /// Construct a resolved built-in tuple type with "dim" arguments.  "systemModule" is expected to be the _System module.
    /// </summary>
    public TupleTypeDecl(int dims, ModuleDefinition systemModule, Attributes attributes)
      : this(systemModule, CreateCovariantTypeParameters(dims), attributes) {
      Contract.Requires(0 <= dims);
      Contract.Requires(systemModule != null);
    }

    private TupleTypeDecl(ModuleDefinition systemModule, List<TypeParameter> typeArgs, Attributes attributes)
      : base(Token.NoToken, BuiltIns.TupleTypeName(typeArgs.Count), systemModule, typeArgs, CreateConstructors(typeArgs), attributes) {
      Contract.Requires(systemModule != null);
      Contract.Requires(typeArgs != null);
      Dims = typeArgs.Count;
      foreach (var ctor in Ctors) {
        ctor.EnclosingDatatype = this;  // resolve here
        DefaultCtor = ctor;
        TypeParametersUsedInConstructionByDefaultCtor = new bool[typeArgs.Count];
        for (int i = 0; i < typeArgs.Count; i++) {
          TypeParametersUsedInConstructionByDefaultCtor[i] = true;
        }
      }
      this.EqualitySupport = ES.ConsultTypeArguments;
    }
    private static List<TypeParameter> CreateCovariantTypeParameters(int dims) {
      Contract.Requires(0 <= dims);
      var ts = new List<TypeParameter>();
      for (int i = 0; i < dims; i++) {
        var tp = new TypeParameter(Token.NoToken, "T" + i, TypeParameter.TPVarianceSyntax.Co);
        tp.NecessaryForEqualitySupportOfSurroundingInductiveDatatype = true;
        ts.Add(tp);
      }
      return ts;
    }
    private static List<DatatypeCtor> CreateConstructors(List<TypeParameter> typeArgs) {
      Contract.Requires(typeArgs != null);
      var formals = new List<Formal>();
      for (int i = 0; i < typeArgs.Count; i++) {
        var tp = typeArgs[i];
        var f = new Formal(Token.NoToken, i.ToString(), new UserDefinedType(Token.NoToken, tp), true, false);
        formals.Add(f);
      }
      var ctor = new DatatypeCtor(Token.NoToken, BuiltIns.TupleTypeCtorNamePrefix + typeArgs.Count, formals, null);
      return new List<DatatypeCtor>() { ctor };
    }
  }

  public class CoDatatypeDecl : DatatypeDecl
  {
    public override string WhatKind { get { return "codatatype"; } }
    public CoDatatypeDecl SscRepr;  // filled in during resolution

    public CoDatatypeDecl(IToken tok, string name, ModuleDefinition module, List<TypeParameter> typeArgs,
      [Captured] List<DatatypeCtor> ctors, Attributes attributes)
      : base(tok, name, module, typeArgs, ctors, attributes) {
      Contract.Requires(tok != null);
      Contract.Requires(name != null);
      Contract.Requires(module != null);
      Contract.Requires(cce.NonNullElements(typeArgs));
      Contract.Requires(cce.NonNullElements(ctors));
      Contract.Requires(1 <= ctors.Count);
    }
  }

  public class DatatypeCtor : Declaration, TypeParameter.ParentType
  {
    public readonly List<Formal> Formals;
    [ContractInvariantMethod]
    void ObjectInvariant() {
      Contract.Invariant(cce.NonNullElements(Formals));
      Contract.Invariant(Destructors != null);
      Contract.Invariant(
        Destructors.Count == 0 || // this is until resolution
        Destructors.Count == Formals.Count);  // after resolution
    }

    // TODO: One could imagine having a precondition on datatype constructors
    public DatatypeDecl EnclosingDatatype;  // filled in during resolution
    public SpecialField QueryField;  // filled in during resolution
    public List<DatatypeDestructor> Destructors = new List<DatatypeDestructor>();  // contents filled in during resolution; includes both implicit (not mentionable in source) and explicit destructors

    public DatatypeCtor(IToken tok, string name, [Captured] List<Formal> formals, Attributes attributes)
      : base(tok, name, attributes) {
      Contract.Requires(tok != null);
      Contract.Requires(name != null);
      Contract.Requires(cce.NonNullElements(formals));
      this.Formals = formals;
    }

    public string FullName {
      get {
        Contract.Ensures(Contract.Result<string>() != null);
        Contract.Assume(EnclosingDatatype != null);

        return "#" + EnclosingDatatype.FullName + "." + Name;
      }
    }
  }

  /// <summary>
  /// An ICodeContext is an ICallable or a NoContext.
  /// </summary>
  public interface ICodeContext
  {
    bool IsGhost { get; }
    List<TypeParameter> TypeArgs { get; }
    List<Formal> Ins { get; }
    ModuleDefinition EnclosingModule { get; }  // to be called only after signature-resolution is complete
    bool MustReverify { get; }
    string FullSanitizedName { get; }
    bool AllowsNontermination { get; }
  }
  /// <summary>
  /// An ICallable is a Function, Method, IteratorDecl, or RedirectingTypeDecl.
  /// </summary>
  public interface ICallable : ICodeContext
  {
    IToken Tok { get; }
    string WhatKind { get; }
    string NameRelativeToModule { get; }
    Specification<Expression> Decreases { get; }
    /// <summary>
    /// The InferredDecreases property says whether or not a process was attempted to provide a default decreases
    /// clause.  If such a process was attempted, even if the resulting decreases clause turned out to be empty,
    /// the property will get the value "true".  This is so that a useful error message can be provided.
    /// </summary>
    bool InferredDecreases { get; set; }
  }

  public class DontUseICallable : ICallable
  {
    public string WhatKind { get { throw new cce.UnreachableException(); } }
    public bool IsGhost { get { throw new cce.UnreachableException(); } }
    public List<TypeParameter> TypeArgs { get { throw new cce.UnreachableException(); } }
    public List<Formal> Ins { get { throw new cce.UnreachableException(); } }
    public ModuleDefinition EnclosingModule { get { throw new cce.UnreachableException(); } }
    public bool MustReverify { get { throw new cce.UnreachableException(); } }
    public string FullSanitizedName { get { throw new cce.UnreachableException(); } }
    public bool AllowsNontermination { get { throw new cce.UnreachableException(); } }
    public IToken Tok { get { throw new cce.UnreachableException(); } }
    public string NameRelativeToModule { get { throw new cce.UnreachableException(); } }
    public Specification<Expression> Decreases { get { throw new cce.UnreachableException(); } }
    public bool InferredDecreases {
      get { throw new cce.UnreachableException(); }
      set { throw new cce.UnreachableException(); }
    }
  }
  /// <summary>
  /// An IMethodCodeContext is a Method or IteratorDecl.
  /// </summary>
  public interface IMethodCodeContext : ICallable
  {
    List<Formal> Outs { get; }
    Specification<FrameExpression> Modifies { get; }
  }

  /// <summary>
  /// Applies when we are not inside an ICallable.  In particular, a NoContext is used to resolve the attributes of declarations with no other context.
  /// </summary>
  public class NoContext : ICodeContext
  {
    public readonly ModuleDefinition Module;
    public NoContext(ModuleDefinition module)
    {
      this.Module = module;
    }
    bool ICodeContext.IsGhost { get { return true; } }
    List<TypeParameter> ICodeContext.TypeArgs { get { return new List<TypeParameter>(); } }
    List<Formal> ICodeContext.Ins { get { return new List<Formal>(); } }
    Specification<Expression> Decreases { get { return new Specification<Expression>(null, null); } }
    ModuleDefinition ICodeContext.EnclosingModule { get { return Module; } }
    bool ICodeContext.MustReverify { get { Contract.Assume(false, "should not be called on NoContext"); throw new cce.UnreachableException(); } }
    public string FullSanitizedName { get { Contract.Assume(false, "should not be called on NoContext"); throw new cce.UnreachableException(); } }
    public bool AllowsNontermination { get { Contract.Assume(false, "should not be called on NoContext"); throw new cce.UnreachableException(); } }
  }

  public class IteratorDecl : ClassDecl, IMethodCodeContext
  {
    public override string WhatKind { get { return "iterator"; } }
    public readonly List<Formal> Ins;
    public readonly List<Formal> Outs;
    public readonly Specification<FrameExpression> Reads;
    public readonly Specification<FrameExpression> Modifies;
    public readonly Specification<Expression> Decreases;
    public readonly List<MaybeFreeExpression> Requires;
    public readonly List<MaybeFreeExpression> Ensures;
    public readonly List<MaybeFreeExpression> YieldRequires;
    public readonly List<MaybeFreeExpression> YieldEnsures;
    public readonly BlockStmt Body;
    public bool SignatureIsOmitted { get { return SignatureEllipsis != null; } }
    public readonly IToken SignatureEllipsis;
    public readonly List<Field> OutsFields;
    public readonly List<Field> OutsHistoryFields;  // these are the 'xs' variables
    public readonly List<Field> DecreasesFields;  // filled in during resolution
    public SpecialField Member_Modifies;  // filled in during resolution
    public SpecialField Member_Reads;  // filled in during resolution
    public SpecialField Member_New;  // filled in during resolution
    public Constructor Member_Init;  // created during registration phase of resolution; its specification is filled in during resolution
    public Predicate Member_Valid;  // created during registration phase of resolution; its specification is filled in during resolution
    public Method Member_MoveNext;  // created during registration phase of resolution; its specification is filled in during resolution
    public readonly LocalVariable YieldCountVariable;
    
    public IteratorDecl(IToken tok, string name, ModuleDefinition module, List<TypeParameter> typeArgs,
                        List<Formal> ins, List<Formal> outs,
                        Specification<FrameExpression> reads, Specification<FrameExpression> mod, Specification<Expression> decreases,
                        List<MaybeFreeExpression> requires,
                        List<MaybeFreeExpression> ensures,
                        List<MaybeFreeExpression> yieldRequires,
                        List<MaybeFreeExpression> yieldEnsures,
                        BlockStmt body, Attributes attributes, IToken signatureEllipsis)
      : base(tok, name, module, MutateIntoRequiringZeroInitBit(typeArgs), new List<MemberDecl>(), attributes, null)
    {
      Contract.Requires(tok != null);
      Contract.Requires(name != null);
      Contract.Requires(module != null);
      Contract.Requires(typeArgs != null);
      Contract.Requires(ins != null);
      Contract.Requires(outs != null);
      Contract.Requires(reads != null);
      Contract.Requires(mod != null);
      Contract.Requires(decreases != null);
      Contract.Requires(requires != null);
      Contract.Requires(ensures != null);
      Contract.Requires(yieldRequires != null);
      Contract.Requires(yieldEnsures != null);
      Ins = ins;
      Outs = outs;
      Reads = reads;
      Modifies = mod;
      Decreases = decreases;
      Requires = requires;
      Ensures = ensures;
      YieldRequires = yieldRequires;
      YieldEnsures = yieldEnsures;
      Body = body;
      SignatureEllipsis = signatureEllipsis;

      OutsFields = new List<Field>();
      OutsHistoryFields = new List<Field>();
      DecreasesFields = new List<Field>();

      YieldCountVariable = new LocalVariable(tok, tok, "_yieldCount", new EverIncreasingType(), true);
      YieldCountVariable.type = YieldCountVariable.OptionalType;  // resolve YieldCountVariable here
    }

    private static List<TypeParameter> MutateIntoRequiringZeroInitBit(List<TypeParameter> typeArgs) {
      Contract.Requires(typeArgs != null);
      Contract.Ensures(Contract.Result<List<TypeParameter>>() == typeArgs);
      // Note! This is not the only place where IteratorDecl type parameters come through.  Some may
      // be created by "FillInTypeArguments".
      foreach (var tp in typeArgs) {
        tp.Characteristics.MustSupportZeroInitialization = true;
      }
      return typeArgs;
    }

    /// <summary>
    /// Returns the non-null expressions of this declaration proper (that is, do not include the expressions of substatements).
    /// Does not include the generated class members.
    /// </summary>
    public virtual IEnumerable<Expression> SubExpressions {
      get {
        foreach (var e in Attributes.SubExpressions(Attributes)) {
          yield return e;
        }
        foreach (var e in Attributes.SubExpressions(Reads.Attributes)) {
          yield return e;
        }
        foreach (var e in Reads.Expressions) {
          yield return e.E;
        }
        foreach (var e in Attributes.SubExpressions(Modifies.Attributes)) {
          yield return e;
        }
        foreach (var e in Modifies.Expressions) {
          yield return e.E;
        }
        foreach (var e in Attributes.SubExpressions(Decreases.Attributes)) {
          yield return e;
        }
        foreach (var e in Decreases.Expressions) {
          yield return e;
        }
        foreach (var e in Requires) {
          yield return e.E;
        }
        foreach (var e in Ensures) {
          yield return e.E;
        }
        foreach (var e in YieldRequires) {
          yield return e.E;
        }
        foreach (var e in YieldEnsures) {
          yield return e.E;
        }
      }
    }

    /// <summary>
    /// This Dafny type exists only for the purpose of giving the yield-count variable a type, so
    /// that the type can be recognized during translation of Dafny into Boogie.  It represents
    /// an integer component in a "decreases" clause whose order is (\lambda x,y :: x GREATER y),
    /// not the usual (\lambda x,y :: x LESS y AND 0 ATMOST y).
    /// </summary>
    public class EverIncreasingType : BasicType
    {
      [Pure]
      public override string TypeName(ModuleDefinition context, bool parseAble) {
        Contract.Assert(parseAble == false);

        return "_increasingInt";
      }
      public override bool Equals(Type that) {
        return that.NormalizeExpand() is EverIncreasingType;
      }
    }

    bool ICodeContext.IsGhost { get { return false; } }
    List<TypeParameter> ICodeContext.TypeArgs { get { return this.TypeArgs; } }
    List<Formal> ICodeContext.Ins { get { return this.Ins; } }
    List<Formal> IMethodCodeContext.Outs { get { return this.Outs; } }
    Specification<FrameExpression> IMethodCodeContext.Modifies { get { return this.Modifies; } }
    IToken ICallable.Tok { get { return this.tok; } }
    string ICallable.NameRelativeToModule { get { return this.Name; } }
    Specification<Expression> ICallable.Decreases { get { return this.Decreases; } }
    bool _inferredDecr;
    bool ICallable.InferredDecreases {
      set { _inferredDecr = value; }
      get { return _inferredDecr; }
    }

    ModuleDefinition ICodeContext.EnclosingModule { get { return this.Module; } }
    bool ICodeContext.MustReverify { get { return false; } }
    public bool AllowsNontermination {
      get {
        return Contract.Exists(Decreases.Expressions, e => e is WildcardExpr);
      }
    }
  }

  public abstract class MemberDecl : Declaration {
    public abstract string WhatKind { get; }
    public readonly bool HasStaticKeyword;
    public virtual bool IsStatic {
      get {
        return HasStaticKeyword || (EnclosingClass is ClassDecl && ((ClassDecl)EnclosingClass).IsDefaultClass);
      }
    }
    protected readonly bool isGhost;
    public bool IsGhost { get { return isGhost; } }
    public bool IsInstanceIndependentConstant {
      get {
        var cf = this as ConstantField;
        return cf != null && cf.Rhs != null;
      }
    }

    public TopLevelDecl EnclosingClass;  // filled in during resolution
    public MemberDecl RefinementBase;  // filled in during the pre-resolution refinement transformation; null if the member is new here
    public MemberDecl(IToken tok, string name, bool hasStaticKeyword, bool isGhost, Attributes attributes)
      : base(tok, name, attributes) {
      Contract.Requires(tok != null);
      Contract.Requires(name != null);
      HasStaticKeyword = hasStaticKeyword;
      this.isGhost = isGhost;
    }
    /// <summary>
    /// Returns className+"."+memberName.  Available only after resolution.
    /// </summary>
    public virtual string FullName {
      get {
        Contract.Requires(EnclosingClass != null);
        Contract.Ensures(Contract.Result<string>() != null);

        return EnclosingClass.FullName + "." + Name;
      }
    }
    public virtual string FullSanitizedName {
      get {
        Contract.Requires(EnclosingClass != null);
        Contract.Ensures(Contract.Result<string>() != null);

        if (Name == "requires") {
          return Translator.Requires(((ArrowTypeDecl)EnclosingClass).Arity);
        } else if (Name == "reads") {
          return Translator.Reads(((ArrowTypeDecl)EnclosingClass).Arity);
        } else {
          return EnclosingClass.FullSanitizedName + "." + CompileName;
        }
      }
    }
    public virtual string FullSanitizedRefinementName {
      get {
        Contract.Requires(EnclosingClass != null);
        Contract.Ensures(Contract.Result<string>() != null);

        if (Name == "requires") {
          return Translator.Requires(((ArrowTypeDecl)EnclosingClass).Arity);
        } else if (Name == "reads") {
          return Translator.Reads(((ArrowTypeDecl)EnclosingClass).Arity);
        } else {
          return EnclosingClass.FullSanitizedRefinementName + "." + CompileName;
        }
      }
    }
    public virtual string FullNameInContext(ModuleDefinition context) {
      Contract.Requires(EnclosingClass != null);
      Contract.Ensures(Contract.Result<string>() != null);

      return EnclosingClass.FullNameInContext(context) + "." + Name;
    }
    public override string CompileName {
      get {
        var nm = base.CompileName;
        if (this.Name == EnclosingClass.Name) {
          nm = "_" + nm;
        }
        return nm;
      }
    }
    public virtual string FullCompileName {
      get {
        Contract.Requires(EnclosingClass != null);
        Contract.Ensures(Contract.Result<string>() != null);

        return EnclosingClass.FullCompileName + ".@" + CompileName;
      }
    }
    public virtual IEnumerable<Expression> SubExpressions {
      get {
        yield break;
      }
    }
  }

  public class Field : MemberDecl {
    public override string WhatKind { get { return "field"; } }
    public readonly bool IsMutable;  // says whether or not the field can ever change values
    public readonly bool IsUserMutable;  // says whether or not code is allowed to assign to the field (IsUserMutable implies IsMutable)
    public readonly Type Type;
    [ContractInvariantMethod]
    void ObjectInvariant() {
      Contract.Invariant(Type != null);
      Contract.Invariant(!IsUserMutable || IsMutable);  // IsUserMutable ==> IsMutable
    }

    public Field(IToken tok, string name, bool isGhost, Type type, Attributes attributes)
      : this(tok, name, false, isGhost, true, true, type, attributes) {
      Contract.Requires(tok != null);
      Contract.Requires(name != null);
      Contract.Requires(type != null);
    }

    public Field(IToken tok, string name, bool hasStaticKeyword, bool isGhost, bool isMutable, bool isUserMutable, Type type, Attributes attributes)
      : base(tok, name, hasStaticKeyword, isGhost, attributes) {
      Contract.Requires(tok != null);
      Contract.Requires(name != null);
      Contract.Requires(type != null);
      Contract.Requires(!isUserMutable || isMutable);
      IsMutable = isMutable;
      IsUserMutable = isUserMutable;
      Type = type;
    }
  }

  public class SpecialFunction : Function
  {
    public SpecialFunction(IToken tok, string name, bool hasStaticKeyword, bool isProtected, bool isGhost,
                    List<TypeParameter> typeArgs, List<Formal> formals, Type resultType,
                    List<MaybeFreeExpression> req, List<FrameExpression> reads, List<MaybeFreeExpression> ens, Specification<Expression> decreases,
                    Expression body, Attributes attributes, IToken signatureEllipsis)
      : base(tok, name, hasStaticKeyword, isProtected, isGhost, typeArgs, formals, null, resultType, req, reads, ens, decreases, body, attributes, signatureEllipsis) 
    { }
  }

  public class SpecialField : Field
  {
    public readonly string CompiledName;
    public readonly string PreString;
    public readonly string PostString;
    public SpecialField(IToken tok, string name, string compiledName, string preString, string postString, bool isGhost, bool isMutable, bool isUserMutable, Type type, Attributes attributes)
      : this(tok, name, compiledName, preString, postString, false, isGhost, isMutable, isUserMutable, type, attributes) {
      Contract.Requires(tok != null);
      Contract.Requires(name != null);
      Contract.Requires(compiledName != null);
      Contract.Requires(preString != null);
      Contract.Requires(postString != null);
      Contract.Requires(!isUserMutable || isMutable);
      Contract.Requires(type != null);
    }

    public SpecialField(IToken tok, string name, string compiledName, string preString, string postString, bool hasStaticKeyword, bool isGhost, bool isMutable, bool isUserMutable, Type type, Attributes attributes)
      : base(tok, name, hasStaticKeyword, isGhost, isMutable, isUserMutable, type, attributes) {
      Contract.Requires(tok != null);
      Contract.Requires(name != null);
      Contract.Requires(compiledName != null);
      Contract.Requires(preString != null);
      Contract.Requires(postString != null);
      Contract.Requires(!isUserMutable || isMutable);
      Contract.Requires(type != null);

      CompiledName = compiledName;
      PreString = preString;
      PostString = postString;
    }

    public override string FullName {
      get {
        Contract.Ensures(Contract.Result<string>() != null);
        return EnclosingClass != null ? EnclosingClass.FullName + "." + Name : Name;
      }
    }

    public override string FullSanitizedName { 
      get {
        Contract.Ensures(Contract.Result<string>() != null);
        return EnclosingClass != null ? EnclosingClass.FullSanitizedName + "." + CompileName : CompileName;
      }
    }

    public override string FullSanitizedRefinementName {
      get{
        Contract.Ensures(Contract.Result<string>() != null);
        return EnclosingClass != null ? EnclosingClass.FullSanitizedRefinementName + "." + CompileName : CompileName;
      }
    }

    public override string FullNameInContext(ModuleDefinition context) {
      Contract.Ensures(Contract.Result<string>() != null);
      return EnclosingClass != null ? EnclosingClass.FullNameInContext(context) + "." + Name : Name;
    }

    public override string CompileName {
      get {
        Contract.Ensures(Contract.Result<string>() != null);
        return EnclosingClass != null ? base.CompileName : Name;
      }
    }

    public override string FullCompileName {
      get {
        Contract.Ensures(Contract.Result<string>() != null);
        return EnclosingClass != null ? EnclosingClass.FullCompileName + ".@" + CompileName : CompileName;
      }
    }
  }

  public class DatatypeDestructor : SpecialField
  {
    public readonly List<DatatypeCtor> EnclosingCtors = new List<DatatypeCtor>();  // is always a nonempty list
    public readonly List<Formal> CorrespondingFormals = new List<Formal>();  // is always a nonempty list
    [ContractInvariantMethod]
    void ObjectInvariant() {
      Contract.Invariant(EnclosingCtors != null);
      Contract.Invariant(CorrespondingFormals != null);
      Contract.Invariant(EnclosingCtors.Count > 0);
      Contract.Invariant(EnclosingCtors.Count == CorrespondingFormals.Count);
    }

    public DatatypeDestructor(IToken tok, DatatypeCtor enclosingCtor, Formal correspondingFormal, string name, string compiledName, string preString, string postString, bool isGhost, Type type, Attributes attributes)
      : base(tok, name, compiledName, preString, postString, isGhost, false, false, type, attributes)
    {
      Contract.Requires(tok != null);
      Contract.Requires(enclosingCtor != null);
      Contract.Requires(correspondingFormal != null);
      Contract.Requires(name != null);
      Contract.Requires(compiledName != null);
      Contract.Requires(preString != null);
      Contract.Requires(postString != null);
      Contract.Requires(type != null);
      EnclosingCtors.Add(enclosingCtor);  // more enclosing constructors may be added later during resolution
      CorrespondingFormals.Add(correspondingFormal);  // more corresponding formals may be added later during resolution
    }

    /// <summary>
    /// To be called only by the resolver. Called to share this datatype destructor between multiple constructors
    /// of the same datatype.
    /// </summary>
    internal void AddAnotherEnclosingCtor(DatatypeCtor ctor, Formal formal) {
      Contract.Requires(ctor != null);
      Contract.Requires(formal != null);
      EnclosingCtors.Add(ctor);  // more enclosing constructors may be added later during resolution
      CorrespondingFormals.Add(formal);  // more corresponding formals may be added later during resolution
    }

    internal string EnclosingCtorNames(string grammaticalConjunction) {
      Contract.Requires(grammaticalConjunction != null);
      return PrintableCtorNameList(EnclosingCtors, grammaticalConjunction);
    }

    static internal string PrintableCtorNameList(List<DatatypeCtor> ctors, string grammaticalConjunction) {
      Contract.Requires(ctors != null);
      Contract.Requires(grammaticalConjunction != null);
      var n = ctors.Count;
      if (n == 1) {
        return string.Format("'{0}'", ctors[0].Name);
      } else if (n == 2) {
        return string.Format("'{0}' {1} '{2}'", ctors[0].Name, grammaticalConjunction, ctors[1].Name);
      } else {
        var s = "";
        for (int i = 0; i < n - 1; i++) {
          s += string.Format("'{0}', ", ctors[i].Name);
        }
        return s + string.Format("{0} '{1}'", grammaticalConjunction, ctors[n - 1].Name);
      }
    }
  }

  public class ConstantField : SpecialField, ICallable
  {
    public override string WhatKind { get { return "const field"; } }
    public readonly Expression Rhs;
    public ConstantField(IToken tok, string name, Expression/*?*/ rhs, bool hasStaticKeyword, bool isGhost, Type type, Attributes attributes)
      : base(tok, name, name, "", "", hasStaticKeyword, isGhost, false, false, type, attributes)
    {
      Contract.Requires(tok != null);
      Contract.Requires(name != null);
      Contract.Requires(type != null);
      this.Rhs = rhs;
    }

    public override bool CanBeRevealed() {
      return true;
    }

    // 
    public new bool IsGhost { get { return this.isGhost; } }
    public List<TypeParameter> TypeArgs { get { return new List<TypeParameter>(); } }
    public List<Formal> Ins { get { return new List<Formal>(); } }
    public ModuleDefinition EnclosingModule { get { return this.EnclosingClass.Module; } }
    public bool MustReverify { get { return false; } }
    public bool AllowsNontermination { get { throw new cce.UnreachableException(); } }
    public IToken Tok { get { return tok; } }
    public string NameRelativeToModule { get { return EnclosingClass.Name + "." + Name; } }
    public Specification<Expression> Decreases { get { throw new cce.UnreachableException(); } }
    public bool InferredDecreases
    {
      get { throw new cce.UnreachableException(); }
      set { throw new cce.UnreachableException(); }
    }
  }

  public class OpaqueTypeDecl : TopLevelDecl, TypeParameter.ParentType, RevealableTypeDecl
  {
    public override string WhatKind { get { return "opaque type"; } }
    public override bool CanBeRevealed() { return true; }
    public readonly TypeParameter TheType;
    public TypeParameter.TypeParameterCharacteristics Characteristics {
      get { return TheType.Characteristics; }
    }
    public bool MustSupportEquality {
      get { return TheType.MustSupportEquality; }
    }
    [ContractInvariantMethod]
    void ObjectInvariant() {
      Contract.Invariant(TheType != null && Name == TheType.Name);
    }

    public OpaqueTypeDecl(IToken tok, string name, ModuleDefinition module, TypeParameter.TypeParameterCharacteristics characteristics, List<TypeParameter> typeArgs, Attributes attributes)
      : base(tok, name, module, typeArgs, attributes) {
      Contract.Requires(tok != null);
      Contract.Requires(name != null);
      Contract.Requires(module != null);
      Contract.Requires(typeArgs != null);
      TheType = new OpaqueType_AsParameter(tok, name, characteristics, TypeArgs);
      this.NewSelfSynonym();
    }

    public TopLevelDecl AsTopLevelDecl {
      get { return this; }
    }

    public bool SupportsEquality {
      get { return this.MustSupportEquality; }
    }
  }

  public interface RedirectingTypeDecl : ICallable
  {
    string Name { get; }

    IToken tok { get; }
    Attributes Attributes { get; }
    ModuleDefinition Module { get; }
    BoundVar/*?*/ Var { get; }
    Expression/*?*/ Constraint { get; }
    SubsetTypeDecl.WKind WitnessKind { get; }
    Expression/*?*/ Witness { get; }  // non-null iff WitnessKind is Compiled or Ghost
    FreshIdGenerator IdGenerator { get; }
  }

  public class NativeType
  {
    public readonly string Name;
    public readonly BigInteger LowerBound;
    public readonly BigInteger UpperBound;
    public readonly int Bitwidth;  // for unasigned types, this shows the number of bits in the type; else is 0
    public readonly string Suffix;
    public readonly bool NeedsCastAfterArithmetic;
    public NativeType(string Name, BigInteger LowerBound, BigInteger UpperBound, int bitwidth, string Suffix, bool NeedsCastAfterArithmetic) {
      Contract.Requires(Name != null);
      Contract.Requires(LowerBound != null);
      Contract.Requires(UpperBound != null);
      Contract.Requires(0 <= bitwidth && (bitwidth == 0 || LowerBound == 0));
      Contract.Requires(Suffix != null);
      this.Name = Name;
      this.LowerBound = LowerBound;
      this.UpperBound = UpperBound;
      this.Bitwidth = bitwidth;
      this.Suffix = Suffix;
      this.NeedsCastAfterArithmetic = NeedsCastAfterArithmetic;
    }
  }

  public static class RevealableTypeDeclHelper {
    private static Dictionary<TopLevelDecl, InternalTypeSynonymDecl> tsdMap = new Dictionary<TopLevelDecl, InternalTypeSynonymDecl>();

    public static void NewSelfSynonym(this RevealableTypeDecl rtd) {
      var d = rtd.AsTopLevelDecl;
      Contract.Assert(!tsdMap.ContainsKey(d));

      var thisType = UserDefinedType.FromTopLevelDecl(d.tok, d);
      if (d is OpaqueTypeDecl) {
        thisType.ResolvedParam = ((OpaqueTypeDecl)d).TheType;
      }

      var tsd = new InternalTypeSynonymDecl(d.tok, d.Name, TypeParameter.GetExplicitCharacteristics(d), d.TypeArgs, d.Module, thisType, d.Attributes);
      tsd.InheritVisibility(d, false);

      tsdMap.Add(d, tsd);
    }

    public static UserDefinedType SelfSynonym(this RevealableTypeDecl rtd, List<Type> args) {
      Contract.Requires(args != null);
      var d = rtd.AsTopLevelDecl;
      Contract.Assert(tsdMap.ContainsKey(d));
      var typeSynonym = tsdMap[d];
      return new UserDefinedType(typeSynonym.tok, typeSynonym.Name, typeSynonym, args);
    }

    public static InternalTypeSynonymDecl SelfSynonymDecl(this RevealableTypeDecl rtd) {
      var d = rtd.AsTopLevelDecl;
      Contract.Assert(tsdMap.ContainsKey(d));
      return tsdMap[d];
    }

    public static TopLevelDecl AccessibleDecl(this RevealableTypeDecl rtd, VisibilityScope scope) {
      var d = rtd.AsTopLevelDecl;
      if (d.IsRevealedInScope(scope)) {
        return d;
      } else {
        return rtd.SelfSynonymDecl();
      }
    }

    //Internal implementations are called before extensions, so this is safe
    public static bool IsRevealedInScope(this RevealableTypeDecl rtd, VisibilityScope scope) {
      var d = rtd.AsTopLevelDecl;
      return d.IsRevealedInScope(scope);
    }
  }

  public interface RevealableTypeDecl {
    TopLevelDecl AsTopLevelDecl {get; }
  }

  public class NewtypeDecl : TopLevelDecl, RevealableTypeDecl, RedirectingTypeDecl
  {
    public override string WhatKind { get { return "newtype"; } }
    public override bool CanBeRevealed() { return true; }
    public readonly Type BaseType;
    public readonly BoundVar Var;  // can be null (if non-null, then object.ReferenceEquals(Var.Type, BaseType))
    public readonly Expression Constraint;  // is null iff Var is
    public readonly SubsetTypeDecl.WKind WitnessKind = SubsetTypeDecl.WKind.None;
    public readonly Expression/*?*/ Witness;  // non-null iff WitnessKind is Compiled or Ghost
    public NativeType NativeType; // non-null for fixed-size representations (otherwise, use BigIntegers for integers)
    public NewtypeDecl(IToken tok, string name, ModuleDefinition module, Type baseType, Attributes attributes)
      : base(tok, name, module, new List<TypeParameter>(), attributes) {
      Contract.Requires(tok != null);
      Contract.Requires(name != null);
      Contract.Requires(module != null);
      Contract.Requires(baseType != null);
      BaseType = baseType;
    }
    public NewtypeDecl(IToken tok, string name, ModuleDefinition module, BoundVar bv, Expression constraint, SubsetTypeDecl.WKind witnessKind, Expression witness, Attributes attributes)
      : base(tok, name, module, new List<TypeParameter>(), attributes) {
      Contract.Requires(tok != null);
      Contract.Requires(name != null);
      Contract.Requires(module != null);
      Contract.Requires(bv != null && bv.Type != null);
      Contract.Requires((witnessKind == SubsetTypeDecl.WKind.Compiled || witnessKind == SubsetTypeDecl.WKind.Ghost) == (witness != null));
      BaseType = bv.Type;
      Var = bv;
      Constraint = constraint;
      Witness = witness;
      WitnessKind = witnessKind;
      this.NewSelfSynonym();
    }

    TopLevelDecl RevealableTypeDecl.AsTopLevelDecl { get { return this; } }
    public TypeParameter.EqualitySupportValue EqualitySupport {
      get {
        if (this.BaseType.SupportsEquality) {
          return TypeParameter.EqualitySupportValue.Required;
        } else {
          return TypeParameter.EqualitySupportValue.Unspecified;
        }
      }
    }

    string RedirectingTypeDecl.Name { get { return Name; } }
    IToken RedirectingTypeDecl.tok { get { return tok; } }
    Attributes RedirectingTypeDecl.Attributes { get { return Attributes; } }
    ModuleDefinition RedirectingTypeDecl.Module { get { return Module; } }
    BoundVar RedirectingTypeDecl.Var { get { return Var; } }
    Expression RedirectingTypeDecl.Constraint { get { return Constraint; } }
    SubsetTypeDecl.WKind RedirectingTypeDecl.WitnessKind { get { return WitnessKind; } }
    Expression RedirectingTypeDecl.Witness { get { return Witness; } }
    FreshIdGenerator RedirectingTypeDecl.IdGenerator { get { return IdGenerator; } }

    bool ICodeContext.IsGhost { get { return true; } }
    List<TypeParameter> ICodeContext.TypeArgs { get { return new List<TypeParameter>(); } }
    List<Formal> ICodeContext.Ins { get { return new List<Formal>(); } }
    ModuleDefinition ICodeContext.EnclosingModule { get { return Module; } }
    bool ICodeContext.MustReverify { get { return false; } }
    bool ICodeContext.AllowsNontermination { get { return false; } }
    IToken ICallable.Tok { get { return tok; } }
    string ICallable.NameRelativeToModule { get { return Name; } }
    Specification<Expression> ICallable.Decreases {
      get {
        // The resolver checks that a NewtypeDecl sits in its own SSC in the call graph.  Therefore,
        // the question of what its Decreases clause is should never arise.
        throw new cce.UnreachableException();
      }
    }
    bool ICallable.InferredDecreases {
      get { throw new cce.UnreachableException(); }  // see comment above about ICallable.Decreases
      set { throw new cce.UnreachableException(); }  // see comment above about ICallable.Decreases
    }
  }


  public abstract class TypeSynonymDeclBase : TopLevelDecl, RedirectingTypeDecl
  {
    public override string WhatKind { get { return "type synonym"; } }
    public TypeParameter.TypeParameterCharacteristics Characteristics;  // the resolver may change the .EqualitySupport component of this value from Unspecified to InferredRequired (for some signatures that may immediately imply that equality support is required)
    public bool MustSupportEquality {
      get { return Characteristics.EqualitySupport != TypeParameter.EqualitySupportValue.Unspecified; }
    }
    public readonly Type Rhs;
    public TypeSynonymDeclBase(IToken tok, string name, TypeParameter.TypeParameterCharacteristics characteristics, List<TypeParameter> typeArgs, ModuleDefinition module, Type rhs, Attributes attributes)
      : base(tok, name, module, typeArgs, attributes) {
      Contract.Requires(tok != null);
      Contract.Requires(name != null);
      Contract.Requires(typeArgs != null);
      Contract.Requires(module != null);
      Contract.Requires(rhs != null);
      Characteristics = characteristics;
      Rhs = rhs;
    }
    /// <summary>
    /// Returns the declared .Rhs but with formal type arguments replaced by the given actuals.
    /// </summary>
    public Type RhsWithArgument(List<Type> typeArgs) {
      Contract.Requires(typeArgs != null);
      Contract.Requires(typeArgs.Count == TypeArgs.Count);
      // Instantiate with the actual type arguments
      if (typeArgs.Count == 0) {
        // this optimization seems worthwhile
        return Rhs;
      } else {
        var subst = Resolver.TypeSubstitutionMap(TypeArgs, typeArgs);
        return Resolver.SubstType(Rhs, subst);
      }
    }

    string RedirectingTypeDecl.Name { get { return Name; } }
    IToken RedirectingTypeDecl.tok { get { return tok; } }
    Attributes RedirectingTypeDecl.Attributes { get { return Attributes; } }
    ModuleDefinition RedirectingTypeDecl.Module { get { return Module; } }
    BoundVar RedirectingTypeDecl.Var { get { return null; } }
    Expression RedirectingTypeDecl.Constraint { get { return null; } }
    SubsetTypeDecl.WKind RedirectingTypeDecl.WitnessKind { get { return SubsetTypeDecl.WKind.None; } }
    Expression RedirectingTypeDecl.Witness { get { return null; } }
    FreshIdGenerator RedirectingTypeDecl.IdGenerator { get { return IdGenerator; } }

    bool ICodeContext.IsGhost { get { return false; } }
    List<TypeParameter> ICodeContext.TypeArgs { get { return TypeArgs; } }
    List<Formal> ICodeContext.Ins { get { return new List<Formal>(); } }
    ModuleDefinition ICodeContext.EnclosingModule { get { return Module; } }
    bool ICodeContext.MustReverify {get { return false; } }
    bool ICodeContext.AllowsNontermination { get { return false; } }
    IToken ICallable.Tok { get { return tok; } }
    string ICallable.NameRelativeToModule { get { return Name; } }
    Specification<Expression> ICallable.Decreases {
      get {
        // The resolver checks that a NewtypeDecl sits in its own SSC in the call graph.  Therefore,
        // the question of what its Decreases clause is should never arise.
        throw new cce.UnreachableException();
      }
    }
    bool ICallable.InferredDecreases {
      get { throw new cce.UnreachableException(); }  // see comment above about ICallable.Decreases
      set { throw new cce.UnreachableException(); }  // see comment above about ICallable.Decreases
    }
    public override bool CanBeRevealed() {
      return true;
    }
  }

  public class TypeSynonymDecl : TypeSynonymDeclBase, RedirectingTypeDecl, RevealableTypeDecl {
    public TypeSynonymDecl(IToken tok, string name, TypeParameter.TypeParameterCharacteristics characteristics, List<TypeParameter> typeArgs, ModuleDefinition module, Type rhs, Attributes attributes)
      : base(tok, name, characteristics, typeArgs, module, rhs, attributes) {
        this.NewSelfSynonym();
    }
    TopLevelDecl RevealableTypeDecl.AsTopLevelDecl { get { return this; } }
  }

  public class InternalTypeSynonymDecl : TypeSynonymDeclBase, RedirectingTypeDecl {
    public InternalTypeSynonymDecl(IToken tok, string name, TypeParameter.TypeParameterCharacteristics characteristics, List<TypeParameter> typeArgs, ModuleDefinition module, Type rhs, Attributes attributes)
      : base(tok, name, characteristics, typeArgs, module, rhs, attributes) {
    }
  }



  public class SubsetTypeDecl : TypeSynonymDecl, RedirectingTypeDecl
  {
    public override string WhatKind { get { return "subset type"; } }
    public readonly BoundVar Var;
    public readonly Expression Constraint;
    public enum WKind { None, Compiled, Ghost, Special }
    public readonly SubsetTypeDecl.WKind WitnessKind;
    public readonly Expression/*?*/ Witness;  // non-null iff WitnessKind is Compiled or Ghost
    public SubsetTypeDecl(IToken tok, string name, TypeParameter.TypeParameterCharacteristics characteristics, List<TypeParameter> typeArgs, ModuleDefinition module,
      BoundVar id, Expression constraint, WKind witnessKind, Expression witness,
      Attributes attributes)
      : base(tok, name, characteristics, typeArgs, module, id.Type, attributes) {
      Contract.Requires(tok != null);
      Contract.Requires(name != null);
      Contract.Requires(typeArgs != null);
      Contract.Requires(module != null);
      Contract.Requires(id != null && id.Type != null);
      Contract.Requires(constraint != null);
      Contract.Requires((witnessKind == WKind.Compiled || witnessKind == WKind.Ghost) == (witness != null));
      Var = id;
      Constraint = constraint;
      Witness = witness;
      WitnessKind = witnessKind;
    }
    BoundVar RedirectingTypeDecl.Var { get { return Var; } }
    Expression RedirectingTypeDecl.Constraint { get { return Constraint; } }
    WKind RedirectingTypeDecl.WitnessKind { get { return WitnessKind; } }
    Expression RedirectingTypeDecl.Witness { get { return Witness; } }
  }

  public class NonNullTypeDecl : SubsetTypeDecl
  {
    public readonly ClassDecl Class;
    /// <summary>
    /// The public constructor is NonNullTypeDecl(ClassDecl cl). The rest is pretty crazy: There are stages of "this"-constructor calls
    /// in order to build values that depend on previously computed parameters.
    /// </summary>
    public NonNullTypeDecl(ClassDecl cl)
      : this(cl, cl.TypeArgs.ConvertAll(tp => new TypeParameter(tp.tok, tp.Name, tp.VarianceSyntax, tp.Characteristics)))
 {
      Contract.Requires(cl != null);
    }

    private NonNullTypeDecl(ClassDecl cl, List<TypeParameter> tps)
      : this(cl, tps,
      new BoundVar(cl.tok, "c", new UserDefinedType(cl.tok, cl.Name + "?", tps.Count == 0 ? null : tps.ConvertAll(tp => (Type)new UserDefinedType(tp)))))
    {
      Contract.Requires(cl != null);
      Contract.Requires(tps != null);
    }

    private NonNullTypeDecl(ClassDecl cl, List<TypeParameter> tps, BoundVar id)
      : base(cl.tok, cl.Name, new TypeParameter.TypeParameterCharacteristics(), tps, cl.Module, id,
      new BinaryExpr(cl.tok, BinaryExpr.Opcode.Neq, new IdentifierExpr(cl.tok, id), new LiteralExpr(cl.tok)),
      SubsetTypeDecl.WKind.Special, null, BuiltIns.AxiomAttribute())
    {
      Contract.Requires(cl != null);
      Contract.Requires(tps != null);
      Contract.Requires(id != null);
      Class = cl;
    }
  }

  [ContractClass(typeof(IVariableContracts))]
  public interface IVariable {
    string Name {
      get;
    }
    string DisplayName {  // what the user thinks he wrote
      get;
    }
    string UniqueName {
      get;
    }
    bool HasBeenAssignedUniqueName {  // unique names are not assigned until the Translator; if you don't already know if that stage has run, this boolean method will tell you
      get;
    }
    string AssignUniqueName(FreshIdGenerator generator);
    string CompileName {
      get;
    }
    Type Type {
      get;
    }
    bool IsMutable {
      get;
    }
    bool IsGhost {
      get;
    }
    IToken Tok {
      get;
    }
  }
  [ContractClassFor(typeof(IVariable))]
  public abstract class IVariableContracts : IVariable {
    public string Name {
      get {
        Contract.Ensures(Contract.Result<string>() != null);
        throw new NotImplementedException();  // this getter implementation is here only so that the Ensures contract can be given here
      }
    }
    public string DisplayName {
      get {
        Contract.Ensures(Contract.Result<string>() != null);
        throw new NotImplementedException();  // this getter implementation is here only so that the Ensures contract can be given here
      }
    }
    public string UniqueName {
      get {
        Contract.Ensures(Contract.Result<string>() != null);
        throw new NotImplementedException();  // this getter implementation is here only so that the Ensures contract can be given here
      }
    }
    public bool HasBeenAssignedUniqueName {
      get {
        throw new NotImplementedException();  // this getter implementation is here only so that the Ensures contract can be given here
      }
    }
    public string CompileName {
      get {
        Contract.Ensures(Contract.Result<string>() != null);
        throw new NotImplementedException();  // this getter implementation is here only so that the Ensures contract can be given here
      }
    }
    public Type Type {
      get {
        Contract.Ensures(Contract.Result<Type>() != null);
        throw new NotImplementedException();  // this getter implementation is here only so that the Ensures contract can be given here
      }
    }
    public bool IsMutable {
      get {
        throw new NotImplementedException();
      }
    }
    public bool IsGhost {
      get {
        throw new NotImplementedException();
      }
    }
    public IToken Tok {
      get {
        Contract.Ensures(Contract.Result<IToken>() != null);
        throw new NotImplementedException();
      }
    }
    public string AssignUniqueName(FreshIdGenerator generator)
    {
      Contract.Ensures(Contract.Result<string>() != null);
      throw new NotImplementedException();
    }
  }

  public abstract class NonglobalVariable : IVariable {
    public readonly IToken tok;
    readonly string name;

    [ContractInvariantMethod]
    void ObjectInvariant() {
      Contract.Invariant(tok != null);
      Contract.Invariant(name != null);
      Contract.Invariant(type != null);
    }

    public string Name {
      get {
        Contract.Ensures(Contract.Result<string>() != null);
        return name;
      }
    }
    public string DisplayName {
      get { return LocalVariable.DisplayNameHelper(this); }
    }
    private string uniqueName;
    public string UniqueName {
      get {
        return uniqueName;
      }
    }
    public bool HasBeenAssignedUniqueName {
      get {
        return uniqueName != null;
      }
    }
    public string AssignUniqueName(FreshIdGenerator generator)
    {
      if (uniqueName == null)
      {
        uniqueName = generator.FreshId(Name + "#");
        compileName = string.Format("_{0}_{1}", Compiler.FreshId(), CompilerizeName(name));
      }
      return UniqueName;
    }
    static char[] specialChars = new char[] { '\'', '_', '?', '\\', '#' };
    public static string CompilerizeName(string nm) {
      if ('0' <= nm[0] && nm[0] <= '9') {
        // the identifier is one that consists of just digits
        return "_" + nm;
      }
      string name = null;
      int i = 0;
      while (true) {
        int j = nm.IndexOfAny(specialChars, i);
        if (j == -1) {
          if (i == 0) {
            return nm;  // this is the common case
          } else {
            return name + nm.Substring(i);
          }
        } else {
          string nxt = nm.Substring(i, j - i);
          name = name == null ? nxt : name + nxt;
          switch (nm[j]) {
            case '\'': name += "_k"; break;
            case '_': name += "__"; break;
            case '?': name += "_q"; break;
            case '\\': name += "_b"; break;
            case '#': name += "_h"; break;
            default:
              Contract.Assume(false);  // unexpected character
              break;
          }
          i = j + 1;
          if (i == nm.Length) {
            return name;
          }
        }
      }
    }
    protected string compileName;
    public virtual string CompileName {
      get {
        if (compileName == null)
        {
          compileName = string.Format("_{0}_{1}", Compiler.FreshId(), CompilerizeName(name));
        }
        return compileName;
      }
    }
    Type type;
    public Type SyntacticType { get { return type; } }  // returns the non-normalized type
    public Type Type {
      get {
        Contract.Ensures(Contract.Result<Type>() != null);
        return type.Normalize();
      }
    }
    public abstract bool IsMutable {
      get;
    }
    bool isGhost;  // readonly after resolution
    public bool IsGhost {
      get {
        return isGhost;
      }
      set {
        isGhost = value;
      }
    }
    public IToken Tok {
      get {
        return tok;
      }
    }

    public NonglobalVariable(IToken tok, string name, Type type, bool isGhost) {
      Contract.Requires(tok != null);
      Contract.Requires(name != null);
      Contract.Requires(type != null);
      this.tok = tok;
      this.name = name;
      this.type = type;
      this.isGhost = isGhost;
    }
  }

  public class Formal : NonglobalVariable {
    public readonly bool InParam;  // true to in-parameter, false for out-parameter
    public override bool IsMutable {
      get {
        return !InParam;
      }
    }
    public readonly bool IsOld;

    public Formal(IToken tok, string name, Type type, bool inParam, bool isGhost, bool isOld = false)
      : base(tok, name, type, isGhost) {
      Contract.Requires(tok != null);
      Contract.Requires(name != null);
      Contract.Requires(type != null);
      InParam = inParam;
      IsOld = isOld;
    }

    public bool HasName {
      get {
        return !Name.StartsWith("#");
      }
    }
    public override string CompileName {
      get {
        if (compileName == null) {
          compileName = CompilerizeName(Name);
        }
        return compileName;
      }
    }
  }

  /// <summary>
  /// An ImplicitFormal is a parameter that is declared implicitly, in particular the "_k" depth parameter
  /// of each colemma (for use in the comethod body only, not the specification).
  /// </summary>
  public class ImplicitFormal : Formal
  {
    public ImplicitFormal(IToken tok, string name, Type type, bool inParam, bool isGhost)
      : base(tok, name, type, inParam, isGhost) {
      Contract.Requires(tok != null);
      Contract.Requires(name != null);
      Contract.Requires(type != null);
    }
  }

  [DebuggerDisplay("Bound<{name}>")]
  public class BoundVar : NonglobalVariable {
    public override bool IsMutable {
      get {
        return false;
      }
    }

    public BoundVar(IToken tok, string name, Type type)
      : base(tok, name, type, false) {
      Contract.Requires(tok != null);
      Contract.Requires(name != null);
      Contract.Requires(type != null);
    }
  }

  public class Function : MemberDecl, TypeParameter.ParentType, ICallable {
    public override string WhatKind { get { return "function"; } }
    public override bool CanBeRevealed() { return true; }
    public readonly bool IsProtected;
    public bool IsRecursive;  // filled in during resolution
    public bool IsFueled;  // filled in during resolution if anyone tries to adjust this function's fuel
    public readonly List<TypeParameter> TypeArgs;
    public readonly List<Formal> Formals;
    public readonly Formal Result;
    public readonly Type ResultType;
    public readonly List<MaybeFreeExpression> Req;
    public readonly List<FrameExpression> Reads;
    public readonly List<MaybeFreeExpression> Ens;
    public readonly Specification<Expression> Decreases;
    public Expression Body;  // an extended expression; Body is readonly after construction, except for any kind of rewrite that may take place around the time of resolution
    public bool SignatureIsOmitted { get { return SignatureEllipsis != null; } }  // is "false" for all Function objects that survive into resolution
    public readonly IToken SignatureEllipsis;
    public bool IsBuiltin;
    public Function OverriddenFunction;
    public bool containsQuantifier;
    public bool ContainsQuantifier { 
      set { containsQuantifier = value; }
      get { return containsQuantifier;  }
    }

    public override IEnumerable<Expression> SubExpressions {
      get {
        foreach (var e in Req) {
          yield return e.E;
        }
        foreach (var e in Reads) {
          yield return e.E;
        }
        foreach (var e in Ens) {
          yield return e.E;
        }
        foreach (var e in Decreases.Expressions) {
          yield return e;
        }
        if (Body != null) {
          yield return Body;
        }
      }
    }

    public Type Type {
      get {
        // Note, the following returned type can contain type parameters from the function and its enclosing class
        return new ArrowType(tok, Formals.ConvertAll(f => f.Type), ResultType);
      }
    }

    public bool AllowsNontermination {
      get {
        return Contract.Exists(Decreases.Expressions, e => e is WildcardExpr);
      }
    }
    
    /// <summary>
    /// The "AllCalls" field is used for non-FixpointPredicate, non-PrefixPredicate functions only (so its value should not be relied upon for FixpointPredicate and PrefixPredicate functions).
    /// It records all function calls made by the Function, including calls made in the body as well as in the specification.
    /// The field is filled in during resolution (and used toward the end of resolution, to attach a helpful "decreases" prefix to functions in clusters
    /// with co-recursive calls.
    /// </summary>
    public readonly List<FunctionCallExpr> AllCalls = new List<FunctionCallExpr>();
    public enum CoCallClusterInvolvement {
      None,  // the SCC containing the function does not involve any co-recursive calls
      IsMutuallyRecursiveTarget,  // the SCC contains co-recursive calls, and this function is the target of some non-self recursive call
      CoRecursiveTargetAllTheWay,  // the SCC contains co-recursive calls, and this function is the target only of self-recursive calls and co-recursive calls
    }
    public CoCallClusterInvolvement CoClusterTarget = CoCallClusterInvolvement.None;

    [ContractInvariantMethod]
    void ObjectInvariant() {
      Contract.Invariant(cce.NonNullElements(TypeArgs));
      Contract.Invariant(cce.NonNullElements(Formals));
      Contract.Invariant(ResultType != null);
      Contract.Invariant(cce.NonNullElements(Req));
      Contract.Invariant(cce.NonNullElements(Reads));
      Contract.Invariant(cce.NonNullElements(Ens));
      Contract.Invariant(Decreases != null);
    }

    /// <summary>
    /// Note, functions are "ghost" by default; a non-ghost function is called a "function method".
    /// </summary>
    public Function(IToken tok, string name, bool hasStaticKeyword, bool isProtected, bool isGhost,
                    List<TypeParameter> typeArgs, List<Formal> formals, Formal result, Type resultType,
                    List<MaybeFreeExpression> req, List<FrameExpression> reads, List<MaybeFreeExpression> ens, Specification<Expression> decreases,
                    Expression body, Attributes attributes, IToken signatureEllipsis)
      : base(tok, name, hasStaticKeyword, isGhost, attributes) {

      Contract.Requires(tok != null);
      Contract.Requires(name != null);
      Contract.Requires(cce.NonNullElements(typeArgs));
      Contract.Requires(cce.NonNullElements(formals));
      Contract.Requires(resultType != null);
      Contract.Requires(cce.NonNullElements(req));
      Contract.Requires(cce.NonNullElements(reads));
      Contract.Requires(cce.NonNullElements(ens));
      Contract.Requires(decreases != null);
      this.IsProtected = isProtected;
      this.IsFueled = false;  // Defaults to false.  Only set to true if someone mentions this function in a fuel annotation
      this.TypeArgs = typeArgs;
      this.Formals = formals;
      this.Result = result;
      this.ResultType = result != null ? result.Type : resultType;
      this.Req = req;
      this.Reads = reads;
      this.Ens = ens;
      this.Decreases = decreases;
      this.Body = body;
      this.SignatureEllipsis = signatureEllipsis;

      if (attributes != null) {
        List<Expression> args = Attributes.FindExpressions(attributes, "fuel");
        if (args != null) {
          if (args.Count == 1) {
            LiteralExpr literal = args[0] as LiteralExpr;
            if (literal != null && literal.Value is BigInteger) {
              this.IsFueled = true;
            }
          } else if (args.Count == 2) {
            LiteralExpr literalLow = args[0] as LiteralExpr;
            LiteralExpr literalHigh = args[1] as LiteralExpr;

            if (literalLow != null && literalLow.Value is BigInteger && literalHigh != null && literalHigh.Value is BigInteger) {
              this.IsFueled = true;
            }
          }
        }
      }
    }
          

    bool ICodeContext.IsGhost { get { return this.IsGhost; } }
    List<TypeParameter> ICodeContext.TypeArgs { get { return this.TypeArgs; } }
    List<Formal> ICodeContext.Ins { get { return this.Formals; } }
    IToken ICallable.Tok { get { return this.tok; } }
    string ICallable.NameRelativeToModule { get { return EnclosingClass.Name + "." + Name; } }
    Specification<Expression> ICallable.Decreases { get { return this.Decreases; } }
    bool _inferredDecr;
    bool ICallable.InferredDecreases {
      set { _inferredDecr = value; }
      get { return _inferredDecr; }
    }
    ModuleDefinition ICodeContext.EnclosingModule { get { return this.EnclosingClass.Module; } }
    bool ICodeContext.MustReverify { get { return false; } }

    [Pure]
    public bool IsFuelAware() { return IsRecursive || IsFueled; }
    public virtual bool ReadsHeap { get { return Reads.Count != 0; } }
  }

  public class Predicate : Function
  {
    public override string WhatKind { get { return "predicate"; } }
    public enum BodyOriginKind
    {
      OriginalOrInherited,  // this predicate definition is new (and the predicate may or may not have a body), or the predicate's body (whether or not it exists) is being inherited unmodified (from the previous refinement--it may be that the inherited body was itself an extension, for example)
      DelayedDefinition,  // this predicate declaration provides, for the first time, a body--the declaration refines a previously declared predicate, but the previous one had no body
      Extension  // this predicate extends the definition of a predicate with a body in a module being refined
    }
    public readonly BodyOriginKind BodyOrigin;
    public Predicate(IToken tok, string name, bool hasStaticKeyword, bool isProtected, bool isGhost,
                     List<TypeParameter> typeArgs, List<Formal> formals,
                     List<MaybeFreeExpression> req, List<FrameExpression> reads, List<MaybeFreeExpression> ens, Specification<Expression> decreases,
                     Expression body, BodyOriginKind bodyOrigin, Attributes attributes, IToken signatureEllipsis)
      : base(tok, name, hasStaticKeyword, isProtected, isGhost, typeArgs, formals, null, Type.Bool, req, reads, ens, decreases, body, attributes, signatureEllipsis) {
      Contract.Requires(bodyOrigin == Predicate.BodyOriginKind.OriginalOrInherited || body != null);
      BodyOrigin = bodyOrigin;
    }
  }

  /// <summary>
  /// An PrefixPredicate is the inductive unrolling P# implicitly declared for every fixpoint-predicate P.
  /// </summary>
  public class PrefixPredicate : Function
  {
    public override string WhatKind { get { return "prefix predicate"; } }
    public readonly Formal K;
    public readonly FixpointPredicate FixpointPred;
    public PrefixPredicate(IToken tok, string name, bool hasStaticKeyword, bool isProtected,
                     List<TypeParameter> typeArgs, Formal k, List<Formal> formals,
                     List<MaybeFreeExpression> req, List<FrameExpression> reads, List<MaybeFreeExpression> ens, Specification<Expression> decreases,
                     Expression body, Attributes attributes, FixpointPredicate fixpointPred)
      : base(tok, name, hasStaticKeyword, isProtected, true, typeArgs, formals, null, Type.Bool, req, reads, ens, decreases, body, attributes, null) {
      Contract.Requires(k != null);
      Contract.Requires(fixpointPred != null);
      Contract.Requires(formals != null && 1 <= formals.Count && formals[0] == k);
      K = k;
      FixpointPred = fixpointPred;
    }
  }

  public abstract class FixpointPredicate : Function
  {
    public enum KType { Unspecified, Nat, ORDINAL }
    public readonly KType TypeOfK;
    public bool KNat {
      get {
        return TypeOfK == KType.Nat;
      }
    }
    public readonly List<FunctionCallExpr> Uses = new List<FunctionCallExpr>();  // filled in during resolution, used by verifier
    public PrefixPredicate PrefixPredicate;  // filled in during resolution (name registration)

    public FixpointPredicate(IToken tok, string name, bool hasStaticKeyword, bool isProtected, KType typeOfK,
                             List<TypeParameter> typeArgs, List<Formal> formals,
                             List<MaybeFreeExpression> req, List<FrameExpression> reads, List<MaybeFreeExpression> ens,
                             Expression body, Attributes attributes, IToken signatureEllipsis)
      : base(tok, name, hasStaticKeyword, isProtected, true, typeArgs, formals, null, Type.Bool,
             req, reads, ens, new Specification<Expression>(new List<Expression>(), null), body, attributes, signatureEllipsis) {
      TypeOfK = typeOfK;
    }

    /// <summary>
    /// For the given call P(s), return P#[depth](s).  The resulting expression shares some of the subexpressions
    /// with 'fexp' (that is, what is returned is not necessarily a clone).
    /// </summary>
    public FunctionCallExpr CreatePrefixPredicateCall(FunctionCallExpr fexp, Expression depth) {
      Contract.Requires(fexp != null);
      Contract.Requires(fexp.Function == this);
      Contract.Requires(depth != null);
      Contract.Ensures(Contract.Result<FunctionCallExpr>() != null);

      var args = new List<Expression>() { depth };
      args.AddRange(fexp.Args);
      var prefixPredCall = new FunctionCallExpr(fexp.tok, this.PrefixPredicate.Name, fexp.Receiver, fexp.OpenParen, args);
      prefixPredCall.Function = this.PrefixPredicate;  // resolve here

      prefixPredCall.TypeArgumentSubstitutions = new Dictionary<TypeParameter, Type>();
      var old_to_new = new Dictionary<TypeParameter, TypeParameter>();
      for (int i = 0; i < this.TypeArgs.Count; i++) {
        old_to_new[this.TypeArgs[i]] = this.PrefixPredicate.TypeArgs[i];
      }
      foreach (var p in fexp.TypeArgumentSubstitutions) {
        TypeParameter tp;
        if (old_to_new.TryGetValue(p.Key, out tp)) {
          // p.Key denotes a type parameter of the predicate
          prefixPredCall.TypeArgumentSubstitutions[tp] = p.Value;
        } else {
          // p.Key denotes a type parameter of the enclosing class; it is the same for the prefix predicate
          prefixPredCall.TypeArgumentSubstitutions[p.Key] = p.Value;
        }
      }  // resolved here.

      prefixPredCall.Type = fexp.Type;  // resolve here
      prefixPredCall.CoCall = fexp.CoCall;  // resolve here
      return prefixPredCall;
    }
  }

  public class InductivePredicate : FixpointPredicate
  {
    public override string WhatKind { get { return "inductive predicate"; } }
    public InductivePredicate(IToken tok, string name, bool hasStaticKeyword, bool isProtected, KType typeOfK,
                              List<TypeParameter> typeArgs, List<Formal> formals,
                              List<MaybeFreeExpression> req, List<FrameExpression> reads, List<MaybeFreeExpression> ens,
                              Expression body, Attributes attributes, IToken signatureEllipsis)
      : base(tok, name, hasStaticKeyword, isProtected, typeOfK, typeArgs, formals,
             req, reads, ens, body, attributes, signatureEllipsis) {
    }
  }

  public class CoPredicate : FixpointPredicate
  {
    public override string WhatKind { get { return "copredicate"; } }
    public CoPredicate(IToken tok, string name, bool hasStaticKeyword, bool isProtected, KType typeOfK,
                       List<TypeParameter> typeArgs, List<Formal> formals,
                       List<MaybeFreeExpression> req, List<FrameExpression> reads, List<MaybeFreeExpression> ens,
                       Expression body, Attributes attributes, IToken signatureEllipsis)
      : base(tok, name, hasStaticKeyword, isProtected, typeOfK, typeArgs, formals,
             req, reads, ens, body, attributes, signatureEllipsis) {
    }
  }

  public class TwoStateFunction : Function
  {
    public override string WhatKind { get { return "twostate function"; } }
    public TwoStateFunction(IToken tok, string name, bool hasStaticKeyword,
                     List<TypeParameter> typeArgs, List<Formal> formals, Formal result, Type resultType,
                     List<MaybeFreeExpression> req, List<FrameExpression> reads, List<MaybeFreeExpression> ens, Specification<Expression> decreases,
                     Expression body, Attributes attributes, IToken signatureEllipsis)
      : base(tok, name, hasStaticKeyword, false, true, typeArgs, formals, result, resultType, req, reads, ens, decreases, body, attributes, signatureEllipsis) {
      Contract.Requires(tok != null);
      Contract.Requires(name != null);
      Contract.Requires(typeArgs != null);
      Contract.Requires(formals != null);
      Contract.Requires(resultType != null);
      Contract.Requires(req != null);
      Contract.Requires(reads != null);
      Contract.Requires(ens != null);
      Contract.Requires(decreases != null);
    }
    public override bool ReadsHeap { get { return true; } }
  }

  public class TwoStatePredicate : TwoStateFunction
  {
    public override string WhatKind { get { return "twostate predicate"; } }
    public TwoStatePredicate(IToken tok, string name, bool hasStaticKeyword,
                     List<TypeParameter> typeArgs, List<Formal> formals,
                     List<MaybeFreeExpression> req, List<FrameExpression> reads, List<MaybeFreeExpression> ens, Specification<Expression> decreases,
                     Expression body, Attributes attributes, IToken signatureEllipsis)
      : base(tok, name, hasStaticKeyword, typeArgs, formals, null, Type.Bool, req, reads, ens, decreases, body, attributes, signatureEllipsis) {
      Contract.Requires(tok != null);
      Contract.Requires(name != null);
      Contract.Requires(typeArgs != null);
      Contract.Requires(formals != null);
      Contract.Requires(req != null);
      Contract.Requires(reads != null);
      Contract.Requires(ens != null);
      Contract.Requires(decreases != null);
    }
  }

  public class Method : MemberDecl, TypeParameter.ParentType, IMethodCodeContext
  {
    public override string WhatKind { get { return "method"; } }
    public bool SignatureIsOmitted { get { return SignatureEllipsis != null; } }
    public readonly IToken SignatureEllipsis;
    public bool MustReverify;
    public readonly List<TypeParameter> TypeArgs;
    public readonly List<Formal> Ins;
    public readonly List<Formal> Outs;
    public readonly List<MaybeFreeExpression> Req;
    public readonly Specification<FrameExpression> Mod;
    public readonly List<MaybeFreeExpression> Ens;
    public readonly Specification<Expression> Decreases;
    private BlockStmt methodBody;  // Body is readonly after construction, except for any kind of rewrite that may take place around the time of resolution (note that "methodBody" is a "DividedBlockStmt" for any "Method" that is a "Constructor")
    public bool IsRecursive;  // filled in during resolution
    public bool IsTailRecursive;  // filled in during resolution
    public readonly ISet<IVariable> AssignedAssumptionVariables = new HashSet<IVariable>();
    public Method OverriddenMethod;
    private static BlockStmt emptyBody = new BlockStmt(Token.NoToken, Token.NoToken, new List<Statement>());
    
    public override IEnumerable<Expression> SubExpressions {
      get {
        foreach (var e in Req) {
          yield return e.E;
        }
        foreach (var e in Mod.Expressions) {
          yield return e.E;
        }
        foreach (var e in Ens) {
          yield return e.E;
        }
        foreach (var e in Decreases.Expressions) {
          yield return e;
        }
      }
    }


    [ContractInvariantMethod]
    void ObjectInvariant() {
      Contract.Invariant(cce.NonNullElements(TypeArgs));
      Contract.Invariant(cce.NonNullElements(Ins));
      Contract.Invariant(cce.NonNullElements(Outs));
      Contract.Invariant(cce.NonNullElements(Req));
      Contract.Invariant(Mod != null);
      Contract.Invariant(cce.NonNullElements(Ens));
      Contract.Invariant(Decreases != null);
    }

    public Method(IToken tok, string name,
                  bool hasStaticKeyword, bool isGhost,
                  [Captured] List<TypeParameter> typeArgs,
                  [Captured] List<Formal> ins, [Captured] List<Formal> outs,
                  [Captured] List<MaybeFreeExpression> req, [Captured] Specification<FrameExpression> mod,
                  [Captured] List<MaybeFreeExpression> ens,
                  [Captured] Specification<Expression> decreases,
                  [Captured] BlockStmt body,
                  Attributes attributes, IToken signatureEllipsis)
      : base(tok, name, hasStaticKeyword, isGhost, attributes) {
      Contract.Requires(tok != null);
      Contract.Requires(name != null);
      Contract.Requires(cce.NonNullElements(typeArgs));
      Contract.Requires(cce.NonNullElements(ins));
      Contract.Requires(cce.NonNullElements(outs));
      Contract.Requires(cce.NonNullElements(req));
      Contract.Requires(mod != null);
      Contract.Requires(cce.NonNullElements(ens));
      Contract.Requires(decreases != null);
      this.TypeArgs = typeArgs;
      this.Ins = ins;
      this.Outs = outs;
      this.Req = req;
      this.Mod = mod;
      this.Ens = ens;
      this.Decreases = decreases;
      this.methodBody = body;
      this.SignatureEllipsis = signatureEllipsis;
      MustReverify = false;
    }

    bool ICodeContext.IsGhost { get { return this.IsGhost; } }
    List<TypeParameter> ICodeContext.TypeArgs { get { return this.TypeArgs; } }
    List<Formal> ICodeContext.Ins { get { return this.Ins; } }
    List<Formal> IMethodCodeContext.Outs { get { return this.Outs; } }
    Specification<FrameExpression> IMethodCodeContext.Modifies { get { return Mod; } }
    IToken ICallable.Tok { get { return this.tok; } }
    string ICallable.NameRelativeToModule { get { return EnclosingClass.Name + "." + Name; } }
    Specification<Expression> ICallable.Decreases { get { return this.Decreases; } }
    bool _inferredDecr;
    bool ICallable.InferredDecreases {
      set { _inferredDecr = value; }
      get { return _inferredDecr; }
    }

    ModuleDefinition ICodeContext.EnclosingModule {
      get {
        Contract.Assert(this.EnclosingClass != null);  // this getter is supposed to be called only after signature-resolution is complete
        return this.EnclosingClass.Module;
      }
    }
    bool ICodeContext.MustReverify { get { return this.MustReverify; } }
    public bool AllowsNontermination {
      get {
        return Contract.Exists(Decreases.Expressions, e => e is WildcardExpr);
      }
    }

    public override string CompileName {
      get {
        var nm = base.CompileName;
        if (IsStatic && nm == "Main" && !Dafny.Compiler.IsMain(this)) {
          // for a static method that is named "Main" but is not a legal "Main" method,
          // change its name.
          nm = EnclosingClass.Name + "_" + nm;
        }
        return nm;
      }
    }

    public BlockStmt Body {
      get {
        // Lemma from included files do not need to be resolved and translated
        // so we return emptyBody. This is to speed up resolvor and translator.
        if (methodBody != null && (this is Lemma || this is TwoStateLemma) && this.tok is IncludeToken && !DafnyOptions.O.VerifyAllModules) {
          return Method.emptyBody;
        } else {
          return methodBody;
        }
      }
      set {
        methodBody = value;
      }
    }

    public BlockStmt BodyForRefinement {
      // For refinement, we still need to merge in the body
      // a lemma that is in the refinement base that is defined
      // in a include file.
      get {
        return methodBody;
      }
    }
  }

  public class Lemma : Method
  {
    public override string WhatKind { get { return "lemma"; } }
    public Lemma(IToken tok, string name,
                 bool hasStaticKeyword,
                 [Captured] List<TypeParameter> typeArgs,
                 [Captured] List<Formal> ins, [Captured] List<Formal> outs,
                 [Captured] List<MaybeFreeExpression> req, [Captured] Specification<FrameExpression> mod,
                 [Captured] List<MaybeFreeExpression> ens,
                 [Captured] Specification<Expression> decreases,
                 [Captured] BlockStmt body,
                 Attributes attributes, IToken signatureEllipsis)
      : base(tok, name, hasStaticKeyword, true, typeArgs, ins, outs, req, mod, ens, decreases, body, attributes, signatureEllipsis) {
    }
  }

  public class TwoStateLemma : Method
  {
    public override string WhatKind { get { return "twostate lemma"; } }
    public TwoStateLemma(IToken tok, string name,
                 bool hasStaticKeyword,
                 [Captured] List<TypeParameter> typeArgs,
                 [Captured] List<Formal> ins, [Captured] List<Formal> outs,
                 [Captured] List<MaybeFreeExpression> req,
                 [Captured] Specification<FrameExpression> mod,
                 [Captured] List<MaybeFreeExpression> ens,
                 [Captured] Specification<Expression> decreases,
                 [Captured] BlockStmt body,
                 Attributes attributes, IToken signatureEllipsis)
      : base(tok, name, hasStaticKeyword, true, typeArgs, ins, outs, req, mod, ens, decreases, body, attributes, signatureEllipsis) {
      Contract.Requires(tok != null);
      Contract.Requires(name != null);
      Contract.Requires(typeArgs != null);
      Contract.Requires(ins != null);
      Contract.Requires(outs != null);
      Contract.Requires(req != null);
      Contract.Requires(mod != null);
      Contract.Requires(ens != null);
      Contract.Requires(decreases != null);
    }
  }

  public class Constructor : Method
  {
    public override string WhatKind { get { return "constructor"; } }
    [ContractInvariantMethod]
    void ObjectInvariant() {
      Contract.Invariant(Body == null || Body is DividedBlockStmt);
    }
    public List<Statement> BodyInit {  // first part of Body's statements
      get {
        if (Body == null) {
          return null;
        } else {
          return ((DividedBlockStmt)Body).BodyInit;
        }
      }
    }
    public List<Statement> BodyProper {  // second part of Body's statements
      get {
        if (Body == null) {
          return null;
        } else {
          return ((DividedBlockStmt)Body).BodyProper;
        }
      }
    }
    public Constructor(IToken tok, string name,
                  List<TypeParameter> typeArgs,
                  List<Formal> ins,
                  List<MaybeFreeExpression> req, [Captured] Specification<FrameExpression> mod,
                  List<MaybeFreeExpression> ens,
                  Specification<Expression> decreases,
                  DividedBlockStmt body,
                  Attributes attributes, IToken signatureEllipsis)
      : base(tok, name, false, false, typeArgs, ins, new List<Formal>(), req, mod, ens, decreases, body, attributes, signatureEllipsis) {
      Contract.Requires(tok != null);
      Contract.Requires(name != null);
      Contract.Requires(cce.NonNullElements(typeArgs));
      Contract.Requires(cce.NonNullElements(ins));
      Contract.Requires(cce.NonNullElements(req));
      Contract.Requires(mod != null);
      Contract.Requires(cce.NonNullElements(ens));
      Contract.Requires(decreases != null);
    }

    public bool HasName {
      get {
        return Name != "_ctor";
      }
    }
  }

  /// <summary>
  /// A PrefixLemma is the inductive unrolling M# implicitly declared for every colemma M.
  /// </summary>
  public class PrefixLemma : Method
  {
    public override string WhatKind { get { return "prefix lemma"; } }
    public readonly Formal K;
    public readonly FixpointLemma FixpointLemma;
    public PrefixLemma(IToken tok, string name, bool hasStaticKeyword,
                       List<TypeParameter> typeArgs, Formal k, List<Formal> ins, List<Formal> outs,
                       List<MaybeFreeExpression> req, Specification<FrameExpression> mod, List<MaybeFreeExpression> ens, Specification<Expression> decreases,
                       BlockStmt body, Attributes attributes, FixpointLemma fixpointLemma)
      : base(tok, name, hasStaticKeyword, true, typeArgs, ins, outs, req, mod, ens, decreases, body, attributes, null) {
      Contract.Requires(k != null);
      Contract.Requires(ins != null && 1 <= ins.Count && ins[0] == k);
      Contract.Requires(fixpointLemma != null);
      K = k;
      FixpointLemma = fixpointLemma;
    }
  }

  public abstract class FixpointLemma : Method
  {
    public readonly FixpointPredicate.KType TypeOfK;
    public bool KNat {
      get {
        return TypeOfK == FixpointPredicate.KType.Nat;
      }
    }
    public PrefixLemma PrefixLemma;  // filled in during resolution (name registration)

    public FixpointLemma(IToken tok, string name,
                         bool hasStaticKeyword, FixpointPredicate.KType typeOfK,
                         List<TypeParameter> typeArgs,
                         List<Formal> ins, [Captured] List<Formal> outs,
                         List<MaybeFreeExpression> req, [Captured] Specification<FrameExpression> mod,
                         List<MaybeFreeExpression> ens,
                         Specification<Expression> decreases,
                         BlockStmt body,
                         Attributes attributes, IToken signatureEllipsis)
      : base(tok, name, hasStaticKeyword, true, typeArgs, ins, outs, req, mod, ens, decreases, body, attributes, signatureEllipsis) {
      Contract.Requires(tok != null);
      Contract.Requires(name != null);
      Contract.Requires(cce.NonNullElements(typeArgs));
      Contract.Requires(cce.NonNullElements(ins));
      Contract.Requires(cce.NonNullElements(outs));
      Contract.Requires(cce.NonNullElements(req));
      Contract.Requires(mod != null);
      Contract.Requires(cce.NonNullElements(ens));
      Contract.Requires(decreases != null);
      TypeOfK = typeOfK;
    }
  }

  public class InductiveLemma : FixpointLemma
  {
    public override string WhatKind { get { return "inductive lemma"; } }

    public InductiveLemma(IToken tok, string name,
                          bool hasStaticKeyword, FixpointPredicate.KType typeOfK,
                          List<TypeParameter> typeArgs,
                          List<Formal> ins, [Captured] List<Formal> outs,
                          List<MaybeFreeExpression> req, [Captured] Specification<FrameExpression> mod,
                          List<MaybeFreeExpression> ens,
                          Specification<Expression> decreases,
                          BlockStmt body,
                          Attributes attributes, IToken signatureEllipsis)
      : base(tok, name, hasStaticKeyword, typeOfK, typeArgs, ins, outs, req, mod, ens, decreases, body, attributes, signatureEllipsis) {
      Contract.Requires(tok != null);
      Contract.Requires(name != null);
      Contract.Requires(cce.NonNullElements(typeArgs));
      Contract.Requires(cce.NonNullElements(ins));
      Contract.Requires(cce.NonNullElements(outs));
      Contract.Requires(cce.NonNullElements(req));
      Contract.Requires(mod != null);
      Contract.Requires(cce.NonNullElements(ens));
      Contract.Requires(decreases != null);
    }
  }

  public class CoLemma : FixpointLemma
  {
    public override string WhatKind { get { return "colemma"; } }

    public CoLemma(IToken tok, string name,
                   bool hasStaticKeyword, FixpointPredicate.KType typeOfK,
                   List<TypeParameter> typeArgs,
                   List<Formal> ins, [Captured] List<Formal> outs,
                   List<MaybeFreeExpression> req, [Captured] Specification<FrameExpression> mod,
                   List<MaybeFreeExpression> ens,
                   Specification<Expression> decreases,
                   BlockStmt body,
                   Attributes attributes, IToken signatureEllipsis)
      : base(tok, name, hasStaticKeyword, typeOfK, typeArgs, ins, outs, req, mod, ens, decreases, body, attributes, signatureEllipsis) {
      Contract.Requires(tok != null);
      Contract.Requires(name != null);
      Contract.Requires(cce.NonNullElements(typeArgs));
      Contract.Requires(cce.NonNullElements(ins));
      Contract.Requires(cce.NonNullElements(outs));
      Contract.Requires(cce.NonNullElements(req));
      Contract.Requires(mod != null);
      Contract.Requires(cce.NonNullElements(ens));
      Contract.Requires(decreases != null);
    }
  }

  // ------------------------------------------------------------------------------------------------------

  public abstract class Statement : IAttributeBearingDeclaration
  {
    public readonly IToken Tok;
    public readonly IToken EndTok;  // typically a terminating semi-colon or end-curly-brace
    public LList<Label> Labels;  // mutable during resolution

    private Attributes attributes;
    public Attributes Attributes {
      get {
        return attributes;
      }
      set {
        attributes = value;
      }
    }

    [ContractInvariantMethod]
    void ObjectInvariant() {
      Contract.Invariant(Tok != null);
      Contract.Invariant(EndTok != null);
    }

    public bool IsGhost;  // filled in by resolution

    public Statement(IToken tok, IToken endTok, Attributes attrs) {
      Contract.Requires(tok != null);
      Contract.Requires(endTok != null);
      this.Tok = tok;
      this.EndTok = endTok;
      this.attributes = attrs;
    }

    public Statement(IToken tok, IToken endTok)
      : this(tok, endTok, null) {
      Contract.Requires(tok != null);
      Contract.Requires(endTok != null);
    }

    /// <summary>
    /// Returns the non-null substatements of the Statements.
    /// </summary>
    public virtual IEnumerable<Statement> SubStatements {
      get { yield break; }
    }

    /// <summary>
    /// Returns the non-null expressions of this statement proper (that is, do not include the expressions of substatements).
    /// </summary>
    public virtual IEnumerable<Expression> SubExpressions {
      get {
        foreach (var e in Attributes.SubExpressions(Attributes)) {
          yield return e;
        }
      }
    }
  }

  public class LList<T>
  {
    public readonly T Data;
    public readonly LList<T> Next;
    const LList<T> Empty = null;

    public LList(T d, LList<T> next) {
      Data = d;
      Next = next;
    }

    public static LList<T> Append(LList<T> a, LList<T> b) {
      if (a == null) return b;
      return new LList<T>(a.Data, Append(a.Next, b));
      // pretend this is ML
    }
    public static int Count(LList<T> n) {
      int count = 0;
      while (n != null) {
        count++;
        n = n.Next;
      }
      return count;
    }
  }

  public class Label
  {
    public readonly IToken Tok;
    public readonly string Name;
    string uniqueId = null;
    public string AssignUniqueId(string prefix, FreshIdGenerator idGen)
    {
      if (uniqueId == null)
      {
        uniqueId = idGen.FreshNumericId(prefix);
      }
      return uniqueId;
    }
    public Label(IToken tok, string label) {
      Contract.Requires(tok != null);
      Tok = tok;
      Name = label;
    }
  }

  public abstract class PredicateStmt : Statement
  {
    public readonly Expression Expr;
    [ContractInvariantMethod]
    void ObjectInvariant() {
      Contract.Invariant(Expr != null);
    }

    public PredicateStmt(IToken tok, IToken endTok, Expression expr, Attributes attrs)
      : base(tok, endTok, attrs) {
      Contract.Requires(tok != null);
      Contract.Requires(endTok != null);
      Contract.Requires(expr != null);
      this.Expr = expr;
    }

    public PredicateStmt(IToken tok, IToken endTok, Expression expr)
      : this(tok, endTok, expr, null) {
      Contract.Requires(tok != null);
      Contract.Requires(endTok != null);
      Contract.Requires(expr != null);
      this.Expr = expr;
    }
    public override IEnumerable<Expression> SubExpressions {
      get {
        foreach (var e in base.SubExpressions) { yield return e; }
        yield return Expr;
      }
    }
  }

  public class AssertStmt : PredicateStmt {
    public readonly BlockStmt Proof;
    public AssertStmt(IToken tok, IToken endTok, Expression expr, BlockStmt/*?*/ proof, Attributes attrs)
      : base(tok, endTok, expr, attrs) {
      Contract.Requires(tok != null);
      Contract.Requires(endTok != null);
      Contract.Requires(expr != null);
      Proof = proof;
    }
    public override IEnumerable<Statement> SubStatements {
      get {
        if (Proof != null) {
          yield return Proof;
        }
      }
    }
    public void AddCustomizedErrorMessage(IToken tok, string s) {
      var args = new List<Expression>() { new StringLiteralExpr(tok, s, true) };
      IToken openBrace = tok;
      IToken colon = new Token(tok.line, tok.col + 1);
      IToken closeBrace = new Token(tok.line, tok.col + 7 + s.Length + 1); // where 7 = length(":error ")
      this.Attributes = new UserSuppliedAttributes(tok, openBrace, colon, closeBrace, args, this.Attributes);
    }
  }

  public class AssumeStmt : PredicateStmt {
    public AssumeStmt(IToken tok, IToken endTok, Expression expr, Attributes attrs)
      : base(tok, endTok, expr, attrs) {
      Contract.Requires(tok != null);
      Contract.Requires(endTok != null);
      Contract.Requires(expr != null);
    }
  }

  public class PrintStmt : Statement {
    public readonly List<Expression> Args;
    [ContractInvariantMethod]
    void ObjectInvariant() {
      Contract.Invariant(cce.NonNullElements(Args));
    }

    public PrintStmt(IToken tok, IToken endTok, List<Expression> args)
      : base(tok, endTok) {
      Contract.Requires(tok != null);
      Contract.Requires(endTok != null);
      Contract.Requires(cce.NonNullElements(args));

      Args = args;
    }
    public override IEnumerable<Expression> SubExpressions {
      get {
        foreach (var e in base.SubExpressions) { yield return e; }
        foreach (var arg in Args) {
          yield return arg;
        }
      }
    }
  }

  public class RevealStmt : Statement
  {
    public readonly Expression Expr;
    public readonly List<Statement> ResolvedStatements = new List<Statement>(); // contents filled in during resolution.

    public override IEnumerable<Statement> SubStatements {
      get { return ResolvedStatements; }
    }

    [ContractInvariantMethod]
    void ObjectInvariant() {
      Contract.Invariant(Expr != null);
    }

    public RevealStmt(IToken tok, IToken endTok, Expression expr)
      : base(tok, endTok) {
      Contract.Requires(tok != null);
      Contract.Requires(endTok != null);
      Contract.Requires(expr != null);
      this.Expr = expr;
    }
  }

  public class BreakStmt : Statement {
    public readonly string TargetLabel;
    public readonly int BreakCount;
    public Statement TargetStmt;  // filled in during resolution
    [ContractInvariantMethod]
    void ObjectInvariant() {
      Contract.Invariant(TargetLabel != null || 1 <= BreakCount);
    }

    public BreakStmt(IToken tok, IToken endTok, string targetLabel)
      : base(tok, endTok) {
      Contract.Requires(tok != null);
      Contract.Requires(endTok != null);
      Contract.Requires(targetLabel != null);
      this.TargetLabel = targetLabel;
    }
    public BreakStmt(IToken tok, IToken endTok, int breakCount)
      : base(tok, endTok) {
      Contract.Requires(tok != null);
      Contract.Requires(endTok != null);
      Contract.Requires(1 <= breakCount);
      this.BreakCount = breakCount;
    }
  }

  public abstract class ProduceStmt : Statement
  {
    public List<AssignmentRhs> rhss;
    public UpdateStmt hiddenUpdate;
    public ProduceStmt(IToken tok, IToken endTok, List<AssignmentRhs> rhss)
      : base(tok, endTok) {
      Contract.Requires(tok != null);
      Contract.Requires(endTok != null);
      this.rhss = rhss;
      hiddenUpdate = null;
    }
    public override IEnumerable<Expression> SubExpressions {
      get {
        foreach (var e in base.SubExpressions) { yield return e; }
        if (rhss != null) {
          foreach (var rhs in rhss) {
            foreach (var ee in rhs.SubExpressions) {
              yield return ee;
            }
          }
        }
      }
    }
    public override IEnumerable<Statement> SubStatements {
      get {
        if (rhss != null) {
          foreach (var rhs in rhss) {
            foreach (var s in rhs.SubStatements) {
              yield return s;
            }
          }
        }
      }
    }
  }

  public class ReturnStmt : ProduceStmt
  {
    public bool ReverifyPost;  // set during pre-resolution refinement transformation
    public ReturnStmt(IToken tok, IToken endTok, List<AssignmentRhs> rhss)
      : base(tok, endTok, rhss) {
      Contract.Requires(tok != null);
      Contract.Requires(endTok != null);
    }
  }

  public class YieldStmt : ProduceStmt
  {
    public YieldStmt(IToken tok, IToken endTok, List<AssignmentRhs> rhss)
      : base(tok, endTok, rhss) {
      Contract.Requires(tok != null);
      Contract.Requires(endTok != null);
    }
  }

  public abstract class AssignmentRhs
  {
    public readonly IToken Tok;

    private Attributes attributes;
    public Attributes Attributes
    {
      get
      {
        return attributes;
      }
      set
      {
        attributes = value;
      }
    }

    public bool HasAttributes()
    {
      return Attributes != null;
    }

    internal AssignmentRhs(IToken tok, Attributes attrs = null) {
      Tok = tok;
      Attributes = attrs;
    }
    public abstract bool CanAffectPreviouslyKnownExpressions { get; }
    /// <summary>
    /// Returns the non-null subexpressions of the AssignmentRhs.
    /// </summary>
    public virtual IEnumerable<Expression> SubExpressions {
      get {
        foreach (var e in Attributes.SubExpressions(Attributes)) {
          yield return e;
        }
      }
    }
    /// <summary>
    /// Returns the non-null sub-statements of the AssignmentRhs.
    /// </summary>
    public virtual IEnumerable<Statement> SubStatements{
      get { yield break; }
    }
  }

  public class ExprRhs : AssignmentRhs
  {
    public readonly Expression Expr;
    [ContractInvariantMethod]
    void ObjectInvariant() {
      Contract.Invariant(Expr != null);
    }

    public ExprRhs(Expression expr, Attributes attrs = null)  // TODO: these 'attrs' apparently aren't handled correctly in the Cloner, and perhaps not in various visitors either (for example, CheckIsCompilable should not go into attributes)
      : base(expr.tok, attrs)
    {
      Contract.Requires(expr != null);
      Expr = expr;
    }
    public override bool CanAffectPreviouslyKnownExpressions { get { return false; } }
    public override IEnumerable<Expression> SubExpressions {
      get {
        yield return Expr;
      }
    }
  }

  /// <summary>
  /// A TypeRhs represents one of five things, each having to do with allocating something in the heap:
  ///  * new T[EE]
  ///    This allocates an array of objects of type T (where EE is a list of expression)
  ///  * new T[EE] (elementInit)
  ///    This is like the previous, but uses "elementInit" to initialize the elements of the new array.
  ///  * new T[E] [EE]
  ///    This is like the first one, but uses the elements displayed in the list EE as the initial
  ///    elements of the array.  Only a 1-dimensional array may be used in this case.  The size denoted
  ///    by E must equal the length of EE.
  ///  * new C
  ///    This allocates an object of type C
  ///  * new C.Init(EE)
  ///    This allocates an object of type C and then invokes the method/constructor Init on it
  /// There are three ways to construct a TypeRhs syntactically:
  ///  * TypeRhs(T, EE, initExpr)
  ///      -- represents "new T[EE]" (with "elementInit" being "null") and "new T[EE] (elementInit)"
  ///  * TypeRhs(T, E, EE)
  ///      -- represents "new T[E] [EE]"
  ///  * TypeRhs(C)
  ///      -- represents new C
  ///  * TypeRhs(Path, EE)
  ///    Here, Path may either be of the form C.Init
  ///      -- represents new C.Init(EE)
  ///    or all of Path denotes a type
  ///      -- represents new C._ctor(EE), where _ctor is the anonymous constructor for class C
  /// </summary>
  public class TypeRhs : AssignmentRhs
  {
    /// <summary>
    /// If ArrayDimensions != null, then the TypeRhs represents "new EType[ArrayDimensions]",
    ///     ElementInit is non-null to represent "new EType[ArrayDimensions] (elementInit)",
    ///     InitDisplay is non-null to represent "new EType[ArrayDimensions] [InitDisplay]",
    ///     and Arguments, Path, and InitCall are all null.
    /// If ArrayDimentions == null && Arguments == null, then the TypeRhs represents "new EType"
    ///     and ElementInit, Path, and InitCall are all null.
    /// If Arguments != null, then the TypeRhs represents "new Path(Arguments)"
    ///     and EType and InitCall is filled in by resolution, and ArrayDimensions == null and ElementInit == null.
    /// If OptionalNameComponent == null and Arguments != null, then the TypeRHS has not been resolved yet;
    ///   resolution will either produce an error or will chop off the last part of "EType" and move it to
    ///   OptionalNameComponent, after which the case above applies.
    /// </summary>
    public Type EType;  // in the case of Arguments != null, EType is filled in during resolution
    public readonly List<Expression> ArrayDimensions;
    public readonly Expression ElementInit;
    public readonly List<Expression> InitDisplay;
    public readonly List<Expression> Arguments;
    public Type Path;
    public CallStmt InitCall;  // may be null (and is definitely null for arrays), may be filled in during resolution
    public Type Type;  // filled in during resolution
    [ContractInvariantMethod]
    void ObjectInvariant() {
      Contract.Invariant(EType != null || Arguments != null);
      Contract.Invariant(ElementInit == null || InitDisplay == null);
      Contract.Invariant(InitDisplay == null || ArrayDimensions.Count == 1);
      Contract.Invariant(ArrayDimensions == null || (Arguments == null && Path == null && InitCall == null && 1 <= ArrayDimensions.Count));
      Contract.Invariant(Arguments == null || (Path != null && ArrayDimensions == null && ElementInit == null && InitDisplay == null));
      Contract.Invariant(!(ArrayDimensions == null && Arguments == null) || (Path == null && InitCall == null && ElementInit == null && InitDisplay == null));
    }

    public TypeRhs(IToken tok, Type type, List<Expression> arrayDimensions, Expression elementInit)
      : base(tok) {
      Contract.Requires(tok != null);
      Contract.Requires(type != null);
      Contract.Requires(arrayDimensions != null && 1 <= arrayDimensions.Count);
      EType = type;
      ArrayDimensions = arrayDimensions;
      ElementInit = elementInit;
    }
    public TypeRhs(IToken tok, Type type, Expression dim, List<Expression> initDisplay)
      : base(tok) {
      Contract.Requires(tok != null);
      Contract.Requires(type != null);
      Contract.Requires(dim != null);
      Contract.Requires(initDisplay != null);
      EType = type;
      ArrayDimensions = new List<Expression> { dim };
      InitDisplay = initDisplay;
    }
    public TypeRhs(IToken tok, Type type)
      : base(tok)
    {
      Contract.Requires(tok != null);
      Contract.Requires(type != null);
      EType = type;
    }
    public TypeRhs(IToken tok, Type path, List<Expression> arguments, bool disambiguatingDummy)
      : base(tok)
    {
      Contract.Requires(tok != null);
      Contract.Requires(path != null);
      Contract.Requires(arguments != null);
      Path = path;
      Arguments = arguments;
    }
    public override bool CanAffectPreviouslyKnownExpressions {
      get {
        if (InitCall != null) {
          foreach (var mod in InitCall.Method.Mod.Expressions) {
            if (!(mod.E is ThisExpr)) {
              return true;
            }
          }
        }
        return false;
      }
    }

    public override IEnumerable<Expression> SubExpressions {
      get {
        if (ArrayDimensions != null) {
          foreach (var e in ArrayDimensions) {
            yield return e;
          }
          if (ElementInit != null) {
            yield return ElementInit;
          }
          if (InitDisplay != null) {
            foreach (var e in InitDisplay) {
              yield return e;
            }
          }
        }
      }
    }
    public override IEnumerable<Statement> SubStatements {
      get {
        if (InitCall != null) {
          yield return InitCall;
        }
      }
    }
  }

  public class HavocRhs : AssignmentRhs {
    public HavocRhs(IToken tok)
      : base(tok)
    {
    }
    public override bool CanAffectPreviouslyKnownExpressions { get { return false; } }
  }

  public class VarDeclStmt : Statement
  {
    public readonly List<LocalVariable> Locals;
    public readonly ConcreteUpdateStatement Update;
    [ContractInvariantMethod]
    void ObjectInvariant() {
      Contract.Invariant(cce.NonNullElements(Locals));
      Contract.Invariant(Locals.Count != 0);
    }

    public VarDeclStmt(IToken tok, IToken endTok, List<LocalVariable> locals, ConcreteUpdateStatement update)
      : base(tok, endTok)
    {
      Contract.Requires(tok != null);
      Contract.Requires(endTok != null);
      Contract.Requires(locals != null);
      Contract.Requires(locals.Count != 0);

      Locals = locals;
      Update = update;
    }

    public override IEnumerable<Statement> SubStatements {
      get { if (Update != null) { yield return Update; } }
    }

    public override IEnumerable<Expression> SubExpressions {
      get {
        foreach (var e in base.SubExpressions) { yield return e; }
        foreach (var v in Locals) {
          foreach (var e in Attributes.SubExpressions(v.Attributes)) {
            yield return e;
          }
        }
      }
    }
  }

  public class LetStmt : Statement 
  {
    public readonly CasePattern LHS;
    public readonly Expression RHS;

    public LetStmt(IToken tok, IToken endTok, CasePattern lhs, Expression rhs)
      : base(tok, endTok) {
      LHS = lhs;
      RHS = rhs;
    }

    public override IEnumerable<Expression> SubExpressions {
      get {
        foreach (var e in Attributes.SubExpressions(Attributes)) {
          yield return e;
        }
        
        yield return RHS;
        
      }
    }

    public IEnumerable<BoundVar> BoundVars {
      get {
        foreach (var bv in LHS.Vars) {
          yield return bv;
        }
      }
    }
  }

  /// <summary>
  /// Common superclass of UpdateStmt and AssignSuchThatStmt.
  /// </summary>
  public abstract class ConcreteUpdateStatement : Statement
  {
    public readonly List<Expression> Lhss;
    public ConcreteUpdateStatement(IToken tok, IToken endTok, List<Expression> lhss, Attributes attrs = null)
      : base(tok, endTok, attrs) {
      Contract.Requires(tok != null);
      Contract.Requires(endTok != null);
      Contract.Requires(cce.NonNullElements(lhss));
      Lhss = lhss;
    }
  }

  public class AssignSuchThatStmt : ConcreteUpdateStatement
  {
    public readonly Expression Expr;
    public readonly IToken AssumeToken;

    public List<ComprehensionExpr.BoundedPool> Bounds;  // initialized and filled in by resolver; null for a ghost statement
    // invariant Bounds == null || Bounds.Count == BoundVars.Count;
    public List<IVariable> MissingBounds;  // filled in during resolution; remains "null" if bounds can be found
    // invariant Bounds == null || MissingBounds == null;
    public class WiggleWaggleBound : ComprehensionExpr.BoundedPool
    {
      public override bool IsFinite {
        get { return false; }
      }
      public override int Preference() {
        return 0;
      }
    }

    /// <summary>
    /// "assumeToken" is allowed to be "null", in which case the verifier will check that a RHS value exists.
    /// If "assumeToken" is non-null, then it should denote the "assume" keyword used in the statement.
    /// </summary>
    public AssignSuchThatStmt(IToken tok, IToken endTok, List<Expression> lhss, Expression expr, IToken assumeToken, Attributes attrs)
      : base(tok, endTok, lhss, attrs) {
      Contract.Requires(tok != null);
      Contract.Requires(endTok != null);
      Contract.Requires(cce.NonNullElements(lhss));
      Contract.Requires(lhss.Count != 0);
      Contract.Requires(expr != null);
      Expr = expr;
      if (assumeToken != null) {
        AssumeToken = assumeToken;
      }
    }
    public override IEnumerable<Expression> SubExpressions {
      get {
        foreach (var e in base.SubExpressions) { yield return e; }
        yield return Expr;
        foreach (var lhs in Lhss) {
          yield return lhs;
        }
      }
    }
  }

  public class UpdateStmt : ConcreteUpdateStatement
  {
    public readonly List<AssignmentRhs> Rhss;
    public readonly bool CanMutateKnownState;

    public readonly List<Statement> ResolvedStatements = new List<Statement>();  // contents filled in during resolution
    public override IEnumerable<Statement> SubStatements {
      get { return ResolvedStatements; }
    }

    [ContractInvariantMethod]
    void ObjectInvariant() {
      Contract.Invariant(cce.NonNullElements(Lhss));
      Contract.Invariant(cce.NonNullElements(Rhss));
    }
    public UpdateStmt(IToken tok, IToken endTok, List<Expression> lhss, List<AssignmentRhs> rhss)
      : base(tok, endTok, lhss)
    {
      Contract.Requires(tok != null);
      Contract.Requires(endTok != null);
      Contract.Requires(cce.NonNullElements(lhss));
      Contract.Requires(cce.NonNullElements(rhss));
      Contract.Requires(lhss.Count != 0 || rhss.Count == 1);
      Rhss = rhss;
      CanMutateKnownState = false;
    }
    public UpdateStmt(IToken tok, IToken endTok, List<Expression> lhss, List<AssignmentRhs> rhss, bool mutate)
      : base(tok, endTok, lhss)
    {
      Contract.Requires(tok != null);
      Contract.Requires(endTok != null);
      Contract.Requires(cce.NonNullElements(lhss));
      Contract.Requires(cce.NonNullElements(rhss));
      Contract.Requires(lhss.Count != 0 || rhss.Count == 1);
      Rhss = rhss;
      CanMutateKnownState = mutate;
    }
  }

  public class AssignStmt : Statement {
    public readonly Expression Lhs;
    public readonly AssignmentRhs Rhs;
    [ContractInvariantMethod]
    void ObjectInvariant() {
      Contract.Invariant(Lhs != null);
      Contract.Invariant(Rhs != null);
    }

    public AssignStmt(IToken tok, IToken endTok, Expression lhs, AssignmentRhs rhs)
      : base(tok, endTok) {
      Contract.Requires(tok != null);
      Contract.Requires(endTok != null);
      Contract.Requires(lhs != null);
      Contract.Requires(rhs != null);
      this.Lhs = lhs;
      this.Rhs = rhs;
    }

    public override IEnumerable<Statement> SubStatements {
      get {
        foreach (var s in Rhs.SubStatements) {
          yield return s;
        }
      }
    }

    public override IEnumerable<Expression> SubExpressions {
      get {
        foreach (var e in base.SubExpressions) { yield return e; }
        yield return Lhs;
        foreach (var ee in Rhs.SubExpressions) {
          yield return ee;
        }
      }
    }

    /// <summary>
    /// This method assumes "lhs" has been successfully resolved.
    /// </summary>
    public static bool LhsIsToGhost(Expression lhs) {
      Contract.Requires(lhs != null);
      return LhsIsToGhost_Which(lhs) == NonGhostKind.IsGhost;
    }
    public enum NonGhostKind { IsGhost, Variable, Field, ArrayElement }
    public static string NonGhostKind_To_String(NonGhostKind gk) {
      Contract.Requires(gk != NonGhostKind.IsGhost);
      switch (gk) {
        case NonGhostKind.Variable: return "non-ghost variable";
        case NonGhostKind.Field: return "non-ghost field";
        case NonGhostKind.ArrayElement: return "array element";
        default:
          Contract.Assume(false);  // unexpected NonGhostKind
          throw new cce.UnreachableException();  // please compiler
      }
    }
    /// <summary>
    /// This method assumes "lhs" has been successfully resolved.
    /// </summary>
    public static NonGhostKind LhsIsToGhost_Which(Expression lhs) {
      Contract.Requires(lhs != null);
      lhs = lhs.Resolved;
      if (lhs is IdentifierExpr) {
        var x = (IdentifierExpr)lhs;
        if (!x.Var.IsGhost) {
          return NonGhostKind.Variable;
        }
      } else if (lhs is MemberSelectExpr) {
        var x = (MemberSelectExpr)lhs;
        if (!x.Member.IsGhost) {
          return NonGhostKind.Field;
        }
      } else {
        // LHS denotes an array element, which is always non-ghost
        return NonGhostKind.ArrayElement;
      }
      return NonGhostKind.IsGhost;
    }
  }

  public class LocalVariable : IVariable, IAttributeBearingDeclaration {
    public readonly IToken Tok;
    public readonly IToken EndTok;  // typically a terminating semi-colon or end-curly-brace
    readonly string name;
    public Attributes Attributes;
    public bool IsGhost;
    [ContractInvariantMethod]
    void ObjectInvariant() {
      Contract.Invariant(name != null);
      Contract.Invariant(OptionalType != null);
    }

    public LocalVariable(IToken tok, IToken endTok, string name, Type type, bool isGhost) {
      Contract.Requires(tok != null);
      Contract.Requires(endTok != null);
      Contract.Requires(name != null);
      Contract.Requires(type != null);  // can be a proxy, though

      this.Tok = tok;
      this.EndTok = endTok;
      this.name = name;
      this.OptionalType = type;
      if (type is InferredTypeProxy) {
        ((InferredTypeProxy)type).KeepConstraints = true;
      }
      this.IsGhost = isGhost;
    }

    public string Name {
      get {
        Contract.Ensures(Contract.Result<string>() != null);
        return name;
      }
    }
    public static bool HasWildcardName(IVariable v) {
      Contract.Requires(v != null);
      return v.Name.StartsWith("_v");
    }
    public static string DisplayNameHelper(IVariable v) {
      Contract.Requires(v != null);
      return HasWildcardName(v) ? "_" : v.Name;
    }
    public string DisplayName {
      get { return DisplayNameHelper(this); }
    }
    private string uniqueName;
    public string UniqueName {
      get {
        return uniqueName;
      }
    }
    public bool HasBeenAssignedUniqueName {
      get {
        return uniqueName != null;
      }
    }
    public string AssignUniqueName(FreshIdGenerator generator)
    {
      if (uniqueName == null)
      {
        uniqueName = generator.FreshId(Name + "#");
        compileName = string.Format("_{0}_{1}", Compiler.FreshId(), NonglobalVariable.CompilerizeName(name));
      }
      return UniqueName;
    }
    string compileName;
    public string CompileName {
      get {
        if (compileName == null)
        {
          compileName = string.Format("_{0}_{1}", Compiler.FreshId(), NonglobalVariable.CompilerizeName(name));
        }
        return compileName;
      }
    }
    public readonly Type OptionalType;  // this is the type mentioned in the declaration, if any
    internal Type type;  // this is the declared or inferred type of the variable; it is non-null after resolution (even if resolution fails)
    public Type Type {
      get {
        Contract.Ensures(Contract.Result<Type>() != null);

        Contract.Assume(type != null);  /* we assume object has been resolved */
        return type.Normalize();
      }
    }
    public bool IsMutable {
      get {
        return true;
      }
    }
    bool IVariable.IsGhost {
      get {
        return this.IsGhost;
      }
    }
    /// <summary>
    /// This method retrospectively makes the LocalVariable a ghost.  It is to be used only during resolution.
    /// </summary>
    public void MakeGhost() {
      this.IsGhost = true;
    }
    IToken IVariable.Tok {
      get {
        return Tok;
      }
    }
  }

  /// <summary>
  /// A CallStmt is always resolved.  It is typically produced as a resolved counterpart of the syntactic AST note ApplySuffix.
  /// </summary>
  public class CallStmt : Statement {
    [ContractInvariantMethod]
    void ObjectInvariant() {
      Contract.Invariant(MethodSelect.Member is Method);
      Contract.Invariant(cce.NonNullElements(Lhs));
      Contract.Invariant(cce.NonNullElements(Args));
    }

    public readonly List<Expression> Lhs;
    public readonly MemberSelectExpr MethodSelect;
    public readonly List<Expression> Args;

    public Expression Receiver { get { return MethodSelect.Obj; } }
    public Method Method { get { return (Method)MethodSelect.Member; } }

    public CallStmt(IToken tok, IToken endTok, List<Expression> lhs, MemberSelectExpr memSel, List<Expression> args)
      : base(tok, endTok) {
      Contract.Requires(tok != null);
      Contract.Requires(endTok != null);
      Contract.Requires(cce.NonNullElements(lhs));
      Contract.Requires(memSel != null);
      Contract.Requires(memSel.Member is Method);
      Contract.Requires(cce.NonNullElements(args));

      this.Lhs = lhs;
      this.MethodSelect = memSel;
      this.Args = args;
    }

    public override IEnumerable<Expression> SubExpressions {
      get {
        foreach (var e in base.SubExpressions) { yield return e; }
        foreach (var ee in Lhs) {
          yield return ee;
        }
        yield return MethodSelect;
        foreach (var ee in Args) {
          yield return ee;
        }
      }
    }
  }

  public class BlockStmt : Statement {
    public readonly List<Statement> Body;
    public BlockStmt(IToken tok, IToken endTok, [Captured] List<Statement> body)
      : base(tok, endTok) {
      Contract.Requires(tok != null);
      Contract.Requires(endTok != null);
      Contract.Requires(cce.NonNullElements(body));
      this.Body = body;
    }

    public override IEnumerable<Statement> SubStatements {
      get { return Body; }
    }

    public virtual void AppendStmt(Statement s) {
      Contract.Requires(s != null);
      Body.Add(s);
    }
  }

  public class DividedBlockStmt : BlockStmt
  {
    public readonly List<Statement> BodyInit;  // first part of Body's statements
    public readonly IToken SeparatorTok;  // token that separates the two parts, if any
    public readonly List<Statement> BodyProper;  // second part of Body's statements
    public DividedBlockStmt(IToken tok, IToken endTok, List<Statement> bodyInit, IToken/*?*/ separatorTok, List<Statement> bodyProper)
      : base(tok, endTok, Util.Concat(bodyInit, bodyProper)) {
      Contract.Requires(tok != null);
      Contract.Requires(endTok != null);
      Contract.Requires(cce.NonNullElements(bodyInit));
      Contract.Requires(cce.NonNullElements(bodyProper));
      this.BodyInit = bodyInit;
      this.SeparatorTok = separatorTok;
      this.BodyProper = bodyProper;
    }
    public override void AppendStmt(Statement s) {
      BodyProper.Add(s);
      base.AppendStmt(s);
    }
  }

  public class IfStmt : Statement {
    public readonly bool IsBindingGuard;
    public readonly Expression Guard;
    public readonly BlockStmt Thn;
    public readonly Statement Els;
    [ContractInvariantMethod]
    void ObjectInvariant() {
      Contract.Invariant(!IsBindingGuard || (Guard is ExistsExpr && ((ExistsExpr)Guard).Range == null));
      Contract.Invariant(Thn != null);
      Contract.Invariant(Els == null || Els is BlockStmt || Els is IfStmt || Els is SkeletonStatement);
    }
    public IfStmt(IToken tok, IToken endTok, bool isBindingGuard, Expression guard, BlockStmt thn, Statement els)
      : base(tok, endTok) {
      Contract.Requires(tok != null);
      Contract.Requires(endTok != null);
      Contract.Requires(!isBindingGuard || (guard is ExistsExpr && ((ExistsExpr)guard).Range == null));
      Contract.Requires(thn != null);
      Contract.Requires(els == null || els is BlockStmt || els is IfStmt || els is SkeletonStatement);
      this.IsBindingGuard = isBindingGuard;
      this.Guard = guard;
      this.Thn = thn;
      this.Els = els;
    }
    public override IEnumerable<Statement> SubStatements {
      get {
        yield return Thn;
        if (Els != null) {
          yield return Els;
        }
      }
    }
    public override IEnumerable<Expression> SubExpressions {
      get {
        foreach (var e in base.SubExpressions) { yield return e; }
        if (Guard != null) {
          yield return Guard;
        }
      }
    }
  }

  public class GuardedAlternative
  {
    public readonly IToken Tok;
    public readonly bool IsBindingGuard;
    public readonly Expression Guard;
    public readonly List<Statement> Body;
    [ContractInvariantMethod]
    void ObjectInvariant() {
      Contract.Invariant(Tok != null);
      Contract.Invariant(Guard != null);
      Contract.Invariant(!IsBindingGuard || (Guard is ExistsExpr && ((ExistsExpr)Guard).Range == null));
      Contract.Invariant(Body != null);
    }
    public GuardedAlternative(IToken tok, bool isBindingGuard, Expression guard, List<Statement> body)
    {
      Contract.Requires(tok != null);
      Contract.Requires(guard != null);
      Contract.Requires(!isBindingGuard || (guard is ExistsExpr && ((ExistsExpr)guard).Range == null));
      Contract.Requires(body != null);
      this.Tok = tok;
      this.IsBindingGuard = isBindingGuard;
      this.Guard = guard;
      this.Body = body;
    }
  }

  public class AlternativeStmt : Statement
  {
    public readonly bool UsesOptionalBraces;
    public readonly List<GuardedAlternative> Alternatives;
    [ContractInvariantMethod]
    void ObjectInvariant() {
      Contract.Invariant(Alternatives != null);
    }
    public AlternativeStmt(IToken tok, IToken endTok, List<GuardedAlternative> alternatives, bool usesOptionalBraces)
      : base(tok, endTok) {
      Contract.Requires(tok != null);
      Contract.Requires(endTok != null);
      Contract.Requires(alternatives != null);
      this.Alternatives = alternatives;
      this.UsesOptionalBraces = usesOptionalBraces;
    }
    public override IEnumerable<Statement> SubStatements {
      get {
        foreach (var alt in Alternatives) {
          foreach (var s in alt.Body) {
            yield return s;
          }
        }
      }
    }
    public override IEnumerable<Expression> SubExpressions {
      get {
        foreach (var e in base.SubExpressions) { yield return e; }
        foreach (var alt in Alternatives) {
          yield return alt.Guard;
        }
      }
    }
  }

  public abstract class LoopStmt : Statement
  {
    public readonly List<MaybeFreeExpression> Invariants;
    public readonly Specification<Expression> Decreases;
    public bool InferredDecreases;  // filled in by resolution
    public readonly Specification<FrameExpression> Mod;
    [ContractInvariantMethod]
    void ObjectInvariant() {
      Contract.Invariant(cce.NonNullElements(Invariants));
      Contract.Invariant(Decreases != null);
      Contract.Invariant(Mod != null);
    }
    public LoopStmt(IToken tok, IToken endTok, List<MaybeFreeExpression> invariants, Specification<Expression> decreases, Specification<FrameExpression> mod)
    : base(tok, endTok)
    {
      Contract.Requires(tok != null);
      Contract.Requires(endTok != null);
      Contract.Requires(cce.NonNullElements(invariants));
      Contract.Requires(decreases != null);
      Contract.Requires(mod != null);

      this.Invariants = invariants;
      this.Decreases = decreases;
      this.Mod = mod;
      if (DafnyOptions.O.Dafnycc) {
        Decreases = new Specification<Expression>(
          new List<Expression>() { new WildcardExpr(tok) }, null);
      }
    }
    public override IEnumerable<Expression> SubExpressions {
      get {
        foreach (var e in base.SubExpressions) { yield return e; }
        foreach (var mfe in Invariants) {
          foreach (var e in Attributes.SubExpressions(mfe.Attributes)) { yield return e; }
          yield return mfe.E;
        }
        foreach (var e in Attributes.SubExpressions(Decreases.Attributes)) { yield return e; }
        if (Decreases.Expressions != null) {
          foreach (var e in Decreases.Expressions) {
            yield return e;
          }
        }
        foreach (var e in Attributes.SubExpressions(Mod.Attributes)) { yield return e; }
        if (Mod.Expressions != null) {
          foreach (var fe in Mod.Expressions) {
            yield return fe.E;
          }
        }
      }
    }
  }

  public class WhileStmt : LoopStmt
  {
    public readonly Expression Guard;
    public readonly BlockStmt Body;

    public WhileStmt(IToken tok, IToken endTok, Expression guard,
                     List<MaybeFreeExpression> invariants, Specification<Expression> decreases, Specification<FrameExpression> mod,
                     BlockStmt body)
      : base(tok, endTok, invariants, decreases, mod) {
      Contract.Requires(tok != null);
      Contract.Requires(endTok != null);
      this.Guard = guard;
      this.Body = body;
    }

    public override IEnumerable<Statement> SubStatements {
      get {
        if (Body != null) {
          yield return Body;
        }
      }
    }
    public override IEnumerable<Expression> SubExpressions {
      get {
        foreach (var e in base.SubExpressions) { yield return e; }
        if (Guard != null) {
          yield return Guard;
        }
      }
    }
  }

  /// <summary>
  /// This class is really just a WhileStmt, except that it serves the purpose of remembering if the object was created as the result of a refinement
  /// merge.
  /// </summary>
  public class RefinedWhileStmt : WhileStmt
  {
    public RefinedWhileStmt(IToken tok, IToken endTok, Expression guard,
                            List<MaybeFreeExpression> invariants, Specification<Expression> decreases, Specification<FrameExpression> mod,
                            BlockStmt body)
      : base(tok, endTok, guard, invariants, decreases, mod, body) {
      Contract.Requires(tok != null);
      Contract.Requires(endTok != null);
      Contract.Requires(body != null);
    }
  }

  public class AlternativeLoopStmt : LoopStmt
  {
    public readonly bool UsesOptionalBraces;
    public readonly List<GuardedAlternative> Alternatives;
    [ContractInvariantMethod]
    void ObjectInvariant() {
      Contract.Invariant(Alternatives != null);
    }
    public AlternativeLoopStmt(IToken tok, IToken endTok,
                               List<MaybeFreeExpression> invariants, Specification<Expression> decreases, Specification<FrameExpression> mod,
                               List<GuardedAlternative> alternatives, bool usesOptionalBraces)
      : base(tok, endTok, invariants, decreases, mod) {
      Contract.Requires(tok != null);
      Contract.Requires(endTok != null);
      Contract.Requires(alternatives != null);
      this.Alternatives = alternatives;
      this.UsesOptionalBraces = usesOptionalBraces;
    }
    public override IEnumerable<Statement> SubStatements {
      get {
        foreach (var alt in Alternatives) {
          foreach (var s in alt.Body) {
            yield return s;
          }
        }
      }
    }
    public override IEnumerable<Expression> SubExpressions {
      get {
        foreach (var e in base.SubExpressions) { yield return e; }
        foreach (var alt in Alternatives) {
          yield return alt.Guard;
        }
      }
    }
  }

  public class ForallStmt : Statement
  {
    public readonly List<BoundVar> BoundVars;  // note, can be the empty list, in which case Range denotes "true"
    public Expression Range;  // mostly readonly, except that it may in some cases be updated during resolution to conjoin the precondition of the call in the body
    public readonly List<MaybeFreeExpression> Ens;
    public readonly Statement Body;
    public List<Expression> ForallExpressions;   // fill in by rewriter.
    public bool CanConvert = true; //  can convert to ForallExpressions

    public List<ComprehensionExpr.BoundedPool> Bounds;  // initialized and filled in by resolver
    // invariant: if successfully resolved, Bounds.Count == BoundVars.Count;

    /// <summary>
    /// Assign means there are no ensures clauses and the body consists of one update statement,
    ///   either to an object field or to an array.
    /// Call means there are no ensures clauses and the body consists of a single call to a (presumably
    ///   ghost, but non-ghost is also allowed) method with no out-parameters and an empty modifies
    ///   clause.
    /// Proof means there is at least one ensures clause, and the body consists of any (presumably ghost,
    ///   but non-ghost is also allowed) code without side effects on variables (including fields and array
    ///   elements) declared outside the body itself.
    /// Notes:
    /// * More kinds may be allowed in the future.
    /// * One could also allow Call to call non-ghost methods without side effects.  However, that
    ///   would seem pointless in the program, so they are disallowed (to avoid any confusion that
    ///   such use of the forall statement might actually have a point).
    /// * One could allow Proof even without ensures clauses that "export" what was learned.
    ///   However, that might give the false impression that the body is nevertheless exported.
    /// </summary>
    public enum BodyKind { Assign, Call, Proof }
    public BodyKind Kind;  // filled in during resolution

    [ContractInvariantMethod]
    void ObjectInvariant() {
      Contract.Invariant(BoundVars != null);
      Contract.Invariant(Range != null);
      Contract.Invariant(BoundVars.Count != 0 || LiteralExpr.IsTrue(Range));
      Contract.Invariant(Ens != null);
    }

    public ForallStmt(IToken tok, IToken endTok, List<BoundVar> boundVars, Attributes attrs, Expression range, List<MaybeFreeExpression> ens, Statement body)
      : base(tok, endTok) {
      Contract.Requires(tok != null);
      Contract.Requires(endTok != null);
      Contract.Requires(cce.NonNullElements(boundVars));
      Contract.Requires(range != null);
      Contract.Requires(boundVars.Count != 0 || LiteralExpr.IsTrue(range));
      Contract.Requires(cce.NonNullElements(ens));
      this.BoundVars = boundVars;
      this.Attributes = attrs;
      this.Range = range;
      this.Ens = ens;
      this.Body = body;
    }

    public Statement S0 {
      get {
        // dig into Body to find a single statement
        Statement s = this.Body;
        while (true) {
          var block = s as BlockStmt;
          if (block != null && block.Body.Count == 1) {
            s = block.Body[0];
            // dig further into s
          } else if (s is UpdateStmt) {
            var update = (UpdateStmt)s;
            if (update.ResolvedStatements.Count == 1) {
              s = update.ResolvedStatements[0];
              // dig further into s
            } else {
              return s;
            }
          } else {
            return s;
          }
        }
      }
    }

    public override IEnumerable<Statement> SubStatements {
      get {
        if (Body != null) {
          yield return Body;
        }
      }
    }
    public override IEnumerable<Expression> SubExpressions {
      get {
        foreach (var e in base.SubExpressions) { yield return e; }
        yield return Range;
        foreach (var ee in Ens) {
          foreach (var e in Attributes.SubExpressions(ee.Attributes)) { yield return e; }
          yield return ee.E;
        }
      }
    }
  }

  public class ModifyStmt : Statement
  {
    public readonly Specification<FrameExpression> Mod;
    public readonly BlockStmt Body;

    public ModifyStmt(IToken tok, IToken endTok, List<FrameExpression> mod, Attributes attrs, BlockStmt body)
      : base(tok, endTok)
    {
      Contract.Requires(tok != null);
      Contract.Requires(endTok != null);
      Contract.Requires(mod != null);
      Mod = new Specification<FrameExpression>(mod, attrs);
      Body = body;
    }

    public override IEnumerable<Statement> SubStatements {
      get {
        if (Body != null) {
          yield return Body;
        }
      }
    }
    public override IEnumerable<Expression> SubExpressions {
      get {
        foreach (var e in base.SubExpressions) { yield return e; }
        foreach (var e in Attributes.SubExpressions(Mod.Attributes)) { yield return e; }
        foreach (var fe in Mod.Expressions) {
          yield return fe.E;
        }
      }
    }
  }

  public class CalcStmt : Statement
  {
    public abstract class CalcOp {
      /// <summary>
      /// Resulting operator "x op z" if "x this y" and "y other z".
      /// Returns null if this and other are incompatible.
      /// </summary>
      [Pure]
      public abstract CalcOp ResultOp(CalcOp other);

      /// <summary>
      /// Returns an expression "line0 this line1".
      /// </summary>
      [Pure]
      public abstract Expression StepExpr(Expression line0, Expression line1);
    }

    public class BinaryCalcOp : CalcOp {
      public readonly BinaryExpr.Opcode Op;

      [ContractInvariantMethod]
      void ObjectInvariant()
      {
        Contract.Invariant(ValidOp(Op));
      }

      /// <summary>
      /// Is op a valid calculation operator?
      /// </summary>
      [Pure]
      public static bool ValidOp(BinaryExpr.Opcode op) {
        return
             op == BinaryExpr.Opcode.Eq || op == BinaryExpr.Opcode.Neq
          || op == BinaryExpr.Opcode.Lt || op == BinaryExpr.Opcode.Le
          || op == BinaryExpr.Opcode.Gt || op == BinaryExpr.Opcode.Ge
          || LogicOp(op);
      }

      /// <summary>
      /// Is op a valid operator only for Boolean lines?
      /// </summary>
      [Pure]
      public static bool LogicOp(BinaryExpr.Opcode op) {
        return op == BinaryExpr.Opcode.Iff || op == BinaryExpr.Opcode.Imp || op == BinaryExpr.Opcode.Exp;
      }

      public BinaryCalcOp(BinaryExpr.Opcode op) {
        Contract.Requires(ValidOp(op));
        Op = op;
      }

      /// <summary>
      /// Does this subsume other (this . other == other . this == this)?
      /// </summary>
      private bool Subsumes(BinaryCalcOp other) {
        Contract.Requires(other != null);
        var op1 = Op;
        var op2 = other.Op;
        if (op1 == BinaryExpr.Opcode.Neq || op2 == BinaryExpr.Opcode.Neq)
          return op2 == BinaryExpr.Opcode.Eq;
        if (op1 == op2)
          return true;
        if (LogicOp(op1) || LogicOp(op2))
          return op2 == BinaryExpr.Opcode.Eq ||
            (op1 == BinaryExpr.Opcode.Imp && op2 == BinaryExpr.Opcode.Iff) ||
            (op1 == BinaryExpr.Opcode.Exp && op2 == BinaryExpr.Opcode.Iff) ||
            (op1 == BinaryExpr.Opcode.Eq && op2 == BinaryExpr.Opcode.Iff);
        return op2 == BinaryExpr.Opcode.Eq ||
          (op1 == BinaryExpr.Opcode.Lt && op2 == BinaryExpr.Opcode.Le) ||
          (op1 == BinaryExpr.Opcode.Gt && op2 == BinaryExpr.Opcode.Ge);
      }

      public override CalcOp ResultOp(CalcOp other) {
        if (other is BinaryCalcOp) {
          var o = (BinaryCalcOp) other;
          if (this.Subsumes(o)) {
            return this;
          } else if (o.Subsumes(this)) {
            return other;
          }
          return null;
        } else if (other is TernaryCalcOp) {
          return other.ResultOp(this);
        } else {
          Contract.Assert(false);
          throw new cce.UnreachableException();
        }
      }

      public override Expression StepExpr(Expression line0, Expression line1)
      {
        if (Op == BinaryExpr.Opcode.Exp) {
          // The order of operands is reversed so that it can be turned into implication during resolution 
          return new BinaryExpr(line0.tok, Op, line1, line0);
        } else {
          return new BinaryExpr(line0.tok, Op, line0, line1);
        }
      }

      public override string ToString()
      {
        return BinaryExpr.OpcodeString(Op);
      }

    }

    public class TernaryCalcOp : CalcOp {
      public readonly Expression Index; // the only allowed ternary operator is ==#, so we only store the index

      [ContractInvariantMethod]
      void ObjectInvariant()
      {
        Contract.Invariant(Index != null);
      }

      public TernaryCalcOp(Expression idx) {
        Contract.Requires(idx != null);
        Index = idx;
      }

      public override CalcOp ResultOp(CalcOp other) {
        if (other is BinaryCalcOp) {
          if (((BinaryCalcOp) other).Op == BinaryExpr.Opcode.Eq) {
            return this;
          }
          return null;
        } else if (other is TernaryCalcOp) {
          var a = Index;
          var b = ((TernaryCalcOp) other).Index;
          var minIndex = new ITEExpr(a.tok, false, new BinaryExpr(a.tok, BinaryExpr.Opcode.Le, a, b), a, b);
          return new TernaryCalcOp(minIndex); // ToDo: if we could compare expressions for syntactic equalty, we could use this here to optimize
        } else {
          Contract.Assert(false);
          throw new cce.UnreachableException();
        }
      }

      public override Expression StepExpr(Expression line0, Expression line1)
      {
        return new TernaryExpr(line0.tok, TernaryExpr.Opcode.PrefixEqOp, Index, line0, line1);
      }

      public override string ToString()
      {
        return "==#";
      }

    }

    public readonly List<Expression> Lines;    // Last line is dummy, in order to form a proper step with the dangling hint
    public readonly List<BlockStmt> Hints;     // Hints[i] comes after line i; block statement is used as a container for multiple sub-hints
    public readonly CalcOp UserSuppliedOp;     // may be null, if omitted by the user
    public CalcOp Op;                          // main operator of the calculation (either UserSuppliedOp or (after resolution) an inferred CalcOp)
    public readonly List<CalcOp/*?*/> StepOps; // StepOps[i] comes after line i
    public readonly List<Expression> Steps;    // expressions li op l<i + 1>, filled in during resolution (last step is dummy)
    public Expression Result;                  // expression l0 ResultOp ln, filled in during resolution

    public static readonly CalcOp DefaultOp = new BinaryCalcOp(BinaryExpr.Opcode.Eq);

    [ContractInvariantMethod]
    void ObjectInvariant()
    {
      Contract.Invariant(Lines != null);
      Contract.Invariant(cce.NonNullElements(Lines));
      Contract.Invariant(Hints != null);
      Contract.Invariant(cce.NonNullElements(Hints));
      Contract.Invariant(StepOps != null);
      Contract.Invariant(Steps != null);
      Contract.Invariant(cce.NonNullElements(Steps));
      Contract.Invariant(Hints.Count == Math.Max(Lines.Count - 1, 0));
      Contract.Invariant(StepOps.Count == Hints.Count);
    }

    public CalcStmt(IToken tok, IToken endTok, CalcOp userSuppliedOp, List<Expression> lines, List<BlockStmt> hints, List<CalcOp/*?*/> stepOps, Attributes attrs)
      : base(tok, endTok)
    {
      Contract.Requires(tok != null);
      Contract.Requires(endTok != null);
      Contract.Requires(lines != null);
      Contract.Requires(hints != null);
      Contract.Requires(stepOps != null);
      Contract.Requires(cce.NonNullElements(lines));
      Contract.Requires(cce.NonNullElements(hints));
      Contract.Requires(hints.Count == Math.Max(lines.Count - 1, 0));
      Contract.Requires(stepOps.Count == hints.Count);
      this.UserSuppliedOp = userSuppliedOp;
      this.Lines = lines;
      this.Hints = hints;
      this.StepOps = stepOps;
      this.Steps = new List<Expression>();
      this.Result = null;
      this.Attributes = attrs;
    }

    public override IEnumerable<Statement> SubStatements
    {
      get {
        foreach (var h in Hints) {
          yield return h;
        }
      }
    }
    public override IEnumerable<Expression> SubExpressions
    {
      get {
        foreach (var e in base.SubExpressions) { yield return e; }
        foreach (var e in Attributes.SubExpressions(Attributes)) { yield return e; }

        for (int i = 0; i < Lines.Count - 1; i++) {  // note, we skip the duplicated line at the end
          yield return Lines[i];
        }
        foreach (var calcop in AllCalcOps) {
          var o3 = calcop as TernaryCalcOp;
          if (o3 != null) {
            yield return o3.Index;
          }
        }
      }
    }

    IEnumerable<CalcOp> AllCalcOps {
      get {
        if (UserSuppliedOp != null) {
          yield return UserSuppliedOp;
        }
        foreach (var stepop in StepOps) {
          if (stepop != null) {
            yield return stepop;
          }
        }
      }
    }

    /// <summary>
    /// Left-hand side of a step expression.
    /// Note that Lhs(op.StepExpr(line0, line1)) != line0 when op is <==.
    /// </summary>
    public static Expression Lhs(Expression step)
    {
      Contract.Requires(step is BinaryExpr || step is TernaryExpr);
      if (step is BinaryExpr) {
        return ((BinaryExpr) step).E0;
      } else {
        return ((TernaryExpr) step).E1;
      }
    }

    /// <summary>
    /// Right-hand side of a step expression.
    /// Note that Rhs(op.StepExpr(line0, line1)) != line1 when op is REVERSE-IMPLICATION.
    /// </summary>
    public static Expression Rhs(Expression step)
    {
      Contract.Requires(step is BinaryExpr || step is TernaryExpr);
      if (step is BinaryExpr) {
        return ((BinaryExpr) step).E1;
      } else {
        return ((TernaryExpr) step).E2;
      }
    }
  }

  public class MatchStmt : Statement
  {
    [ContractInvariantMethod]
    void ObjectInvariant() {
      Contract.Invariant(Source != null);
      Contract.Invariant(cce.NonNullElements(Cases));
      Contract.Invariant(cce.NonNullElements(MissingCases));
    }

    private Expression source;
    private List<MatchCaseStmt> cases;
    public readonly List<DatatypeCtor> MissingCases = new List<DatatypeCtor>();  // filled in during resolution
    public readonly bool UsesOptionalBraces;
    public MatchStmt OrigUnresolved;  // the resolver makes this clone of the MatchStmt before it starts desugaring it

    public MatchStmt(IToken tok, IToken endTok, Expression source, [Captured] List<MatchCaseStmt> cases, bool usesOptionalBraces)
      : base(tok, endTok) {
      Contract.Requires(tok != null);
      Contract.Requires(endTok != null);
      Contract.Requires(source != null);
      Contract.Requires(cce.NonNullElements(cases));
      this.source = source;
      this.cases = cases;
      this.UsesOptionalBraces = usesOptionalBraces;
    }

    public Expression Source {
      get { return source; }
    }

    public List<MatchCaseStmt> Cases {
      get { return cases; }
    }

    // should only be used in desugar in resolve to change the cases of the matchexpr
    public void UpdateSource(Expression source) {
      this.source = source;
    }

    public void UpdateCases(List<MatchCaseStmt> cases) {
      this.cases = cases;
    }

    public override IEnumerable<Statement> SubStatements {
      get {
        foreach (var kase in cases) {
          foreach (var s in kase.Body) {
            yield return s;
          }
        }
      }
    }
    public override IEnumerable<Expression> SubExpressions {
      get {
        foreach (var e in base.SubExpressions) { yield return e; }
        yield return Source;
      }
    }
  }

  public class MatchCaseStmt : MatchCase
  {
    private List<Statement> body;

    [ContractInvariantMethod]
    void ObjectInvariant() {
      Contract.Invariant(cce.NonNullElements(Body));
    }

    public MatchCaseStmt(IToken tok, string id, [Captured] List<BoundVar> arguments, [Captured] List<Statement> body)
      : base(tok, id, arguments)
    {
      Contract.Requires(tok != null);
      Contract.Requires(id != null);
      Contract.Requires(cce.NonNullElements(arguments));
      Contract.Requires(cce.NonNullElements(body));
      this.body = body;
    }

    public MatchCaseStmt(IToken tok, string id, [Captured] List<CasePattern> cps, [Captured] List<Statement> body)
      : base(tok, id, cps) {
      Contract.Requires(tok != null);
      Contract.Requires(id != null);
      Contract.Requires(cce.NonNullElements(cps));
      Contract.Requires(cce.NonNullElements(body));
      this.body = body;
    }

    public List<Statement> Body {
      get { return body; }
    }

    // should only be called by resolve to reset the body of the MatchCaseExpr
    public void UpdateBody(List<Statement> body) {
      this.body = body;
    }
  }

  /// <summary>
  /// The class represents several possible scenarios:
  /// * ...;
  ///   S == null
  /// * assert ...
  ///   ConditionOmitted == true
  /// * assume ...
  ///   ConditionOmitted == true
  /// * if ... { Stmt }
  ///   if ... { Stmt } else ElseStmt
  ///   ConditionOmitted == true
  /// * while ... invariant J;
  ///   ConditionOmitted == true && BodyOmitted == true
  /// * while ... invariant J; { Stmt }
  ///   ConditionOmitted == true && BodyOmitted == false
  /// * modify ...;
  ///   ConditionOmitted == true && BodyOmitted == false
  /// * modify ... { Stmt }
  ///   ConditionOmitted == true && BodyOmitted == false
  /// </summary>
  public class SkeletonStatement : Statement
  {
    public readonly Statement S;
    public bool ConditionOmitted { get { return ConditionEllipsis != null; } }
    public readonly IToken ConditionEllipsis;
    public bool BodyOmitted { get { return BodyEllipsis != null; } }
    public readonly IToken BodyEllipsis;
    public readonly List<IToken> NameReplacements;
    public readonly List<Expression> ExprReplacements;
    public SkeletonStatement(IToken tok, IToken endTok)
      : base(tok, endTok)
    {
      Contract.Requires(tok != null);
      Contract.Requires(endTok != null);
      S = null;
    }
    public SkeletonStatement(Statement s, IToken conditionEllipsis, IToken bodyEllipsis)
      : base(s.Tok, s.EndTok)
    {
      Contract.Requires(s != null);
      S = s;
      ConditionEllipsis = conditionEllipsis;
      BodyEllipsis = bodyEllipsis;
    }
    public SkeletonStatement(IToken tok, IToken endTok, List<IToken> nameReplacements, List<Expression> exprReplacements)
      : base(tok, endTok) {
      Contract.Requires(tok != null);
      Contract.Requires(endTok != null);
      NameReplacements = nameReplacements;
      ExprReplacements = exprReplacements;

    }
    public override IEnumerable<Statement> SubStatements {
      get {
        // The SkeletonStatement is really a modification of its inner statement S.  Therefore,
        // we don't consider S to be a substatement.  Instead, the substatements of S are the
        // substatements of the SkeletonStatement.  In the case the SkeletonStatement modifies
        // S by omitting its body (which is true only for loops), there are no substatements.
        if (!BodyOmitted) {
          foreach (var s in S.SubStatements) {
            yield return s;
          }
        }
      }
    }
  }

  // ------------------------------------------------------------------------------------------------------

  public abstract class TokenWrapper : IToken
  {
    protected readonly IToken WrappedToken;
    protected TokenWrapper(IToken wrappedToken) {
      Contract.Requires(wrappedToken != null);
      WrappedToken = wrappedToken;
    }

    public int col {
      get { return WrappedToken.col; }
      set { throw new NotSupportedException(); }
    }
    public virtual string filename {
      get { return WrappedToken.filename; }
      set { throw new NotSupportedException(); }
    }
    public bool IsValid {
      get { return WrappedToken.IsValid; }
    }
    public int kind {
      get { return WrappedToken.kind; }
      set { throw new NotSupportedException(); }
    }
    public int line {
      get { return WrappedToken.line; }
      set { throw new NotSupportedException(); }
    }
    public int pos {
      get { return WrappedToken.pos; }
      set { throw new NotSupportedException(); }
    }
    public virtual string val {
      get { return WrappedToken.val; }
      set { throw new NotSupportedException(); }
    }
  }

  public class NestedToken : TokenWrapper
  {
    public NestedToken(IToken outer, IToken inner)
      : base(outer)
    {
      Contract.Requires(outer != null);
      Contract.Requires(inner != null);
      Inner = inner;
    }
    public IToken Outer { get { return WrappedToken; } }
    public readonly IToken Inner;
  }

  /// <summary>
  /// An IncludeToken is a wrapper that indicates that the function/method was
  /// declared in a file that was included. Any proof obligations from such an
  /// included file are to be ignored.
  /// </summary>
  public class IncludeToken : TokenWrapper
  {
    public Include Include;
    public IncludeToken(Include include, IToken wrappedToken)
      : base(wrappedToken) {
      Contract.Requires(wrappedToken != null);
      this.Include = include;
    }

    public override string val {
      get { return WrappedToken.val; }
      set { WrappedToken.val = value; }
    }
  }

  // ------------------------------------------------------------------------------------------------------
  [DebuggerDisplay("{Printer.ExprToString(this)}")]
  public abstract class Expression
  {
    public readonly IToken tok;
    [ContractInvariantMethod]
    void ObjectInvariant() {
      Contract.Invariant(tok != null);
    }

    [Pure]
    public bool WasResolved()
    {
      return Type != null;
    }

    public Expression Resolved {
      get {
        Contract.Requires(WasResolved());  // should be called only on resolved expressions; this approximates that precondition
        Expression r = this;
        while (true) {
          Contract.Assert(r.WasResolved());  // this.WasResolved() implies anything it reaches is also resolved
          var rr = r as ConcreteSyntaxExpression;
          if (rr == null) {
            return r;
          }
          r = rr.ResolvedExpression;
          if (r == null) {
            // for a NegationExpression, we're willing to return its non-ResolveExpression form (since it is filled in
            // during a resolution phase after type checking and we may be called here during type checking)
            return rr is NegationExpression ? rr : null;
          }
        }
      }
    }


    protected Type type;
    public Type Type {  // filled in during resolution
      get {
        Contract.Ensures(type != null || Contract.Result<Type>() == null);  // useful in conjunction with postcondition of constructor
        return type == null ? null : type.Normalize();
      }
      set {
        Contract.Requires(!WasResolved());  // set it only once
        Contract.Requires(value != null);
        
        //modifies type;
        type = value.Normalize();
      }
    }
#if TEST_TYPE_SYNONYM_TRANSPARENCY
    public void DebugTest_ChangeType(Type ty) {
      Contract.Requires(WasResolved());  // we're here to set it again
      Contract.Requires(ty != null);
      type = ty;
    }
#endif

    public Expression(IToken tok) {
      Contract.Requires(tok != null);
      Contract.Ensures(type == null);  // we would have liked to have written Type==null, but that's not admissible or provable

      this.tok = tok;
    }

    /// <summary>
    /// Returns the non-null subexpressions of the Expression.  To be called after the expression has been resolved; this
    /// means, for example, that any concrete syntax that resolves to some other expression will return the subexpressions
    /// of the resolved expression.
    /// </summary>
    public virtual IEnumerable<Expression> SubExpressions {
      get { yield break; }
    }

    public virtual bool IsImplicit {
      get { return false; }
    }

    public static IEnumerable<Expression> Conjuncts(Expression expr) {
      Contract.Requires(expr != null);
      Contract.Requires(expr.Type.IsBoolType);
      Contract.Ensures(cce.NonNullElements(Contract.Result<IEnumerable<Expression>>()));

      expr = StripParens(expr);

      var bin = expr as BinaryExpr;
      if (bin != null && bin.ResolvedOp == BinaryExpr.ResolvedOpcode.And) {
        foreach (Expression e in Conjuncts(bin.E0)) {
          yield return e;
        }
        foreach (Expression e in Conjuncts(bin.E1)) {
          yield return e;
        }
        yield break;
      }
      yield return expr;
    }

    /// <summary>
    /// Create a resolved expression of the form "e0 + e1"
    /// </summary>
    public static Expression CreateAdd(Expression e0, Expression e1) {
      Contract.Requires(e0 != null);
      Contract.Requires(e1 != null);
      Contract.Requires(
        (e0.Type.IsNumericBased(Type.NumericPersuation.Int) && e1.Type.IsNumericBased(Type.NumericPersuation.Int)) ||
        (e0.Type.IsNumericBased(Type.NumericPersuation.Real) && e1.Type.IsNumericBased(Type.NumericPersuation.Real)));
      Contract.Ensures(Contract.Result<Expression>() != null);
      var s = new BinaryExpr(e0.tok, BinaryExpr.Opcode.Add, e0, e1);
      s.ResolvedOp = BinaryExpr.ResolvedOpcode.Add;  // resolve here
      s.Type = e0.Type.NormalizeExpand();  // resolve here
      return s;
    }


    /// <summary>
    /// Create a resolved expression of the form "CVT(e0) - CVT(e1)", where "CVT" is either "int" (if
    /// e0.Type is an integer-based numeric type) or "real" (if e0.Type is a real-based numeric type).
    /// </summary>
    public static Expression CreateSubtract_TypeConvert(Expression e0, Expression e1) {
      Contract.Requires(e0 != null);
      Contract.Requires(e1 != null);
      Contract.Requires(
        (e0.Type.IsNumericBased(Type.NumericPersuation.Int) && e1.Type.IsNumericBased(Type.NumericPersuation.Int)) ||
        (e0.Type.IsNumericBased(Type.NumericPersuation.Real) && e1.Type.IsNumericBased(Type.NumericPersuation.Real)));
      Contract.Ensures(Contract.Result<Expression>() != null);

      Type toType = e0.Type.IsNumericBased(Type.NumericPersuation.Int) ? (Type)Type.Int : Type.Real;
      e0 = CastIfNeeded(e0, toType);
      e1 = CastIfNeeded(e1, toType);
      return CreateSubtract(e0, e1);
    }

    private static Expression CastIfNeeded(Expression expr, Type toType) {
      if (!expr.Type.Equals(toType)) {
        var cast = new ConversionExpr(expr.tok, expr, toType);
        cast.Type = toType;
        return cast;
      } else {
        return expr;
      }
    }

    /// <summary>
    /// Create a resolved expression of the form "e0 - e1"
    /// </summary>
    public static Expression CreateSubtract(Expression e0, Expression e1) {
      Contract.Requires(e0 != null);
      Contract.Requires(e0.Type != null);
      Contract.Requires(e1 != null);
      Contract.Requires(e1.Type != null);
      Contract.Requires(
        (e0.Type.IsNumericBased(Type.NumericPersuation.Int) && e1.Type.IsNumericBased(Type.NumericPersuation.Int)) ||
        (e0.Type.IsNumericBased(Type.NumericPersuation.Real) && e1.Type.IsNumericBased(Type.NumericPersuation.Real)) ||
        (e0.Type.IsBigOrdinalType && e1.Type.IsBigOrdinalType));
      Contract.Ensures(Contract.Result<Expression>() != null);
      var s = new BinaryExpr(e0.tok, BinaryExpr.Opcode.Sub, e0, e1);
      s.ResolvedOp = BinaryExpr.ResolvedOpcode.Sub;  // resolve here
      s.Type = e0.Type.NormalizeExpand();  // resolve here
      return s;
    }

    /// <summary>
    /// Create a resolved expression of the form "e + n"
    /// </summary>
    public static Expression CreateIncrement(Expression e, int n) {
      Contract.Requires(e != null);
      Contract.Requires(e.Type != null);
      Contract.Requires(e.Type.IsNumericBased(Type.NumericPersuation.Int));
      Contract.Requires(0 <= n);
      Contract.Ensures(Contract.Result<Expression>() != null);
      if (n == 0) {
        return e;
      }
      var nn = CreateIntLiteral(e.tok, n);
      return CreateAdd(e, nn);
    }

    /// <summary>
    /// Create a resolved expression of the form "e - n"
    /// </summary>
    public static Expression CreateDecrement(Expression e, int n) {
      Contract.Requires(e != null);
      Contract.Requires(e.Type.IsNumericBased(Type.NumericPersuation.Int));
      Contract.Requires(0 <= n);
      Contract.Ensures(Contract.Result<Expression>() != null);
      if (n == 0) {
        return e;
      }
      var nn = CreateIntLiteral(e.tok, n);
      return CreateSubtract(e, nn);
    }

    /// <summary>
    /// Create a resolved expression of the form "n"
    /// </summary>
    public static Expression CreateIntLiteral(IToken tok, int n) {
      Contract.Requires(tok != null);
      Contract.Requires(n != int.MinValue);
      if (0 <= n) {
        var nn = new LiteralExpr(tok, n);
        nn.Type = Type.Int;
        return nn;
      } else {
        return CreateDecrement(CreateIntLiteral(tok, 0), -n);
      }
    }

    /// <summary>
    /// Create a resolved expression of the form "x"
    /// </summary>
    public static Expression CreateRealLiteral(IToken tok, Basetypes.BigDec x) {
      Contract.Requires(tok != null);
      var nn = new LiteralExpr(tok, x);
      nn.Type = Type.Real;
      return nn;
    }

    /// <summary>
    /// Create a resolved expression of the form "n", for either type "int" or type "ORDINAL".
    /// </summary>
    public static Expression CreateNatLiteral(IToken tok, int n, Type ty) {
      Contract.Requires(tok != null);
      Contract.Requires(0 <= n);
      Contract.Requires(ty.IsNumericBased(Type.NumericPersuation.Int) || ty is BigOrdinalType);
      var nn = new LiteralExpr(tok, n);
      nn.Type = ty;
      return nn;
    }

    /// <summary>
    /// Create a resolved expression for a bool b
    /// </summary>
    public static Expression CreateBoolLiteral(IToken tok, bool b) {
      Contract.Requires(tok != null);
      var lit = new LiteralExpr(tok, b);
      lit.Type = Type.Bool;  // resolve here
      return lit;
    }

    /// <summary>
    /// Returns "expr", but with all outer layers of parentheses removed.
    /// This method can be called before resolution.
    /// </summary>
    public static Expression StripParens(Expression expr) {
      while (true) {
        var e = expr as ParensExpression;
        if (e == null) {
          return expr;
        }
        expr = e.E;
      }
    }

    public static ThisExpr AsThis(Expression expr) {
      Contract.Requires(expr != null);
      return StripParens(expr) as ThisExpr;
    }

    /// <summary>
    /// If "expr" denotes a boolean literal "b", then return "true" and set "value" to "b".
    /// Otherwise, return "false" (and the value of "value" should not be used by the caller).
    /// This method can be called before resolution.
    /// </summary>
    public static bool IsBoolLiteral(Expression expr, out bool value) {
      Contract.Requires(expr != null);
      var e = StripParens(expr) as LiteralExpr;
      if (e != null && e.Value is bool) {
        value = (bool)e.Value;
        return true;
      } else {
        value = false;  // to please compiler
        return false;
      }
    }

    /// <summary>
    /// Returns "true" if "expr" denotes the empty set (for "iset", "set", or "multiset").
    /// This method can be called before resolution.
    /// </summary>
    public static bool IsEmptySetOrMultiset(Expression expr) {
      Contract.Requires(expr != null);
      expr = StripParens(expr);
      return (expr is SetDisplayExpr && ((SetDisplayExpr)expr).Elements.Count == 0) ||
        (expr is MultiSetDisplayExpr && ((MultiSetDisplayExpr)expr).Elements.Count == 0);
    }
      
    public static Expression CreateNot(IToken tok, Expression e) {
      Contract.Requires(tok != null);
      Contract.Requires(e.Type.IsBoolType);
      var un = new UnaryOpExpr(tok, UnaryOpExpr.Opcode.Not, e);
      un.Type = Type.Bool;  // resolve here
      return un;
    }

    /// <summary>
    /// Create a resolved expression of the form "e0 LESS e1"
    /// </summary>
    public static Expression CreateLess(Expression e0, Expression e1) {
      Contract.Requires(e0 != null);
      Contract.Requires(e1 != null);
      Contract.Requires(
        (e0.Type.IsNumericBased(Type.NumericPersuation.Int) && e1.Type.IsNumericBased(Type.NumericPersuation.Int)) ||
        (e0.Type.IsBigOrdinalType && e1.Type.IsBigOrdinalType));
      Contract.Ensures(Contract.Result<Expression>() != null);
      var s = new BinaryExpr(e0.tok, BinaryExpr.Opcode.Lt, e0, e1);
      s.ResolvedOp = BinaryExpr.ResolvedOpcode.Lt;  // resolve here
      s.Type = Type.Bool;  // resolve here
      return s;
    }

    /// <summary>
    /// Create a resolved expression of the form "e0 ATMOST e1"
    /// </summary>
    public static Expression CreateAtMost(Expression e0, Expression e1) {
      Contract.Requires(e0 != null);
      Contract.Requires(e1 != null);
      Contract.Requires(
        (e0.Type.IsNumericBased(Type.NumericPersuation.Int) && e1.Type.IsNumericBased(Type.NumericPersuation.Int)) ||
        (e0.Type.IsNumericBased(Type.NumericPersuation.Real) && e1.Type.IsNumericBased(Type.NumericPersuation.Real)));
      Contract.Ensures(Contract.Result<Expression>() != null);
      var s = new BinaryExpr(e0.tok, BinaryExpr.Opcode.Le, e0, e1);
      s.ResolvedOp = BinaryExpr.ResolvedOpcode.Le;  // resolve here
      s.Type = Type.Bool;  // resolve here
      return s;
    }

    public static Expression CreateEq(Expression e0, Expression e1, Type ty) {
      Contract.Requires(e0 != null);
      Contract.Requires(e1 != null);
      Contract.Requires(ty != null);
      var eq = new BinaryExpr(e0.tok, BinaryExpr.Opcode.Eq, e0, e1);
      if (ty is SetType) {
        eq.ResolvedOp = BinaryExpr.ResolvedOpcode.SetEq;
      } else if (ty is SeqType) {
        eq.ResolvedOp = BinaryExpr.ResolvedOpcode.SeqEq;
      } else if (ty is MultiSetType) {
        eq.ResolvedOp = BinaryExpr.ResolvedOpcode.InMultiSet;
      } else if (ty is MapType) {
        eq.ResolvedOp = BinaryExpr.ResolvedOpcode.MapEq;
      } else {
        eq.ResolvedOp = BinaryExpr.ResolvedOpcode.EqCommon;
      }
      eq.type = Type.Bool;
      return eq;
    }

    /// <summary>
    /// Create a resolved expression of the form "e0 && e1"
    /// </summary>
    public static Expression CreateAnd(Expression a, Expression b) {
      Contract.Requires(a != null);
      Contract.Requires(b != null);
      Contract.Requires(a.Type.IsBoolType && b.Type.IsBoolType);
      Contract.Ensures(Contract.Result<Expression>() != null);
      if (LiteralExpr.IsTrue(a)) {
        return b;
      } else if (LiteralExpr.IsTrue(b)) {
        return a;
      } else {
        var and = new BinaryExpr(a.tok, BinaryExpr.Opcode.And, a, b);
        and.ResolvedOp = BinaryExpr.ResolvedOpcode.And;  // resolve here
        and.Type = Type.Bool;  // resolve here
        return and;
      }
    }

    /// <summary>
    /// Create a resolved expression of the form "e0 ==> e1"
    /// </summary>
    public static Expression CreateImplies(Expression a, Expression b) {
      Contract.Requires(a != null);
      Contract.Requires(b != null);
      Contract.Requires(a.Type.IsBoolType && b.Type.IsBoolType);
      Contract.Ensures(Contract.Result<Expression>() != null);
      if (LiteralExpr.IsTrue(a) || LiteralExpr.IsTrue(b)) {
        return b;
      } else {
        var imp = new BinaryExpr(a.tok, BinaryExpr.Opcode.Imp, a, b);
        imp.ResolvedOp = BinaryExpr.ResolvedOpcode.Imp;  // resolve here
        imp.Type = Type.Bool;  // resolve here
        return imp;
      }
    }

    /// <summary>
    /// Create a resolved expression of the form "if test then e0 else e1"
    /// </summary>
    public static Expression CreateITE(Expression test, Expression e0, Expression e1) {
      Contract.Requires(test != null);
      Contract.Requires(e0 != null);
      Contract.Requires(e1 != null);
      Contract.Requires(test.Type.IsBoolType && e0.Type.Equals(e1.Type));
      Contract.Ensures(Contract.Result<Expression>() != null);
      var ite = new ITEExpr(test.tok, false, test, e0, e1);
      ite.Type = e0.type;  // resolve here
      return ite;
    }

    /// <summary>
    /// Create a resolved case expression for a match expression
    /// </summary>
    public static MatchCaseExpr CreateMatchCase(MatchCaseExpr old_case, Expression new_body) {
      Contract.Requires(old_case != null);
      Contract.Requires(new_body != null);
      Contract.Ensures(Contract.Result<MatchCaseExpr>() != null);

      ResolvedCloner cloner = new ResolvedCloner();
      var newVars = old_case.Arguments.ConvertAll(cloner.CloneBoundVar);
      new_body = VarSubstituter(old_case.Arguments.ConvertAll<NonglobalVariable>(x=>(NonglobalVariable)x), newVars, new_body);

      var new_case = new MatchCaseExpr(old_case.tok, old_case.Id, newVars, new_body);

      new_case.Ctor = old_case.Ctor; // resolve here
      return new_case;
    }

    /// <summary>
    /// Create a match expression with a resolved type
    /// </summary>
    public static Expression CreateMatch(IToken tok, Expression src, List<MatchCaseExpr> cases, Type type) {
      MatchExpr e = new MatchExpr(tok, src, cases, false);
      e.Type = type;  // resolve here

      return e;
    }

    /// <summary>
    /// Create a let expression with a resolved type and fresh variables
    /// </summary>
    public static Expression CreateLet(IToken tok, List<CasePattern> LHSs, List<Expression> RHSs, Expression body, bool exact) {
      Contract.Requires(tok  != null);
      Contract.Requires(LHSs != null && RHSs != null);
      Contract.Requires(LHSs.Count == RHSs.Count);
      Contract.Requires(body != null);

      ResolvedCloner cloner = new ResolvedCloner();
      var newLHSs = LHSs.ConvertAll(cloner.CloneCasePattern);

      var oldVars = new List<BoundVar>();
      LHSs.Iter(p => oldVars.AddRange(p.Vars));
      var newVars = new List<BoundVar>();
      newLHSs.Iter(p => newVars.AddRange(p.Vars));
      body = VarSubstituter(oldVars.ConvertAll<NonglobalVariable>(x => (NonglobalVariable)x), newVars, body);

      var let = new LetExpr(tok, newLHSs, RHSs, body, exact);
      let.Type = body.Type;  // resolve here
      return let;
    }

    /// <summary>
    /// Create a quantifier expression with a resolved type and fresh variables
    /// Optionally replace the old body with the supplied argument
    /// </summary>
    public static Expression CreateQuantifier(QuantifierExpr expr, bool forall,  Expression body = null) {
      //(IToken tok, List<BoundVar> vars, Expression range, Expression body, Attributes attribs, Qu) {
      Contract.Requires(expr != null);

      ResolvedCloner cloner = new ResolvedCloner();
      var newVars = expr.BoundVars.ConvertAll(cloner.CloneBoundVar);

      if (body == null) {
        body = expr.Term;
      }

      body = VarSubstituter(expr.BoundVars.ConvertAll<NonglobalVariable>(x=>(NonglobalVariable)x), newVars, body);

      QuantifierExpr q;
      if (forall) {
        q = new ForallExpr(expr.tok, new List<TypeParameter>(), newVars, expr.Range, body, expr.Attributes);
      } else {
        q = new ExistsExpr(expr.tok, new List<TypeParameter>(), newVars, expr.Range, body, expr.Attributes);
      }
      q.Type = Type.Bool;

      return q;
    }

    /// <summary>
    /// Create a resolved IdentifierExpr (whose token is that of the variable)
    /// </summary>
    public static Expression CreateIdentExpr(IVariable v) {
      Contract.Requires(v != null);
      var e = new IdentifierExpr(v.Tok, v.Name);
      e.Var = v;  // resolve here
      e.type = v.Type;  // resolve here
      return e;
    }

    public static Expression VarSubstituter(List<NonglobalVariable> oldVars, List<BoundVar> newVars, Expression e, Dictionary<TypeParameter, Type> typeMap=null) {
      Contract.Requires(oldVars != null && newVars != null);
      Contract.Requires(oldVars.Count == newVars.Count);

      Dictionary<IVariable, Expression/*!*/> substMap = new Dictionary<IVariable, Expression>();
      if (typeMap == null) {
        typeMap = new Dictionary<TypeParameter, Type>();
      }

      for (int i = 0; i < oldVars.Count; i++) {
        var id = new IdentifierExpr(newVars[i].tok, newVars[i].Name);
        id.Var = newVars[i];    // Resolve here manually
        id.Type = newVars[i].Type;  // Resolve here manually
        substMap.Add(oldVars[i], id);
      }

      Translator.Substituter sub = new Translator.Substituter(null, substMap, typeMap);
      return sub.Substitute(e);
    }

    public string AsStringLiteral() {
      var le = this as LiteralExpr;
      if (le != null) {
        return le.Value as string;
      } else {
        return null;
      }
    }
  }

  /// <summary>
  /// Instances of this class are introduced during resolution to indicate that a static method or function has
  /// been invoked without specifying a receiver (that is, by just giving the name of the enclosing class).
  /// </summary>
  public class StaticReceiverExpr : LiteralExpr
  {
    public readonly Type UnresolvedType;
    private bool Implicit;

    public StaticReceiverExpr(IToken tok, Type t, bool isImplicit)
      : base(tok) {
      Contract.Requires(tok != null);
      Contract.Requires(t != null);
      UnresolvedType = t;
      Implicit = isImplicit;
    }
    
    /// <summary>
    /// Constructs a resolved LiteralExpr representing the 'null' literal whose type is "cl"
    /// parameterized by the type arguments of "cl" itself.
    /// </summary>
    public StaticReceiverExpr(IToken tok, ClassDecl cl, bool isImplicit)
      : base(tok)
    {
      Contract.Requires(tok != null);
      Contract.Requires(cl != null);
      var typeArgs = cl.TypeArgs.ConvertAll(tp => (Type)new UserDefinedType(tp));
      Type = new UserDefinedType(tok, cl.IsDefaultClass ? cl.Name : cl.Name + "?", cl, typeArgs);
      UnresolvedType = Type;
      Implicit = isImplicit;
    }

    /// <summary>
    /// Constructs a resolved LiteralExpr representing the 'null' literal whose type is "cl"
    /// parameterized according to the type arguments to "t".  It is assumed that "t" denotes
    /// a class or trait that (possibly reflexively or transitively) extends "cl".
    /// Examples:
    /// * If "t" denotes "C(G)" and "cl" denotes "C", then the type of the StaticReceiverExpr
    ///   will be "C(G)".
    /// * Suppose "C" is a class that extends a trait "T"; then, if "t" denotes "C" and "cl" denotes
    ///   "T", then the type of the StaticReceiverExpr will be "T".
    /// * In the future, Dafny will support type parameters for traits and for classes that implement
    ///   traits.  Then, suppose "C(X)" is a class that extends "T(f(X))", and that "T(Y)" is
    ///   a trait that in turn extends trait "W(g(Y))".  If "t" denotes type "C(G)" and "cl" denotes "W",
    ///   then type of the StaticReceiverExpr will be "T(g(f(G)))".
    /// </summary>
    public StaticReceiverExpr(IToken tok, UserDefinedType t, ClassDecl cl, bool isImplicit)
      : base(tok) {
      Contract.Requires(tok != null);
      Contract.Requires(t.ResolvedClass != null);
      Contract.Requires(cl != null);
      if (t.ResolvedClass != cl) {
        var orig = (ClassDecl)t.ResolvedClass;
        Contract.Assert(orig.TraitsObj.Contains(cl));  // Dafny currently supports only one level of inheritance from traits
        Contract.Assert(orig.TypeArgs.Count == 0);  // Dafny currently only allows type-parameter-less classes to extend traits
        Contract.Assert(cl.TypeArgs.Count == 0);  // Dafny currently does not support type parameters for traits
        t = new UserDefinedType(tok, cl.Name, cl, new List<Type>());
      }
      Type = t;
      UnresolvedType = Type;
      Implicit = isImplicit;
    }

    public override bool IsImplicit {
      get { return Implicit; }
    }
  }

  public class LiteralExpr : Expression {
    /// <summary>
    /// One of the following:
    ///   * 'null' for the 'null' literal (a special case of which is the subclass StaticReceiverExpr)
    ///   * a bool for a bool literal
    ///   * a BigInteger for int literal
    ///   * a Basetypes.BigDec for a (rational) real literal
    ///   * a string for a char literal
    ///     This case always uses the subclass CharLiteralExpr.
    ///     Note, a string is stored to keep any escape sequence, since this simplifies printing of the character
    ///     literal, both when pretty printed as a Dafny expression and when being compiled into C# code.  The
    ///     parser checks the validity of any escape sequence and the verifier deals with turning such into a
    ///     single character value.
    ///   * a string for a string literal
    ///     This case always uses the subclass StringLiteralExpr.
    ///     Note, the string is stored with all escapes as characters.  For example, the input string "hello\n" is
    ///     stored in a LiteralExpr has being 7 characters long, whereas the Dafny (and C#) length of this string is 6.
    ///     This simplifies printing of the string, both when pretty printed as a Dafny expression and when being
    ///     compiled into C# code.  The parser checks the validity of the escape sequences and the verifier deals
    ///     with turning them into single characters.
    /// </summary>
    public readonly object Value;

    [Pure]
    public static bool IsTrue(Expression e) {
      Contract.Requires(e != null);
      if (e is LiteralExpr) {
        LiteralExpr le = (LiteralExpr)e;
        return le.Value is bool && (bool)le.Value;
      } else {
        return false;
      }
    }

    public LiteralExpr(IToken tok)
      : base(tok) {  // represents the Dafny literal "null"
      Contract.Requires(tok != null);
      this.Value = null;
    }

    public LiteralExpr(IToken tok, BigInteger n)
      : base(tok) {
      Contract.Requires(tok != null);
      Contract.Requires(0 <= n.Sign);
      this.Value = n;
    }

    public LiteralExpr(IToken tok, Basetypes.BigDec n)
      : base(tok) {
      Contract.Requires(0 <= n.Mantissa.Sign);
      Contract.Requires(tok != null);
      this.Value = n;
    }

    public LiteralExpr(IToken tok, int n)
      :base(tok) {
      Contract.Requires(tok != null);
      Contract.Requires(0 <= n);
      this.Value = new BigInteger(n);
    }

    public LiteralExpr(IToken tok, bool b)
      : base(tok) {
      Contract.Requires(tok != null);
      this.Value = b;
    }

    /// <summary>
    /// This constructor is to be used only with the StringLiteralExpr and CharLiteralExpr subclasses, for
    /// two reasons:  both of these literals store a string in .Value, and string literals also carry an
    /// additional field.
    /// </summary>
    protected LiteralExpr(IToken tok, string s)
      : base(tok) {
      Contract.Requires(tok != null);
      Contract.Requires(s != null);
      this.Value = s;
    }
  }

  public class CharLiteralExpr : LiteralExpr
  {
    public CharLiteralExpr(IToken tok, string s)
      : base(tok, s) {
      Contract.Requires(s != null);
    }
  }

  public class StringLiteralExpr : LiteralExpr
  {
    public readonly bool IsVerbatim;
    public StringLiteralExpr(IToken tok, string s, bool isVerbatim)
      : base(tok, s) {
      Contract.Requires(s != null);
      IsVerbatim = isVerbatim;
    }
  }

  public class DatatypeValue : Expression {
    public readonly string DatatypeName;
    public readonly string MemberName;
    public readonly List<Expression> Arguments;
    public DatatypeCtor Ctor;  // filled in by resolution
    public List<Type> InferredTypeArgs = new List<Type>();  // filled in by resolution
    public bool IsCoCall;  // filled in by resolution
    [ContractInvariantMethod]
    void ObjectInvariant() {
      Contract.Invariant(DatatypeName != null);
      Contract.Invariant(MemberName != null);
      Contract.Invariant(cce.NonNullElements(Arguments));
      Contract.Invariant(cce.NonNullElements(InferredTypeArgs));
      Contract.Invariant(Ctor == null || InferredTypeArgs.Count == Ctor.EnclosingDatatype.TypeArgs.Count);
    }

    public DatatypeValue(IToken tok, string datatypeName, string memberName, [Captured] List<Expression> arguments)
      : base(tok) {
      Contract.Requires(cce.NonNullElements(arguments));
      Contract.Requires(tok != null);
      Contract.Requires(datatypeName != null);
      Contract.Requires(memberName != null);
      this.DatatypeName = datatypeName;
      this.MemberName = memberName;
      this.Arguments = arguments;
    }

    public override IEnumerable<Expression> SubExpressions {
      get { return Arguments; }
    }
  }

  public class ThisExpr : Expression {
    public ThisExpr(IToken tok)
      : base(tok) {
      Contract.Requires(tok != null);
    }
  }
  public class ExpressionPair {
    public Expression A, B;
    public ExpressionPair(Expression a, Expression b) {
      Contract.Requires(a != null);
      Contract.Requires(b != null);
      A = a;
      B = b;
    }
  }

  public class ImplicitThisExpr : ThisExpr {
    public ImplicitThisExpr(IToken tok)
      : base(tok) {
      Contract.Requires(tok != null);
    }

    public override bool IsImplicit {
      get { return true; }
    }
  }

  /// <summary>
  /// An ImplicitThisExpr_ConstructorCall is used in the .InitCall of a TypeRhs,
  /// which has a need for a "throw-away receiver".  Using a different type
  /// gives a way to distinguish this receiver from other receivers, which
  /// plays a role in checking the restrictions on divided block statements.
  /// </summary>
  public class ImplicitThisExpr_ConstructorCall : ImplicitThisExpr
  {
    public ImplicitThisExpr_ConstructorCall(IToken tok)
      : base(tok) {
      Contract.Requires(tok != null);
    }
  }

  public class IdentifierExpr : Expression
  {
    [ContractInvariantMethod]
    void ObjectInvariant() {
      Contract.Invariant(Name != null);
    }

    public readonly string Name;
    public IVariable Var;  // filled in by resolution

    public IdentifierExpr(IToken tok, string name)
      : base(tok) {
      Contract.Requires(tok != null);
      Contract.Requires(name != null);
      Name = name;
    }
    /// <summary>
    /// Constructs a resolved IdentifierExpr.
    /// </summary>
    public IdentifierExpr(IToken tok, IVariable v)
      : base(tok) {
      Contract.Requires(tok != null);
      Contract.Requires(v != null);
      Name = v.Name;
      Var = v;
#if SLOPPY_ABOUT_BEING_PRECISE
      Type = v.Type.StripSubsetConstraints();
#else
      Type = v.Type;
#endif
    }
  }

  /// <summary>
  /// If an "AutoGhostIdentifierExpr" is used as the out-parameter of a ghost method or
  /// a method with a ghost parameter, resolution will change the .Var's .IsGhost to true
  /// automatically.  This class is intended to be used only as a communicate between the
  /// parser and parts of the resolver.
  /// </summary>
  public class AutoGhostIdentifierExpr : IdentifierExpr
  {
    public AutoGhostIdentifierExpr(IToken tok, string name)
      : base(tok, name) { }
  }

  /// <summary>
  /// This class is used only inside the resolver itself. It gets hung in the AST in uncompleted name segments.
  /// </summary>
  class Resolver_IdentifierExpr : Expression
  {
    // The Resolver_IdentifierExpr either uses Decl and TypeArgs:
    public readonly TopLevelDecl Decl;
    public readonly List<Type> TypeArgs;
    // ... or it uses TypeParamDecl:
    public readonly TypeParameter TypeParamDecl;
    [ContractInvariantMethod]
    void ObjectInvariant() {
      Contract.Invariant((Decl != null) != (TypeParamDecl != null));  // The Decl / TypeParamDecl fields are exclusive
      Contract.Invariant((Decl != null) == (TypeArgs != null));  // The Decl / TypeArgs fields are used together
      Contract.Invariant(TypeArgs == null || TypeArgs.Count == Decl.TypeArgs.Count);
      Contract.Invariant(Type == null || (Type is ResolverType_Module && TypeParamDecl == null) || Type is ResolverType_Type);
    }

    public abstract class ResolverType : Type
    {
      public override bool IsSupertypeOf_WithSubsetTypes(Type that) {
        return Equals(that);
      }
    }
    public class ResolverType_Module : ResolverType
    {
      [Pure]
      public override string TypeName(ModuleDefinition context, bool parseAble) {
        Contract.Assert(parseAble == false);
        return "#module";
      }
      public override bool Equals(Type that) {
        return that.NormalizeExpand() is ResolverType_Module;
      }
      public override bool PossiblyEquals_W(Type that) {
        return false;
      }
    }
    public class ResolverType_Type : ResolverType {
      [Pure]
      public override string TypeName(ModuleDefinition context, bool parseAble) {
        Contract.Assert(parseAble == false);
        return "#type";
      }
      public override bool Equals(Type that) {
        return that.NormalizeExpand() is ResolverType_Type;
      }
      public override bool PossiblyEquals_W(Type that) {
        return false;
      }
    }

    public Resolver_IdentifierExpr(IToken tok, TopLevelDecl decl, List<Type> typeArgs)
      : base(tok) {
      Contract.Requires(tok != null);
      Contract.Requires(decl != null);
      Contract.Requires(typeArgs != null && typeArgs.Count == decl.TypeArgs.Count);
      Decl = decl;
      TypeArgs = typeArgs;
      Type = decl is ModuleDecl ? (Type)new ResolverType_Module() : new ResolverType_Type();
    }
    public Resolver_IdentifierExpr(IToken tok, TypeParameter tp)
      : base(tok) {
      Contract.Requires(tok != null);
      Contract.Requires(tp != null);
      TypeParamDecl = tp;
      Type = new ResolverType_Type();
    }
  }

  public abstract class DisplayExpression : Expression {
    public readonly List<Expression> Elements;
    [ContractInvariantMethod]
    void ObjectInvariant() {
      Contract.Invariant(cce.NonNullElements(Elements));
    }

    public DisplayExpression(IToken tok, List<Expression> elements)
      : base(tok) {
      Contract.Requires(cce.NonNullElements(elements));
      Elements = elements;
    }

    public override IEnumerable<Expression> SubExpressions {
      get { return Elements; }
    }
  }

  public class SetDisplayExpr : DisplayExpression {
    public bool Finite;
    public SetDisplayExpr(IToken tok, bool finite, List<Expression> elements)
      : base(tok, elements) {
      Contract.Requires(tok != null);
      Contract.Requires(cce.NonNullElements(elements));
      Finite = finite;
    }
  }

  public class MultiSetDisplayExpr : DisplayExpression {
    public MultiSetDisplayExpr(IToken tok, List<Expression> elements) : base(tok, elements) {
      Contract.Requires(tok != null);
      Contract.Requires(cce.NonNullElements(elements));
    }
  }

  public class MapDisplayExpr : Expression {
    public bool Finite;
    public List<ExpressionPair> Elements;
    public MapDisplayExpr(IToken tok, bool finite, List<ExpressionPair> elements)
      : base(tok) {
      Contract.Requires(tok != null);
      Contract.Requires(cce.NonNullElements(elements));
      Finite = finite;
      Elements = elements;
    }
    public override IEnumerable<Expression> SubExpressions {
      get {
        foreach (var ep in Elements) {
          yield return ep.A;
          yield return ep.B;
        }
      }
    }
  }
  public class SeqDisplayExpr : DisplayExpression {
    public SeqDisplayExpr(IToken tok, List<Expression> elements)
      : base(tok, elements) {
      Contract.Requires(cce.NonNullElements(elements));
      Contract.Requires(tok != null);
    }
  }

  public class MemberSelectExpr : Expression {
    public readonly Expression Obj;
    public readonly string MemberName;
    public MemberDecl Member;          // filled in by resolution, will be a Field or Function
    public List<Type> TypeApplication; // If Member is a Function or Method, then TypeApplication is the list of type arguments used with the enclosing class and the function/method itself; if it is a Field, then TypeApplication is the list of type arguments used with the enclosing class

    public Dictionary<TypeParameter, Type> TypeArgumentSubstitutions() {
      Contract.Requires(WasResolved());
      Contract.Ensures(Contract.Result<Dictionary<TypeParameter, Type>>() != null);
      Contract.Ensures(Contract.Result<Dictionary<TypeParameter, Type>>().Count == TypeApplication.Count);

      var icallable = Member as ICallable;
      Contract.Assert(Member.EnclosingClass.TypeArgs.Count + (icallable == null ? 0 : icallable.TypeArgs.Count) == TypeApplication.Count);  // a consequence of proper resolution
      var subst = new Dictionary<TypeParameter, Type>();
      var i = 0;
      foreach (var tp in Member.EnclosingClass.TypeArgs) {
        subst.Add(tp, TypeApplication[i]);
        i++;
      }
      if (icallable != null) {
        foreach (var tp in icallable.TypeArgs) {
          subst.Add(tp, TypeApplication[i]);
          i++;
        }
      }
      return subst;
    }

    [ContractInvariantMethod]
    void ObjectInvariant() {
      Contract.Invariant(Obj != null);
      Contract.Invariant(MemberName != null);
      Contract.Invariant((Member != null) == (TypeApplication != null));  // TypeApplication is set whenever Member is set
    }

    public MemberSelectExpr(IToken tok, Expression obj, string memberName)
      : base(tok) {
      Contract.Requires(tok != null);
      Contract.Requires(obj != null);
      Contract.Requires(memberName != null);
      this.Obj = obj;
      this.MemberName = memberName;
    }

    /// <summary>
    /// Returns a resolved MemberSelectExpr for a field.
    /// </summary>
    public MemberSelectExpr(IToken tok, Expression obj, Field field)
      : this(tok, obj, field.Name)
    {
      Contract.Requires(tok != null);
      Contract.Requires(obj != null);
      Contract.Requires(field != null);
      Contract.Requires(obj.Type != null);  // "obj" is required to be resolved
      this.Member = field;  // resolve here
      if (field.EnclosingClass is TraitDecl) {
        // It could be that the type of "obj" is a class that implements the trait.  If so,
        // it would be necessary to map the class type instantiation to a type instantiation
        // of the trait.  However, at present in Dafny, traits take no type arguments, so
        // our job is easy.
        Contract.Assert(field.EnclosingClass.TypeArgs.Count == 0);
        this.TypeApplication = new List<Type>();
      } else {
        var receiverType = obj.Type.NormalizeExpand();
        this.TypeApplication = receiverType.TypeArgs;  // resolve here
      }
      Contract.Assert(field.EnclosingClass == null || this.TypeApplication.Count == field.EnclosingClass.TypeArgs.Count);
      var subst = new Dictionary<TypeParameter, Type>();
      for (int i = 0; i < this.TypeApplication.Count; i++) {
        subst.Add(field.EnclosingClass.TypeArgs[i], this.TypeApplication[i]);
      }
      this.Type = Resolver.SubstType(field.Type, subst);  // resolve here
    }

    public void MemberSelectCase(Action<Field> fieldK, Action<Function> functionK) {
      MemberSelectCase<bool>(
        f => {
          fieldK(f);
          return true;
        },
        f => {
          functionK(f);
          return true;
        });
    }

    public A MemberSelectCase<A>(Func<Field,A> fieldK, Func<Function,A> functionK) {
      var field = Member as Field;
      var function = Member as Function;
      if (field != null) {
        return fieldK(field);
      } else {
        Contract.Assert(function != null);
        return functionK(function);
      }
    }

    public override IEnumerable<Expression> SubExpressions {
      get { yield return Obj; }
    }
  }

  public class SeqSelectExpr : Expression {
    public readonly bool SelectOne;  // false means select a range
    public readonly Expression Seq;
    public readonly Expression E0;
    public readonly Expression E1;
    [ContractInvariantMethod]
    void ObjectInvariant() {
      Contract.Invariant(Seq != null);
      Contract.Invariant(!SelectOne || E1 == null);
    }

    public SeqSelectExpr(IToken tok, bool selectOne, Expression seq, Expression e0, Expression e1)
      : base(tok) {
      Contract.Requires(tok != null);
      Contract.Requires(seq != null);
      Contract.Requires(!selectOne || e1 == null);

      SelectOne = selectOne;
      Seq = seq;
      E0 = e0;
      E1 = e1;
    }

    public override IEnumerable<Expression> SubExpressions {
      get {
        yield return Seq;
        if (E0 != null) yield return E0;
        if (E1 != null) yield return E1;
      }
    }
  }

  public class MultiSelectExpr : Expression {
    public readonly Expression Array;
    public readonly List<Expression> Indices;
    [ContractInvariantMethod]
    void ObjectInvariant() {
      Contract.Invariant(Array != null);
      Contract.Invariant(cce.NonNullElements(Indices));
      Contract.Invariant(1 <= Indices.Count);
    }

    public MultiSelectExpr(IToken tok, Expression array, List<Expression> indices)
      : base(tok) {
      Contract.Requires(tok != null);
      Contract.Requires(array != null);
      Contract.Requires(cce.NonNullElements(indices) && 1 <= indices.Count);

      Array = array;
      Indices = indices;
    }

    public override IEnumerable<Expression> SubExpressions {
      get {
        yield return Array;
        foreach (var e in Indices) {
          yield return e;
        }
      }
    }
  }

  /// <summary>
  /// Represents an expression of the form A[B := C], where, syntactically, A, B, and C are expressions.
  /// Successfully resolved, the expression stands for one of the following:
  /// * if A is a sequence, then B is an integer-based index into the sequence and C's type is the sequence element type
  /// * if A is a map(T,U), then B is a key of type T and C is a value of type U
  /// * if A is a multiset, then B's type is the multiset element type and C is an integer-based numeric
  /// * if A is a datatype, then B is the name of a destructor of A's type and C's type is the type of that destructor -- in
  ///   this case, the resolver will set the ResolvedUpdateExpr to an expression that constructs an appropriate datatype value
  /// </summary>
  public class SeqUpdateExpr : Expression {
    public readonly Expression Seq;
    public readonly Expression Index;
    public readonly Expression Value;
    public Expression ResolvedUpdateExpr;       // filled in during resolution, if the SeqUpdateExpr corresponds to a datatype update
    [ContractInvariantMethod]
    void ObjectInvariant() {
      Contract.Invariant(Seq != null);
      Contract.Invariant(Index != null);
      Contract.Invariant(Value != null);
    }

    public SeqUpdateExpr(IToken tok, Expression seq, Expression index, Expression val)
      : base(tok) {
      Contract.Requires(tok != null);
      Contract.Requires(seq != null);
      Contract.Requires(index != null);
      Contract.Requires(val != null);
      Seq = seq;
      Index = index;
      Value = val;
    }

    public override IEnumerable<Expression> SubExpressions {
      get {
        if (ResolvedUpdateExpr == null)
        {
          yield return Seq;
          yield return Index;
          yield return Value;
        }
        else
        {
          foreach (var e in ResolvedUpdateExpr.SubExpressions)
          {
            yield return e;
          }
        }
      }
    }
  }

  public class ApplyExpr : Expression {
    // The idea is that this apply expression does not need a type argument substitution,
    // since lambda functions and anonymous functions are never polymorphic.
    // Make a FunctionCallExpr otherwise, to call a resolvable anonymous function.
    public readonly Expression Function;
    public readonly List<Expression> Args;

    public override IEnumerable<Expression> SubExpressions {
      get {
        yield return Function;
        foreach (var e in Args) {
          yield return e;
        }
      }
    }

    public ApplyExpr(IToken tok, Expression fn, List<Expression> args)
      : base(tok)
    {
      Function = fn;
      Args = args;
    }
  }

  public class RevealExpr : Expression
  {
    public readonly Expression Expr;
    public Expression ResolvedExpression; 

    public override IEnumerable<Expression> SubExpressions {
      get {
        if (ResolvedExpression != null) {
          yield return ResolvedExpression;
        }
      }
    }

    public RevealExpr(IToken tok, Expression expr) 
      : base(tok)
    {
      this.Expr = expr;
    }
  }

  public class FunctionCallExpr : Expression {
    public readonly string Name;
    public readonly Expression Receiver;
    public readonly IToken OpenParen;  // can be null if Args.Count == 0
    public readonly List<Expression> Args;
    public Dictionary<TypeParameter, Type> TypeArgumentSubstitutions;  // created, initialized, and used by resolution (and also used by translation)
    public enum CoCallResolution {
      No,
      Yes,
      NoBecauseFunctionHasSideEffects,
      NoBecauseFunctionHasPostcondition,
      NoBecauseRecursiveCallsAreNotAllowedInThisContext,
      NoBecauseIsNotGuarded,
      NoBecauseRecursiveCallsInDestructiveContext
    }
    public CoCallResolution CoCall = CoCallResolution.No;  // indicates whether or not the call is a co-recursive call; filled in by resolution

    [ContractInvariantMethod]
    void ObjectInvariant() {
      Contract.Invariant(Name != null);
      Contract.Invariant(Receiver != null);
      Contract.Invariant(cce.NonNullElements(Args));
      Contract.Invariant(
        Function == null || TypeArgumentSubstitutions == null ||
        Contract.ForAll(
          Function.TypeArgs,
            a => TypeArgumentSubstitutions.ContainsKey(a)) &&
        Contract.ForAll(
          TypeArgumentSubstitutions.Keys,
            a => Function.TypeArgs.Contains(a) || Function.EnclosingClass.TypeArgs.Contains(a)));
    }

    public Function Function;  // filled in by resolution

    [Captured]
    public FunctionCallExpr(IToken tok, string fn, Expression receiver, IToken openParen, [Captured] List<Expression> args)
      : base(tok) {
      Contract.Requires(tok != null);
      Contract.Requires(fn != null);
      Contract.Requires(receiver != null);
      Contract.Requires(cce.NonNullElements(args));
      Contract.Requires(openParen != null || args.Count == 0);
      Contract.Ensures(type == null);
      Contract.Ensures(cce.Owner.Same(this, receiver));

      this.Name = fn;
      cce.Owner.AssignSame(this, receiver);
      this.Receiver = receiver;
      this.OpenParen = openParen;
      this.Args = args;
    }

    public override IEnumerable<Expression> SubExpressions {
      get {
        yield return Receiver;
        foreach (var e in Args) {
          yield return e;
        }
      }
    }
  }

  public class MultiSetFormingExpr : Expression
  {
    [Peer]
    public readonly Expression E;
    [ContractInvariantMethod]
    void ObjectInvariant() {
      Contract.Invariant(E != null);
    }

    [Captured]
    public MultiSetFormingExpr(IToken tok, Expression expr)
      : base(tok) {
      Contract.Requires(tok != null);
      Contract.Requires(expr != null);
      cce.Owner.AssignSame(this, expr);
      E = expr;
    }

    public override IEnumerable<Expression> SubExpressions {
      get { yield return E; }
    }
  }

  public class OldExpr : Expression
  {
    [Peer]
    public readonly Expression E;
    [ContractInvariantMethod]
    void ObjectInvariant() {
      Contract.Invariant(E != null);
    }

    [Captured]
    public OldExpr(IToken tok, Expression expr)
      : base(tok) {
      Contract.Requires(tok != null);
      Contract.Requires(expr != null);
      cce.Owner.AssignSame(this, expr);
      E = expr;
    }

    public override IEnumerable<Expression> SubExpressions {
      get { yield return E; }
    }
  }

  public class UnchangedExpr : Expression
  {
    public readonly List<FrameExpression> Frame;
    [ContractInvariantMethod]
    void ObjectInvariant() {
      Contract.Invariant(Frame != null);
    }

    public UnchangedExpr(IToken tok, List<FrameExpression> frame)
      : base(tok) {
      Contract.Requires(tok != null);
      Contract.Requires(frame != null);
      this.Frame = frame;
    }

    public override IEnumerable<Expression> SubExpressions {
      get {
        foreach (var fe in Frame) {
          yield return fe.E;
        }
      }
    }
  }

  public abstract class UnaryExpr : Expression
  {
    public readonly Expression E;
    [ContractInvariantMethod]
    void ObjectInvariant() {
      Contract.Invariant(E != null);
    }

    public UnaryExpr(IToken tok, Expression e)
      : base(tok) {
      Contract.Requires(tok != null);
      Contract.Requires(e != null);
      this.E = e;
    }

    public override IEnumerable<Expression> SubExpressions {
      get { yield return E; }
    }
  }

  public class UnaryOpExpr : UnaryExpr
  {
    public enum Opcode {
      Not,
      Cardinality,
      Fresh,
      Allocated,
      Lit,  // there is no syntax for this operator, but it is sometimes introduced during translation
    }
    public readonly Opcode Op;

    public UnaryOpExpr(IToken tok, Opcode op, Expression e)
      : base(tok, e) {
      Contract.Requires(tok != null);
      Contract.Requires(e != null);
      this.Op = op;
    }
  }

  public class ConversionExpr : UnaryExpr
  {
    public readonly Type ToType;
    public ConversionExpr(IToken tok, Expression expr, Type toType)
      : base(tok, expr) {
      Contract.Requires(tok != null);
      Contract.Requires(expr != null);
      Contract.Requires(toType != null);
      ToType = toType;
    }
  }

  public class BinaryExpr : Expression
  {
    public enum Opcode {
      Iff,
      Imp,
      Exp, // turned into Imp during resolution
      And,
      Or,
      Eq,
      Neq,
      Lt,
      Le,
      Ge,
      Gt,
      Disjoint,
      In,
      NotIn,
      LeftShift,
      RightShift,
      Add,
      Sub,
      Mul,
      Div,
      Mod,
      BitwiseAnd,
      BitwiseOr,
      BitwiseXor
    }
    public readonly Opcode Op;
    public enum ResolvedOpcode {
      YetUndetermined,  // the value before resolution has determined the value; .ResolvedOp should never be read in this state

      // logical operators
      Iff,
      Imp,
      And,
      Or,
      // non-collection types
      EqCommon,
      NeqCommon,
      // integers, reals, bitvectors
      Lt,
      LessThanLimit,  // a synonym for Lt for ORDINAL, used only during translation
      Le,
      Ge,
      Gt,
      Add,
      Sub,
      Mul,
      Div,
      Mod,
      // bitvectors
      LeftShift,
      RightShift,
      BitwiseAnd,
      BitwiseOr,
      BitwiseXor,
      // char
      LtChar,
      LeChar,
      GeChar,
      GtChar,
      // sets
      SetEq,
      SetNeq,
      ProperSubset,
      Subset,
      Superset,
      ProperSuperset,
      Disjoint,
      InSet,
      NotInSet,
      Union,
      Intersection,
      SetDifference,
      // multi-sets
      MultiSetEq,
      MultiSetNeq,
      MultiSubset,
      MultiSuperset,
      ProperMultiSubset,
      ProperMultiSuperset,
      MultiSetDisjoint,
      InMultiSet,
      NotInMultiSet,
      MultiSetUnion,
      MultiSetIntersection,
      MultiSetDifference,
      // Sequences
      SeqEq,
      SeqNeq,
      ProperPrefix,
      Prefix,
      Concat,
      InSeq,
      NotInSeq,
      // Maps
      MapEq,
      MapNeq,
      InMap,
      NotInMap,
      MapDisjoint,
      MapUnion,
      // datatypes
      RankLt,
      RankGt
    }
    private ResolvedOpcode _theResolvedOp = ResolvedOpcode.YetUndetermined;
    public ResolvedOpcode ResolvedOp {
      set {
        Contract.Assume(_theResolvedOp == ResolvedOpcode.YetUndetermined || _theResolvedOp == value);  // there's never a reason for resolution to change its mind, is there?
        _theResolvedOp = value;
      }
      get {
        Contract.Assume(_theResolvedOp != ResolvedOpcode.YetUndetermined);  // shouldn't read it until it has been properly initialized
        return _theResolvedOp;
      }
    }
    public ResolvedOpcode ResolvedOp_PossiblyStillUndetermined {  // offer a way to return _theResolveOp -- for experts only!
      get { return _theResolvedOp; }
    }
    public static bool IsEqualityOp(ResolvedOpcode op) {
      switch (op) {
        case ResolvedOpcode.EqCommon:
        case ResolvedOpcode.SetEq:
        case ResolvedOpcode.SeqEq:
        case ResolvedOpcode.MultiSetEq:
        case ResolvedOpcode.MapEq:
          return true;
        default:
          return false;
      }
    }

    public static Opcode ResolvedOp2SyntacticOp(ResolvedOpcode rop) {
      switch (rop) {
        case ResolvedOpcode.Iff: return Opcode.Iff;
        case ResolvedOpcode.Imp: return Opcode.Imp;
        case ResolvedOpcode.And: return Opcode.And;
        case ResolvedOpcode.Or: return Opcode.Or;

        case ResolvedOpcode.EqCommon:
        case ResolvedOpcode.SetEq:
        case ResolvedOpcode.MultiSetEq:
        case ResolvedOpcode.SeqEq:
        case ResolvedOpcode.MapEq:
          return Opcode.Eq;

        case ResolvedOpcode.NeqCommon:
        case ResolvedOpcode.SetNeq:
        case ResolvedOpcode.MultiSetNeq:
        case ResolvedOpcode.SeqNeq:
        case ResolvedOpcode.MapNeq:
          return Opcode.Neq;

        case ResolvedOpcode.Lt:
        case ResolvedOpcode.LtChar:
        case ResolvedOpcode.ProperSubset:
        case ResolvedOpcode.ProperMultiSuperset:
        case ResolvedOpcode.ProperPrefix:
        case ResolvedOpcode.RankLt:
          return Opcode.Lt;

        case ResolvedOpcode.Le:
        case ResolvedOpcode.LeChar:
        case ResolvedOpcode.Subset:
        case ResolvedOpcode.MultiSubset:
        case ResolvedOpcode.Prefix:
          return Opcode.Le;

        case ResolvedOpcode.Ge:
        case ResolvedOpcode.GeChar:
        case ResolvedOpcode.Superset:
        case ResolvedOpcode.MultiSuperset:
          return Opcode.Ge;

        case ResolvedOpcode.Gt:
        case ResolvedOpcode.GtChar:
        case ResolvedOpcode.ProperSuperset:
        case ResolvedOpcode.ProperMultiSubset:
        case ResolvedOpcode.RankGt:
          return Opcode.Gt;

        case ResolvedOpcode.LeftShift:
          return Opcode.LeftShift;

        case ResolvedOpcode.RightShift:
          return Opcode.RightShift;

        case ResolvedOpcode.Add:
        case ResolvedOpcode.Union:
        case ResolvedOpcode.MultiSetUnion:
        case ResolvedOpcode.MapUnion:
        case ResolvedOpcode.Concat:
          return Opcode.Add;

        case ResolvedOpcode.Sub:
        case ResolvedOpcode.SetDifference:
        case ResolvedOpcode.MultiSetDifference:
          return Opcode.Sub;

        case ResolvedOpcode.Mul:
        case ResolvedOpcode.Intersection:
        case ResolvedOpcode.MultiSetIntersection:
          return Opcode.Mul;

        case ResolvedOpcode.Div: return Opcode.Div;
        case ResolvedOpcode.Mod: return Opcode.Mod;

        case ResolvedOpcode.BitwiseAnd: return Opcode.BitwiseAnd;
        case ResolvedOpcode.BitwiseOr: return Opcode.BitwiseOr;
        case ResolvedOpcode.BitwiseXor: return Opcode.BitwiseXor;

        case ResolvedOpcode.Disjoint:
        case ResolvedOpcode.MultiSetDisjoint:
        case ResolvedOpcode.MapDisjoint:
          return Opcode.Disjoint;

        case ResolvedOpcode.InSet:
        case ResolvedOpcode.InMultiSet:
        case ResolvedOpcode.InSeq:
        case ResolvedOpcode.InMap:
          return Opcode.In;

        case ResolvedOpcode.NotInSet:
        case ResolvedOpcode.NotInMultiSet:
        case ResolvedOpcode.NotInSeq:
        case ResolvedOpcode.NotInMap:
          return Opcode.NotIn;

        case ResolvedOpcode.LessThanLimit:  // not expected here (but if it were, the same case as Lt could perhaps be used)
        default:
          Contract.Assert(false);  // unexpected ResolvedOpcode
          return Opcode.Add;  // please compiler
      }
    }

    public static string OpcodeString(Opcode op) {
      Contract.Ensures(Contract.Result<string>() != null);

      switch (op) {
        case Opcode.Iff:
          return "<==>";
        case Opcode.Imp:
          return "==>";
        case Opcode.Exp:
          return "<==";
        case Opcode.And:
          return "&&";
        case Opcode.Or:
          return "||";
        case Opcode.Eq:
          return "==";
        case Opcode.Lt:
          return "<";
        case Opcode.Gt:
          return ">";
        case Opcode.Le:
          return "<=";
        case Opcode.Ge:
          return ">=";
        case Opcode.Neq:
          return "!=";
        case Opcode.Disjoint:
          return "!!";
        case Opcode.In:
          return "in";
        case Opcode.NotIn:
          return "!in";
        case Opcode.LeftShift:
          return "<<";
        case Opcode.RightShift:
          return ">>";
        case Opcode.Add:
          return "+";
        case Opcode.Sub:
          return "-";
        case Opcode.Mul:
          return "*";
        case Opcode.Div:
          return "/";
        case Opcode.Mod:
          return "%";
        case Opcode.BitwiseAnd:
          return "&";
        case Opcode.BitwiseOr:
          return "|";
        case Opcode.BitwiseXor:
          return "^";
        default:
          Contract.Assert(false);
          throw new cce.UnreachableException();  // unexpected operator
      }
    }
    public readonly Expression E0;
    public readonly Expression E1;
    [ContractInvariantMethod]
    void ObjectInvariant() {
      Contract.Invariant(E0 != null);
      Contract.Invariant(E1 != null);
    }


    public BinaryExpr(IToken tok, Opcode op, Expression e0, Expression e1)
      : base(tok) {
      Contract.Requires(tok != null);
      Contract.Requires(e0 != null);
      Contract.Requires(e1 != null);
      this.Op = op;
      this.E0 = e0;
      this.E1 = e1;
    }

    /// <summary>
    /// Returns a resolved binary expression
    /// </summary>
    public BinaryExpr(Boogie.IToken tok, BinaryExpr.ResolvedOpcode rop, Expression e0, Expression e1)
    : this(tok, BinaryExpr.ResolvedOp2SyntacticOp(rop), e0, e1) {
      ResolvedOp = rop;
      Type = Type.Bool;
    }

    public override IEnumerable<Expression> SubExpressions {
      get {
        yield return E0;
        yield return E1;
      }
    }
  }

  public class TernaryExpr : Expression
  {
    public readonly Opcode Op;
    public readonly Expression E0;
    public readonly Expression E1;
    public readonly Expression E2;
    public enum Opcode { /*SOON: IfOp,*/ PrefixEqOp, PrefixNeqOp }
    public static readonly bool PrefixEqUsesNat = false;  // "k" is either a "nat" or an "ORDINAL"
    public TernaryExpr(IToken tok, Opcode op, Expression e0, Expression e1, Expression e2)
      : base(tok) {
      Contract.Requires(tok != null);
      Contract.Requires(e0 != null);
      Contract.Requires(e1 != null);
      Contract.Requires(e2 != null);
      Op = op;
      E0 = e0;
      E1 = e1;
      E2 = e2;
    }

    public override IEnumerable<Expression> SubExpressions {
      get {
        yield return E0;
        yield return E1;
        yield return E2;
      }
    }
  }

  public class LetExpr : Expression, IAttributeBearingDeclaration
  {
    public readonly List<CasePattern> LHSs;
    public readonly List<Expression> RHSs;
    public readonly Expression Body;
    public readonly bool Exact;  // Exact==true means a regular let expression; Exact==false means an assign-such-that expression
    public readonly Attributes Attributes;
    public List<ComprehensionExpr.BoundedPool> Constraint_Bounds;  // initialized and filled in by resolver; null for Exact=true and for when expression is in a ghost context
    // invariant Constraint_Bounds == null || Constraint_Bounds.Count == BoundVars.Count;
    public List<IVariable> Constraint_MissingBounds;  // filled in during resolution; remains "null" if Exact==true or if bounds can be found
    // invariant Constraint_Bounds == null || Constraint_MissingBounds == null;
    private Expression translationDesugaring;  // filled in during translation, lazily; to be accessed only via Translation.LetDesugaring; always null when Exact==true
    private Translator lastTranslatorUsed; // avoid clashing desugaring between translators

    public void setTranslationDesugaring(Translator trans, Expression expr){
      lastTranslatorUsed = trans;
      translationDesugaring = expr;
    }

    public Expression getTranslationDesugaring(Translator trans) {
      if (lastTranslatorUsed == trans) {
        return translationDesugaring;
      } else {
        return null;
      }
    }

    public LetExpr(IToken tok, List<CasePattern> lhss, List<Expression> rhss, Expression body, bool exact, Attributes attrs = null)
      : base(tok) {
      LHSs = lhss;
      RHSs = rhss;
      Body = body;
      Exact = exact;
      Attributes = attrs;
    }
    public override IEnumerable<Expression> SubExpressions {
      get {
        foreach (var e in Attributes.SubExpressions(Attributes)) {
          yield return e;
        }
        foreach (var rhs in RHSs) {
          yield return rhs;
        }
        yield return Body;
      }
    }
    public IEnumerable<BoundVar> BoundVars {
      get {
        foreach (var lhs in LHSs) {
          foreach (var bv in lhs.Vars) {
            yield return bv;
          }
        }
      }
    }
  }
  // Represents expr Name: Body
  //         or expr Name: (assert Body == Contract; Body)
  public class NamedExpr : Expression
  {
    public readonly string Name;
    public readonly Expression Body;
    public readonly Expression Contract;
    public readonly IToken ReplacerToken;

    public NamedExpr(IToken tok, string p, Expression body)
      : base(tok) {
      Name = p;
      Body = body;
    }
    public NamedExpr(IToken tok, string p, Expression body, Expression contract, IToken token)
      : base(tok) {
      Name = p;
      Body = body;
      Contract = contract;
      ReplacerToken = token;
    }
    public override IEnumerable<Expression> SubExpressions {
      get {
        yield return Body;
        if (Contract != null) yield return Contract;
      }
    }
  }

  /// <summary>
  /// A ComprehensionExpr has the form:
  ///   BINDER x Attributes | Range(x) :: Term(x)
  /// When BINDER is "forall" or "exists", the range may be "null" (which stands for the logical value "true").
  /// For other BINDERs (currently, "set"), the range is non-null.
  /// where "Attributes" is optional, and "| Range(x)" is optional and defaults to "true".
  /// Currently, BINDER is one of the logical quantifiers "exists" or "forall".
  /// </summary>
  public abstract class ComprehensionExpr : Expression, IAttributeBearingDeclaration
  {
    public readonly List<BoundVar> BoundVars;
    public readonly Expression Range;
    private Expression term;
    public Expression Term { get { return term; } }

    public void UpdateTerm(Expression newTerm) {
        term = newTerm;
    }

    [ContractInvariantMethod]
    void ObjectInvariant() {
      Contract.Invariant(BoundVars != null);
      Contract.Invariant(Term != null);
    }

    public Attributes Attributes;

    public abstract class BoundedPool {
      public virtual bool IsFinite {
        get { return true; }  // most bounds are finite
      }
      public abstract int Preference(); // higher is better
      
      public static BoundedPool GetBest(List<BoundedPool> bounds, bool onlyFiniteBounds) {
        Contract.Requires(bounds != null);
        bounds = CombineIntegerBounds(bounds);
        BoundedPool best = null;
        foreach (var bound in bounds) {
          if (!onlyFiniteBounds || bound.IsFinite) {
            if (best == null || bound.Preference() > best.Preference()) {
              best = bound;
            }
          }
        }
        return best;
      }
      static List<BoundedPool> CombineIntegerBounds(List<BoundedPool> bounds) {
        var lowerBounds = new List<IntBoundedPool>();
        var upperBounds = new List<IntBoundedPool>();
        var others = new List<BoundedPool>();
        foreach (var b in bounds) {
          var ib = b as IntBoundedPool;
          if (ib != null && ib.UpperBound == null) {
            lowerBounds.Add(ib);
          } else if (ib != null && ib.LowerBound == null) {
            upperBounds.Add(ib);
          } else {
            others.Add(b);
          }
        }
        // pair up the bounds
        var n = Math.Min(lowerBounds.Count, upperBounds.Count);
        for (var i = 0; i < n; i++) {
          others.Add(new IntBoundedPool(lowerBounds[i].LowerBound, upperBounds[i].UpperBound));
        }
        for (var i = n; i < lowerBounds.Count; i++) {
          others.Add(lowerBounds[i]);
        }
        for (var i = n; i < upperBounds.Count; i++) {
          others.Add(upperBounds[i]);
        }
        return others;
      }
    }
    public class ExactBoundedPool : BoundedPool
    {
      public readonly Expression E;
      public ExactBoundedPool(Expression e) {
        Contract.Requires(e != null);
        E = e;
      }
      public override int Preference() {
        return 20;  // the best of all bounds
      }
    }
    public class BoolBoundedPool : BoundedPool
    {
      public override int Preference() {
        return 5;
      }
    }
    public class CharBoundedPool : BoundedPool
    {
      public override int Preference() {
        return 4;
      }
    }
    public class RefBoundedPool : BoundedPool
    {
      public Type Type;
      public RefBoundedPool(Type t) {
        Type = t;
      }
      public override int Preference() {
        return 2;
      }
    }
    public class IntBoundedPool : BoundedPool
    {
      public readonly Expression LowerBound;
      public readonly Expression UpperBound;
      public IntBoundedPool(Expression lowerBound, Expression upperBound) {
        LowerBound = lowerBound;
        UpperBound = upperBound;
      }
      public override bool IsFinite {
        get {
          return LowerBound != null && UpperBound != null;
        }
      }
      public override int Preference() {
        return 1;
      }
    }
    public abstract class CollectionBoundedPool : BoundedPool
    {
      public readonly bool ExactTypes;
      public CollectionBoundedPool(bool exactTypes) {
        ExactTypes = exactTypes;
      }
      public override int Preference() {
        return 10;
      }
    }
    public class SetBoundedPool : CollectionBoundedPool
    {
      public readonly Expression Set;
      public SetBoundedPool(Expression set, bool exactTypes) : base(exactTypes) { Set = set; }
    }
    public class SubSetBoundedPool : BoundedPool
    {
      public readonly Expression UpperBound;
      public SubSetBoundedPool(Expression set) { UpperBound = set; }
      public override int Preference() {
        return 1;
      }
    }
    public class SuperSetBoundedPool : BoundedPool
    {
      public readonly Expression LowerBound;
      public SuperSetBoundedPool(Expression set) { LowerBound = set; }
      public override int Preference() {
        return 0;
      }
      public override bool IsFinite {
        get { return false; }
      }
    }
    public class MapBoundedPool : CollectionBoundedPool
    {
      public readonly Expression Map;
      public MapBoundedPool(Expression map, bool exactTypes) : base(exactTypes) { Map = map; }
    }
    public class SeqBoundedPool : CollectionBoundedPool
    {
      public readonly Expression Seq;
      public SeqBoundedPool(Expression seq, bool exactTypes) : base(exactTypes) { Seq = seq; }
    }
    public class DatatypeBoundedPool : BoundedPool
    {
      public readonly DatatypeDecl Decl;
      public DatatypeBoundedPool(DatatypeDecl d) { Decl = d; }
      public override int Preference() {
        return 5;
      }
    }

    public List<BoundedPool> Bounds;  // initialized and filled in by resolver
    // invariant Bounds == null || Bounds.Count == BoundVars.Count;
    public List<BoundVar> MissingBounds;  // filled in during resolution; remains "null" if bounds can be found
    // invariant Bounds == null || MissingBounds == null;

    public List<BoundVar> UncompilableBoundVars() {
      var bvs = new List<BoundVar>();
      if (MissingBounds != null) {
        bvs.AddRange(MissingBounds);
      }
      if (Bounds != null) {
        Contract.Assert(Bounds.Count == BoundVars.Count);
        for (int i = 0; i < Bounds.Count; i++) {
          var bound = Bounds[i];
          if (bound is RefBoundedPool) {
            // yes, this is in principle a bound, but it's not one we'd like to compile
            bvs.Add(BoundVars[i]);
          } else if (bound is CollectionBoundedPool && !((CollectionBoundedPool)bound).ExactTypes) {
            // non-exact types would require a run-time type test, which is not possible in C#
            bvs.Add(BoundVars[i]);
          }
        }
      }
      return bvs;
    }

    public ComprehensionExpr(IToken tok, List<BoundVar> bvars, Expression range, Expression term, Attributes attrs)
      : base(tok) {
      Contract.Requires(tok != null);
      Contract.Requires(cce.NonNullElements(bvars));
      Contract.Requires(term != null);

      this.BoundVars = bvars;
      this.Range = range;
      this.UpdateTerm(term);
      this.Attributes = attrs;
    }

    public override IEnumerable<Expression> SubExpressions {
      get {
        foreach (var e in Attributes.SubExpressions(Attributes)) {
          yield return e;
        }
        if (Range != null) { yield return Range; }
        yield return Term;
      }
    }
  }

  public abstract class QuantifierExpr : ComprehensionExpr, TypeParameter.ParentType {
    private readonly int UniqueId;
    public List<TypeParameter> TypeArgs;
    private static int currentQuantId = -1;

    protected virtual BinaryExpr.ResolvedOpcode SplitResolvedOp { get { return BinaryExpr.ResolvedOpcode.Or; } }

    private Expression SplitQuantifierToExpression() {
      Contract.Requires(SplitQuantifier != null && SplitQuantifier.Any());
      Expression accumulator = SplitQuantifier[0];
      for (int tid = 1; tid < SplitQuantifier.Count; tid++) {
        accumulator = new BinaryExpr(Term.tok, SplitResolvedOp, accumulator, SplitQuantifier[tid]);
      }
      return accumulator;
    }

    private List<Expression> _SplitQuantifier;
    public List<Expression> SplitQuantifier {
      get {
        return _SplitQuantifier;
      }
      set {
        Contract.Assert(!value.Contains(this)); // don't let it put into its own split quantifiers.
        _SplitQuantifier = value;
        SplitQuantifierExpression = SplitQuantifierToExpression();
      }
    }

    internal Expression SplitQuantifierExpression { get; private set; }

    static int FreshQuantId() {
      return System.Threading.Interlocked.Increment(ref currentQuantId);
    }
    
    public string FullName {
      get {
        return "q$" + UniqueId;
      }
    }

    public String Refresh(string prefix, FreshIdGenerator idGen) {
      return idGen.FreshId(prefix);
    }
  
    public TypeParameter Refresh(TypeParameter p, FreshIdGenerator idGen) {
      var cp = new TypeParameter(p.tok, idGen.FreshId(p.Name + "#"), p.VarianceSyntax, p.Characteristics);
      cp.Parent = this;
      return cp;
    }
    [ContractInvariantMethod]
    void ObjectInvariant() {
      var _scratch = true;
      Contract.Invariant(Attributes.ContainsBool(Attributes, "typeQuantifier", ref _scratch) || TypeArgs.Count == 0);
    }
    public QuantifierExpr(IToken tok, List<TypeParameter> tvars, List<BoundVar> bvars, Expression range, Expression term, Attributes attrs)
      : base(tok, bvars, range, term, attrs) {
      Contract.Requires(tok != null);
      Contract.Requires(cce.NonNullElements(bvars));
      Contract.Requires(term != null);
      this.TypeArgs = tvars;
      this.UniqueId = FreshQuantId();
    }

    public virtual Expression LogicalBody(bool bypassSplitQuantifier = false) {
      // Don't call this on a quantifier with a Split clause: it's not a real quantifier. The only exception is the Compiler.
      Contract.Requires(bypassSplitQuantifier || SplitQuantifier == null);
      throw new cce.UnreachableException(); // This body is just here for the "Requires" clause
    }

    public override IEnumerable<Expression> SubExpressions {
      get {
        if (SplitQuantifier == null) {
          foreach (var e in base.SubExpressions) {
            yield return e;
          }
        } else {
          foreach (var e in Attributes.SubExpressions(Attributes)) {
            yield return e;
          }
          foreach (var e in SplitQuantifier) {
            yield return e;
          }
        }
      }
    }
  }
  
  public class ForallExpr : QuantifierExpr {
    protected override BinaryExpr.ResolvedOpcode SplitResolvedOp { get { return BinaryExpr.ResolvedOpcode.And; } }

    public ForallExpr(IToken tok, List<BoundVar> bvars, Expression range, Expression term, Attributes attrs)
      : this(tok, new List<TypeParameter>(), bvars, range, term, attrs) {
      Contract.Requires(cce.NonNullElements(bvars));
      Contract.Requires(tok != null);
      Contract.Requires(term != null);
    }
    public ForallExpr(IToken tok, List<TypeParameter> tvars, List<BoundVar> bvars, Expression range, Expression term, Attributes attrs)
      : base(tok, tvars, bvars, range, term, attrs) {
      Contract.Requires(cce.NonNullElements(bvars));
      Contract.Requires(tok != null);
      Contract.Requires(term != null);
    }
    public override Expression LogicalBody(bool bypassSplitQuantifier = false) {
      if (Range == null) {
        return Term;
      }
      var body = new BinaryExpr(Term.tok, BinaryExpr.Opcode.Imp, Range, Term);
      body.ResolvedOp = BinaryExpr.ResolvedOpcode.Imp;
      body.Type = Term.Type;
      return body;
    }
  }

  public class ExistsExpr : QuantifierExpr {
    protected override BinaryExpr.ResolvedOpcode SplitResolvedOp { get { return BinaryExpr.ResolvedOpcode.Or; } }

    public ExistsExpr(IToken tok, List<BoundVar> bvars, Expression range, Expression term, Attributes attrs)
      : this(tok, new List<TypeParameter>(), bvars, range, term, attrs) {
      Contract.Requires(cce.NonNullElements(bvars));
      Contract.Requires(tok != null);
      Contract.Requires(term != null);
    }
    public ExistsExpr(IToken tok, List<TypeParameter> tvars, List<BoundVar> bvars, Expression range, Expression term, Attributes attrs)
      : base(tok, tvars, bvars, range, term, attrs) {
      Contract.Requires(cce.NonNullElements(bvars));
      Contract.Requires(tok != null);
      Contract.Requires(term != null);
    }
    public override Expression LogicalBody(bool bypassSplitQuantifier = false) {
      if (Range == null) {
        return Term;
      }
      var body = new BinaryExpr(Term.tok, BinaryExpr.Opcode.And, Range, Term);
      body.ResolvedOp = BinaryExpr.ResolvedOpcode.And;
      body.Type = Term.Type;
      return body;
    }
  }

  public class SetComprehension : ComprehensionExpr
  {
    public readonly bool Finite;
    public readonly bool TermIsImplicit;  // records the given syntactic form
    public bool TermIsSimple {
      get {
        var term = Term as IdentifierExpr;
        var r = term != null && BoundVars.Count == 1 && BoundVars[0].Name == term.Name;
        Contract.Assert(!TermIsImplicit || r);  // TermIsImplicit ==> r
        Contract.Assert(!r || term.Var == null || term.Var == BoundVars[0]);  // if the term is simple and it has been resolved, then it should have resolved to BoundVars[0]
        return r;
      }
    }

    public SetComprehension(IToken tok, bool finite, List<BoundVar> bvars, Expression range, Expression term, Attributes attrs)
      : base(tok, bvars, range, term ?? new IdentifierExpr(tok, bvars[0].Name), attrs) {
      Contract.Requires(tok != null);
      Contract.Requires(cce.NonNullElements(bvars));
      Contract.Requires(1 <= bvars.Count);
      Contract.Requires(range != null);
      Contract.Requires(term != null || bvars.Count == 1);

      TermIsImplicit = term == null;
      Finite = finite;
    }
  }
  public class MapComprehension : ComprehensionExpr
  {
    public readonly bool Finite;

    public MapComprehension(IToken tok, bool finite, List<BoundVar> bvars, Expression range, Expression term, Attributes attrs)
      : base(tok, bvars, range, term, attrs) {
      Contract.Requires(tok != null);
      Contract.Requires(cce.NonNullElements(bvars));
      Contract.Requires(1 <= bvars.Count);
      Contract.Requires(range != null);
      Contract.Requires(term != null);

      Finite = finite;
    }
  }

  public class LambdaExpr : ComprehensionExpr
  {
    public readonly List<FrameExpression> Reads;

    public LambdaExpr(IToken tok, List<BoundVar> bvars, Expression requires, List<FrameExpression> reads, Expression body)
      : base(tok, bvars, requires, body, null)
    {
      Contract.Requires(reads != null);
      Reads = reads;
    }

    // Synonym
    public Expression Body {
      get {
        return Term;
      }
    }

    public override IEnumerable<Expression> SubExpressions {
      get {
        yield return Term;
        if (Range != null) {
          yield return Range;
        }
        foreach (var read in Reads) {
          yield return read.E;
        }
      }
    }

  }


  public class WildcardExpr : Expression
  {  // a WildcardExpr can occur only in reads clauses and a loop's decreases clauses (with different meanings)
    public WildcardExpr(IToken tok)
      : base(tok) {
      Contract.Requires(tok != null);
    }
  }

  /// <summary>
  /// A StmtExpr has the form S;E where S is a statement (from a restricted set) and E is an expression.
  /// The expression S;E evaluates to whatever E evaluates to, but its well-formedness comes down to
  /// executing S (which itself must be well-formed) and then checking the well-formedness of E.
  /// </summary>
  public class StmtExpr : Expression
  {
    public readonly Statement S;
    public readonly Expression E;
    [ContractInvariantMethod]
    void ObjectInvariant() {
      Contract.Invariant(S != null);
      Contract.Invariant(E != null);
    }

    public StmtExpr(IToken tok, Statement stmt, Expression expr)
      : base(tok)
    {
      Contract.Requires(tok != null);
      Contract.Requires(stmt != null);
      Contract.Requires(expr != null);
      S = stmt;
      E = expr;
    }
    public override IEnumerable<Expression> SubExpressions {
      get {
        // Note:  A StmtExpr is unusual in that it contains a statement.  For now, callers
        // of SubExpressions need to be aware of this and handle it specially.
        yield return E;
      }
    }

    /// <summary>
    /// Returns a conclusion that S gives rise to, that is, something that is known after
    /// S is executed.
    /// This method should be called only after successful resolution of the expression.
    /// </summary>
    public Expression GetSConclusion() {
      // this is one place where we actually investigate what kind of statement .S is
      if (S is PredicateStmt) {
        var s = (PredicateStmt)S;
        return s.Expr;
      } else if (S is CalcStmt) {
        var s = (CalcStmt)S;
        return s.Result;
      } else if (S is UpdateStmt) {
        return new LiteralExpr(tok, true);  // one could use the postcondition of the method, suitably instantiated, but "true" is conservative and much simpler :)
      } else {
        Contract.Assert(false); throw new cce.UnreachableException();  // unexpected statement
      }
    }
  }

  public class ITEExpr : Expression
  {
    public readonly bool IsBindingGuard;
    public readonly Expression Test;
    public readonly Expression Thn;
    public readonly Expression Els;
    [ContractInvariantMethod]
    void ObjectInvariant() {
      Contract.Invariant(Test != null);
      Contract.Invariant(Thn != null);
      Contract.Invariant(Els != null);
    }

    public ITEExpr(IToken tok, bool isBindingGuard, Expression test, Expression thn, Expression els)
      : base(tok) {
      Contract.Requires(tok != null);
      Contract.Requires(test != null);
      Contract.Requires(thn != null);
      Contract.Requires(els != null);
      this.IsBindingGuard = isBindingGuard;
      this.Test = test;
      this.Thn = thn;
      this.Els = els;
    }

    public override IEnumerable<Expression> SubExpressions {
      get {
        yield return Test;
        yield return Thn;
        yield return Els;
      }
    }
  }

  public class MatchExpr : Expression {  // a MatchExpr is an "extended expression" and is only allowed in certain places
    private Expression source;
    private List<MatchCaseExpr> cases;
    public readonly List<DatatypeCtor> MissingCases = new List<DatatypeCtor>();  // filled in during resolution
    public readonly bool UsesOptionalBraces;
    public MatchExpr OrigUnresolved;  // the resolver makes this clone of the MatchExpr before it starts desugaring it

    [ContractInvariantMethod]
    void ObjectInvariant() {
      Contract.Invariant(Source != null);
      Contract.Invariant(cce.NonNullElements(Cases));
      Contract.Invariant(cce.NonNullElements(MissingCases));
    }

    public MatchExpr(IToken tok, Expression source, [Captured] List<MatchCaseExpr> cases, bool usesOptionalBraces)
      : base(tok) {
      Contract.Requires(tok != null);
      Contract.Requires(source != null);
      Contract.Requires(cce.NonNullElements(cases));
      this.source = source;
      this.cases = cases;
      this.UsesOptionalBraces = usesOptionalBraces;
    }

    public Expression Source {
      get { return source; }
    }

    public List<MatchCaseExpr> Cases {
      get { return cases; }
    }

    // should only be used in desugar in resolve to change the source and cases of the matchexpr
    public void UpdateSource(Expression source) {
      this.source = source;
    }

    public void UpdateCases(List<MatchCaseExpr> cases) {
      this.cases = cases;
    }

    public override IEnumerable<Expression> SubExpressions {
      get {
        yield return Source;
        foreach (var mc in cases) {
          yield return mc.Body;
        }
      }
    }
  }

  /// <summary>
  /// A CasePattern is either a BoundVar or a datatype constructor with optional arguments.
  /// Lexically, the CasePattern starts with an identifier.  If it continues with an open paren (as
  /// indicated by Arguments being non-null), then the CasePattern is a datatype constructor.  If
  /// it continues with a colon (which is indicated by Var.Type not being a proxy type), then it is
  /// a BoundVar.  But if it ends with just the identifier, then resolution is required to figure out
  /// which it is; in this case, Var is non-null, because this is the only place where Var.IsGhost
  /// is recorded by the parser.
  /// </summary>
  public class CasePattern
  {
    public readonly IToken tok;
    public readonly string Id;
    // After successful resolution, exactly one of the following two fields is non-null.
    public DatatypeCtor Ctor;  // finalized by resolution (null if the pattern is a bound variable)
    public BoundVar Var;  // finalized by resolution (null if the pattern is a constructor)  Invariant:  Var != null ==> Arguments == null
    public readonly List<CasePattern> Arguments;

    public Expression Expr;  // an r-value version of the CasePattern; filled in by resolution

    public CasePattern(IToken tok, string id, [Captured] List<CasePattern> arguments) {
      Contract.Requires(tok != null);
      Contract.Requires(id != null);
      this.tok = tok;
      Id = id;
      Arguments = arguments;
    }

    public CasePattern(IToken tok, BoundVar bv) {
      Contract.Requires(tok != null);
      Contract.Requires(bv != null);
      this.tok = tok;
      Id = bv.Name;
      Var = bv;
    }

    /// <summary>
    /// Sets the Expr field.  Assumes the CasePattern and its arguments to have been successfully resolved, except for assigning
    /// to Expr.
    /// </summary>
    public void AssembleExpr(List<Type> dtvTypeArgs) {
      Contract.Requires(Var != null || dtvTypeArgs != null);
      if (Var != null) {
        Contract.Assert(this.Id == this.Var.Name);
        this.Expr = new IdentifierExpr(this.tok, this.Var);
      } else {
        var dtValue = new DatatypeValue(this.tok, this.Ctor.EnclosingDatatype.Name, this.Id, this.Arguments == null ? new List<Expression>() : this.Arguments.ConvertAll(arg => arg.Expr));
        dtValue.Ctor = this.Ctor;  // resolve here
        dtValue.InferredTypeArgs.AddRange(dtvTypeArgs);  // resolve here
        dtValue.Type = new UserDefinedType(this.tok, this.Ctor.EnclosingDatatype.Name, this.Ctor.EnclosingDatatype, dtvTypeArgs);
        this.Expr = dtValue;
      }
    }

    public IEnumerable<BoundVar> Vars {
      get {
        if (Var != null) {
          yield return Var;
        } else {
          if (Arguments != null) {
            foreach (var arg in Arguments) {
              foreach (var bv in arg.Vars) {
                yield return bv;
              }
            }
          }
        }
      }
    }
  }

  public abstract class MatchCase
  {
    public readonly IToken tok;
    public readonly string Id;
    public DatatypeCtor Ctor;  // filled in by resolution
    public List<BoundVar> Arguments; // created by the resolver.
    public List<CasePattern> CasePatterns; // generated from parsers. It should be converted to List<BoundVar> during resolver. Invariant:  CasePatterns != null ==> Arguments == null
    [ContractInvariantMethod]
    void ObjectInvariant() {
      Contract.Invariant(tok != null);
      Contract.Invariant(Id != null);
      Contract.Invariant(cce.NonNullElements(Arguments) || cce.NonNullElements(CasePatterns));
    }

    public MatchCase(IToken tok, string id, [Captured] List<BoundVar> arguments) {
      Contract.Requires(tok != null);
      Contract.Requires(id != null);
      Contract.Requires(cce.NonNullElements(arguments));
      this.tok = tok;
      this.Id = id;
      this.Arguments = arguments;
    }

    public MatchCase(IToken tok, string id, [Captured] List<CasePattern> cps) {
      Contract.Requires(tok != null);
      Contract.Requires(id != null);
      Contract.Requires(cce.NonNullElements(cps));
      this.tok = tok;
      this.Id = id;
      this.CasePatterns = cps;
    }
  }

  public class MatchCaseExpr : MatchCase
  {
    private Expression body;
    [ContractInvariantMethod]
    void ObjectInvariant() {
      Contract.Invariant(body != null);
    }

    public MatchCaseExpr(IToken tok, string id, [Captured] List<BoundVar> arguments, Expression body)
      : base(tok, id, arguments) {
      Contract.Requires(tok != null);
      Contract.Requires(id != null);
      Contract.Requires(cce.NonNullElements(arguments));
      Contract.Requires(body != null);
      this.body = body;
    }

    public MatchCaseExpr(IToken tok, string id, [Captured] List<CasePattern> cps, Expression body)
      : base(tok, id, cps)
    {
      Contract.Requires(tok != null);
      Contract.Requires(id != null);
      Contract.Requires(cce.NonNullElements(cps));
      Contract.Requires(body != null);
      this.body = body;
    }

    public Expression Body {
      get { return body; }
    }

    // should only be called by resolve to reset the body of the MatchCaseExpr
    public void UpdateBody(Expression body) {
      this.body = body;
    }
  }

  public class BoxingCastExpr : Expression {  // a BoxingCastExpr is used only as a temporary placeholding during translation
    public readonly Expression E;
    public readonly Type FromType;
    public readonly Type ToType;
    [ContractInvariantMethod]
    void ObjectInvariant() {
      Contract.Invariant(E != null);
      Contract.Invariant(FromType != null);
      Contract.Invariant(ToType != null);
    }

    public BoxingCastExpr(Expression e, Type fromType, Type toType)
      : base(e.tok) {
      Contract.Requires(e != null);
      Contract.Requires(fromType != null);
      Contract.Requires(toType != null);

      E = e;
      FromType = fromType;
      ToType = toType;
    }

    public override IEnumerable<Expression> SubExpressions {
      get { yield return E; }
    }
  }

  public class UnboxingCastExpr : Expression {  // an UnboxingCastExpr is used only as a temporary placeholding during translation
    public readonly Expression E;
    public readonly Type FromType;
    public readonly Type ToType;
    [ContractInvariantMethod]
    void ObjectInvariant() {
      Contract.Invariant(E != null);
      Contract.Invariant(FromType != null);
      Contract.Invariant(ToType != null);
    }

    public UnboxingCastExpr(Expression e, Type fromType, Type toType)
      : base(e.tok) {
      Contract.Requires(e != null);
      Contract.Requires(fromType != null);
      Contract.Requires(toType != null);

      E = e;
      FromType = fromType;
      ToType = toType;
    }

    public override IEnumerable<Expression> SubExpressions {
      get { yield return E; }
    }
  }


  public class MaybeFreeExpression {
    public readonly Expression E;
    public readonly bool IsFree;

    [ContractInvariantMethod]
    void ObjectInvariant() {
      Contract.Invariant(E != null);
    }

    private Attributes attributes;
    public Attributes Attributes {
      get {
        return attributes;
      }
      set {
        attributes = value;
      }
    }

    public bool HasAttributes() {
      return Attributes != null;
    }

    public MaybeFreeExpression(Expression e)
      : this(e, false, null)
    {
      Contract.Requires(e != null);
    }

    public MaybeFreeExpression(Expression e, bool isFree)
      : this(e, isFree, null)
    {
      Contract.Requires(e != null);
    }

    public MaybeFreeExpression(Expression e, bool isFree, Attributes attrs) {
      Contract.Requires(e != null);
      E = e;
      IsFree = isFree;
      Attributes = attrs;
    }

    public void AddCustomizedErrorMessage(IToken tok, string s) {
      var args = new List<Expression>() { new StringLiteralExpr(tok, s, true) };
      IToken openBrace = tok;
      IToken colon = new Token(tok.line, tok.col + 1);
      IToken closeBrace = new Token(tok.line, tok.col + 7 + s.Length + 1); // where 7 = length(":error ")
      this.Attributes = new UserSuppliedAttributes(tok, openBrace, colon, closeBrace, args, this.Attributes);
    }
  }


  public class FrameExpression {
    public readonly IToken tok;
    public readonly Expression E;  // may be a WildcardExpr
    [ContractInvariantMethod]
    void ObjectInvariant() {
      Contract.Invariant(E != null);
      Contract.Invariant(!(E is WildcardExpr) || FieldName == null && Field == null);
    }

    public readonly string FieldName;
    public Field Field;  // filled in during resolution (but is null if FieldName is)

    /// <summary>
    /// If a "fieldName" is given, then "tok" denotes its source location.  Otherwise, "tok"
    /// denotes the source location of "e".
    /// </summary>
    public FrameExpression(IToken tok, Expression e, string fieldName) {
      Contract.Requires(tok != null);
      Contract.Requires(e != null);
      Contract.Requires(!(e is WildcardExpr) || fieldName == null);
      this.tok = tok;
      E = e;
      FieldName = fieldName;
    }
  }

  /// <summary>
  /// This class represents a piece of concrete syntax in the parse tree.  During resolution,
  /// it gets "replaced" by the expression in "ResolvedExpression".
  /// </summary>
  public abstract class ConcreteSyntaxExpression : Expression
  {
    public Expression ResolvedExpression;  // filled in during resolution; after resolution, manipulation of "this" should proceed as with manipulating "this.ResolvedExpression"
    public ConcreteSyntaxExpression(IToken tok)
      : base(tok) {
    }
    public override IEnumerable<Expression> SubExpressions {
      get {
        if (ResolvedExpression != null) {
          yield return ResolvedExpression;
        }
      }
    }
  }

  public class ParensExpression : ConcreteSyntaxExpression
  {
    public readonly Expression E;
    public ParensExpression(IToken tok, Expression e)
      : base(tok) {
      E = e;
    }
  }

  public class TypeExpr : ParensExpression
  {
    public readonly Type T;
    public TypeExpr(IToken tok, Expression e, Type t)
      : base(tok, e)
    {
      Contract.Requires(t != null);
      T = t;
    }

    public static Expression MaybeTypeExpr(Expression e, Type t) {
      if (t == null) {
        return e;
      } else {
        return new TypeExpr(e.tok, e, t);
      }
    }
  }

  public class DatatypeUpdateExpr : ConcreteSyntaxExpression
  {
    public readonly Expression Root;
    public readonly List<Tuple<IToken, string, Expression>> Updates;
    public DatatypeUpdateExpr(IToken tok, Expression root, List<Tuple<IToken, string, Expression>> updates)
      : base(tok) {
      Contract.Requires(tok != null);
      Contract.Requires(root != null);
      Contract.Requires(updates != null);
      Contract.Requires(updates.Count != 0);
      Root = root;
      Updates = updates;
    }

    public override IEnumerable<Expression> SubExpressions {
      get {
        if (ResolvedExpression == null) {
          yield return Root;
          foreach (var update in Updates) {
            yield return update.Item3;
          }
        } else {
          foreach (var e in ResolvedExpression.SubExpressions) {
            yield return e;
          }
        }
      }
    }
  }


  /// <summary>
  /// An AutoGeneratedExpression is simply a wrapper around an expression.  This expression tells the generation of hover text (in the Dafny IDE)
  /// that the expression was no supplied directly in the program text and should therefore be ignored.  In other places, an AutoGeneratedExpression
  /// is just a parenthesized expression, which means that it works just the like expression .E that it contains.
  /// (Ironically, AutoGeneratedExpression, which is like the antithesis of concrete syntax, inherits from ConcreteSyntaxExpression, which perhaps
  /// should rather have been called SemanticsNeutralExpressionWrapper.)
  /// </summary>
  public class AutoGeneratedExpression : ParensExpression
  {
    public AutoGeneratedExpression(IToken tok, Expression e)
      : base(tok, e) {
      Contract.Requires(tok != null);
      Contract.Requires(e != null);
    }

    /// <summary>
    /// This maker method takes a resolved expression "e" and wraps a resolved AutoGeneratedExpression
    /// around it.
    /// </summary>
    public static AutoGeneratedExpression Create(Expression e) {
      Contract.Requires(e != null);
      var a = new AutoGeneratedExpression(e.tok, e);
      a.type = e.Type;
      a.ResolvedExpression = e;
      return a;
    }
  }

  /// <summary>
  /// A NegationExpression e represents the value -e and is syntactic shorthand
  /// for 0-e (for integers) or 0.0-e (for reals).
  /// </summary>
  public class NegationExpression : ConcreteSyntaxExpression
  {
    public readonly Expression E;
    public NegationExpression(IToken tok, Expression e)
      : base(tok) {
      Contract.Requires(tok != null);
      Contract.Requires(e != null);
      E = e;
    }
    public override IEnumerable<Expression> SubExpressions {
      get {
        if (ResolvedExpression == null) {
          // the expression hasn't yet been turned into a resolved expression, so use .E as the subexpression
          yield return E;
        } else {
          foreach (var ee in base.SubExpressions) {
            yield return ee;
          }
        }
      }
    }
  }

  public class ChainingExpression : ConcreteSyntaxExpression
  {
    public readonly List<Expression> Operands;
    public readonly List<BinaryExpr.Opcode> Operators;
    public readonly List<IToken> OperatorLocs;
    public readonly List<Expression/*?*/> PrefixLimits;
    public readonly Expression E;
    public ChainingExpression(IToken tok, List<Expression> operands, List<BinaryExpr.Opcode> operators, List<IToken> operatorLocs, List<Expression/*?*/> prefixLimits)
      : base(tok) {
      Contract.Requires(tok != null);
      Contract.Requires(operands != null);
      Contract.Requires(operators != null);
      Contract.Requires(operatorLocs != null);
      Contract.Requires(prefixLimits != null);
      Contract.Requires(1 <= operators.Count);
      Contract.Requires(operands.Count == operators.Count + 1);
      Contract.Requires(operatorLocs.Count == operators.Count);
      Contract.Requires(prefixLimits.Count == operators.Count);
      // Additional preconditions apply, see Contract.Assume's below

      Operands = operands;
      Operators = operators;
      OperatorLocs = operatorLocs;
      PrefixLimits = prefixLimits;
      Expression desugaring;
      // Compute the desugaring
      if (operators[0] == BinaryExpr.Opcode.Disjoint) {
        Expression acc = operands[0];  // invariant:  "acc" is the union of all operands[j] where j <= i
        desugaring = new BinaryExpr(operatorLocs[0], operators[0], operands[0], operands[1]);
        for (int i = 0; i < operators.Count; i++) {
          Contract.Assume(operators[i] == BinaryExpr.Opcode.Disjoint);
          var opTok = operatorLocs[i];
          var e = new BinaryExpr(opTok, BinaryExpr.Opcode.Disjoint, acc, operands[i + 1]);
          desugaring = new BinaryExpr(opTok, BinaryExpr.Opcode.And, desugaring, e);
          acc = new BinaryExpr(opTok, BinaryExpr.Opcode.Add, acc, operands[i + 1]);
        }
      } else {
        desugaring = null;
        for (int i = 0; i < operators.Count; i++) {
          var opTok = operatorLocs[i];
          var op = operators[i];
          Contract.Assume(op != BinaryExpr.Opcode.Disjoint);
          var k = prefixLimits[i];
          Contract.Assume(k == null || op == BinaryExpr.Opcode.Eq || op == BinaryExpr.Opcode.Neq);
          var e0 = operands[i];
          var e1 = operands[i + 1];
          Expression e;
          if (k == null) {
            e = new BinaryExpr(opTok, op, e0, e1);
          } else {
            e = new TernaryExpr(opTok, op == BinaryExpr.Opcode.Eq ? TernaryExpr.Opcode.PrefixEqOp : TernaryExpr.Opcode.PrefixNeqOp, k, e0, e1);
          }
          desugaring = desugaring == null ? e : new BinaryExpr(opTok, BinaryExpr.Opcode.And, desugaring, e);
        }
      }
      E = desugaring;
    }
  }

  /// <summary>
  /// The parsing and resolution/type checking of expressions of the forms
  ///   0. ident &lt; Types &gt;
  ///   1. Expr . ident &lt; Types &gt;
  ///   2. Expr ( Exprs )
  ///   3. Expr [ Exprs ]
  ///   4. Expr [ Expr .. Expr ]
  /// is done as follows.  These forms are parsed into the following AST classes:
  ///   0. NameSegment
  ///   1. ExprDotName
  ///   2. ApplySuffix
  ///   3. SeqSelectExpr or MultiSelectExpr
  ///   4. SeqSelectExpr
  ///   
  /// The first three of these inherit from ConcreteSyntaxExpression.  The resolver will resolve
  /// these into:
  ///   0. IdentifierExpr or MemberSelectExpr (with .Lhs set to ImplicitThisExpr or StaticReceiverExpr)
  ///   1. IdentifierExpr or MemberSelectExpr
  ///   2. FuncionCallExpr or ApplyExpr
  ///   
  /// The IdentifierExpr's that forms 0 and 1 can turn into sometimes denote the name of a module or
  /// type.  The .Type field of the corresponding resolved expressions are then the special Type subclasses
  /// ResolutionType_Module and ResolutionType_Type, respectively.  These will not be seen by the
  /// verifier or compiler, since, in a well-formed program, the verifier and compiler will use the
  /// .ResolvedExpr field of whatever form-1 expression contains these.
  /// 
  /// Notes:
  ///   * IdentifierExpr and FunctionCallExpr are resolved-only expressions (that is, they don't contain
  ///     all the syntactic components that were used to parse them).
  ///   * Rather than the current SeqSelectExpr/MultiSelectExpr split of forms 3 and 4, it would
  ///     seem more natural to refactor these into 3: IndexSuffixExpr and 4: RangeSuffixExpr.
  /// </summary>
  abstract public class SuffixExpr : ConcreteSyntaxExpression {
    public readonly Expression Lhs;
    public SuffixExpr(IToken tok, Expression lhs)
      : base(tok) {
      Contract.Requires(tok != null);
      Contract.Requires(lhs != null);
      Lhs = lhs;
    }
  }

  public class NameSegment : ConcreteSyntaxExpression
  {
    public readonly string Name;
    public readonly List<Type> OptTypeArguments;
    public NameSegment(IToken tok, string name, List<Type> optTypeArguments)
      : base(tok) {
      Contract.Requires(tok != null);
      Contract.Requires(name != null);
      Contract.Requires(optTypeArguments == null || optTypeArguments.Count > 0);
      Name = name;
      OptTypeArguments = optTypeArguments;
    }
  }

  /// <summary>
  /// An ExprDotName desugars into either an IdentifierExpr (if the Lhs is a static name) or a MemberSelectExpr (if the Lhs is a computed expression).
  /// </summary>
  public class ExprDotName : SuffixExpr
  {
    public readonly string SuffixName;
    public readonly List<Type> OptTypeArguments;

    [ContractInvariantMethod]
    void ObjectInvariant() {
      Contract.Invariant(SuffixName != null);
    }

    public ExprDotName(IToken tok, Expression obj, string suffixName, List<Type> optTypeArguments)
      : base(tok, obj) {
      Contract.Requires(tok != null);
      Contract.Requires(obj != null);
      Contract.Requires(suffixName != null);
      this.SuffixName = suffixName;
      OptTypeArguments = optTypeArguments;
    }
  }

  /// <summary>
  /// An ApplySuffix desugars into either an ApplyExpr or a FunctionCallExpr
  /// </summary>
  public class ApplySuffix : SuffixExpr
  {
    public readonly List<Expression> Args;

    [ContractInvariantMethod]
    void ObjectInvariant() {
      Contract.Invariant(Args != null);
    }

    public ApplySuffix(IToken tok, Expression lhs, List<Expression> args)
      : base(tok, lhs) {
      Contract.Requires(tok != null);
      Contract.Requires(lhs != null);
      Contract.Requires(cce.NonNullElements(args));
      Args = args;
    }
  }

  public class Specification<T> where T : class
  {
    public readonly List<T> Expressions;

    [ContractInvariantMethod]
    private void ObjectInvariant()
    {
      Contract.Invariant(Expressions == null || cce.NonNullElements<T>(Expressions));
    }


    public Specification(List<T> exprs, Attributes attrs)
    {
      Contract.Requires(exprs == null || cce.NonNullElements<T>(exprs));
      Expressions = exprs;
      Attributes = attrs;
    }

    private Attributes attributes;
    public Attributes Attributes
    {
      get
      {
        return attributes;
      }
      set
      {
        attributes = value;
      }
    }

    public bool HasAttributes()
    {
      return Attributes != null;
    }
  }

  public class BottomUpVisitor
  {
    public void Visit(IEnumerable<Expression> exprs) {
      exprs.Iter(Visit);
    }
    public void Visit(IEnumerable<Statement> stmts) {
      stmts.Iter(Visit);
    }
    public void Visit(MaybeFreeExpression expr) {
      Visit(expr.E);
    }
    public void Visit(FrameExpression expr) {
      Visit(expr.E);
    }
    public void Visit(IEnumerable<MaybeFreeExpression> exprs) {
      exprs.Iter(Visit);
    }
    public void Visit(IEnumerable<FrameExpression> exprs) {
      exprs.Iter(Visit);
    }
    public void Visit(ICallable decl) {
      if (decl is Function) {
        Visit((Function)decl);
      } else if (decl is Method) {
        Visit((Method)decl);
      }
      //TODO More?
    }
    public void Visit(Method method) {
      Visit(method.Ens);
      Visit(method.Req);
      Visit(method.Mod.Expressions);
      Visit(method.Decreases.Expressions);
      if (method.Body != null) { Visit(method.Body); }
      //TODO More?
    }
    public void Visit(Function function) {
      Visit(function.Ens);
      Visit(function.Req);
      Visit(function.Reads);
      Visit(function.Decreases.Expressions);
      if (function.Body != null) { Visit(function.Body); }
      //TODO More?
    }
    public void Visit(Expression expr) {
      Contract.Requires(expr != null);
      // recursively visit all subexpressions and all substatements
      expr.SubExpressions.Iter(Visit);
      if (expr is StmtExpr) {
        // a StmtExpr also has a sub-statement
        var e = (StmtExpr)expr;
        Visit(e.S);
      }
      VisitOneExpr(expr);
    }
    public void Visit(Statement stmt) {
      Contract.Requires(stmt != null);
      // recursively visit all subexpressions and all substatements
      stmt.SubExpressions.Iter(Visit);
      stmt.SubStatements.Iter(Visit);
      VisitOneStmt(stmt);
    }
    protected virtual void VisitOneExpr(Expression expr) {
      Contract.Requires(expr != null);
      // by default, do nothing
    }
    protected virtual void VisitOneStmt(Statement stmt) {
      Contract.Requires(stmt != null);
      // by default, do nothing
    }
  }
  public class TopDownVisitor<State>
  {
    public void Visit(Expression expr, State st) {
      Contract.Requires(expr != null);
      if (VisitOneExpr(expr, ref st)) {
        // recursively visit all subexpressions and all substatements
        expr.SubExpressions.Iter(e => Visit(e, st));
        if (expr is StmtExpr) {
          // a StmtExpr also has a sub-statement
          var e = (StmtExpr)expr;
          Visit(e.S, st);
        }
      }
    }
    public void Visit(Statement stmt, State st) {
      Contract.Requires(stmt != null);
      if (VisitOneStmt(stmt, ref st)) {
        // recursively visit all subexpressions and all substatements
        stmt.SubExpressions.Iter(e => Visit(e, st));
        stmt.SubStatements.Iter(s => Visit(s, st));
      }
    }
    public void Visit(IEnumerable<Expression> exprs, State st) {
      exprs.Iter(e => Visit(e, st));
    }
    public void Visit(IEnumerable<Statement> stmts, State st) {
      stmts.Iter(e => Visit(e, st));
    }
    public void Visit(MaybeFreeExpression expr, State st) {
      Visit(expr.E, st);
    }
    public void Visit(FrameExpression expr, State st) {
      Visit(expr.E, st);
    }
    public void Visit(IEnumerable<MaybeFreeExpression> exprs, State st) {
      exprs.Iter(e => Visit(e, st));
    }
    public void Visit(IEnumerable<FrameExpression> exprs, State st) {
      exprs.Iter(e => Visit(e, st));
    }
    public void Visit(ICallable decl, State st) {
      if (decl is Function) {
        Visit((Function)decl, st);
      } else if (decl is Method) {
        Visit((Method)decl, st);
      }
      //TODO More?
    }
    public void Visit(Method method, State st) {
      Visit(method.Ens, st);
      Visit(method.Req, st);
      Visit(method.Mod.Expressions, st);
      Visit(method.Decreases.Expressions, st);
      if (method.Body != null) { Visit(method.Body, st); }
      //TODO More?
    }
    public void Visit(Function function, State st) {
      Visit(function.Ens, st);
      Visit(function.Req, st);
      Visit(function.Reads, st);
      Visit(function.Decreases.Expressions, st);
      if (function.Body != null) { Visit(function.Body, st); }
      //TODO More?
    }
    /// <summary>
    /// Visit one expression proper.  This method is invoked before it is invoked on the
    /// sub-parts (sub-expressions and sub-statements).  A return value of "true" says to
    /// continue invoking the method on sub-parts, whereas "false" says not to do so.
    /// The on-return value of "st" is the value that is passed to sub-parts.
    /// </summary>
    protected virtual bool VisitOneExpr(Expression expr, ref State st) {
      Contract.Requires(expr != null);
      return true;  // by default, visit the sub-parts with the same "st"
    }
    /// <summary>
    /// Visit one statement proper.  For the rest of the description of what this method
    /// does, see VisitOneExpr.
    /// </summary>
    protected virtual bool VisitOneStmt(Statement stmt, ref State st) {
      Contract.Requires(stmt != null);
      return true;  // by default, visit the sub-parts with the same "st"
    }
  }
}<|MERGE_RESOLUTION|>--- conflicted
+++ resolved
@@ -217,13 +217,8 @@
           new Specification<Expression>(new List<Expression>(), null),
           null, null, null);
         var reads = new Function(tok, "reads", false, false, true,
-<<<<<<< HEAD
           new List<TypeParameter>(), args, null, new SetType(true, Object()),
-          new List<Expression>(), readsFrame, new List<Expression>(),
-=======
-          new List<TypeParameter>(), args, null, new SetType(true, new ObjectType()),
           new List<MaybeFreeExpression>(), readsFrame, new List<MaybeFreeExpression>(),
->>>>>>> 3a3ff54a
           new Specification<Expression>(new List<Expression>(), null),
           null, null, null);
         readsIS.Function = reads;  // just so we can really claim the member declarations are resolved
