#nullable enable
using System;
using System.Collections.Generic;
using System.Linq;
using System.Text.RegularExpressions;
using DafnyTestGeneration;
using Bpl = Microsoft.Boogie;
using BplParser = Microsoft.Boogie.Parser;
using Microsoft.Dafny;
using Xunit;
using Xunit.Abstractions;

namespace DafnyPipeline.Test {

  // Simple test cases (FormatterWorksFor with only one argument)
  // consist of removing all the indentation from the program,
  // adding it through the formatter, and checking if we obtain the initial result
  //
  // Advanced test cases consist of passing the program and its expected result after indentation
  //
  // Every test is performed with all three newline styles
  // Every formatted program is formatted again to verify that it stays the same.
  public class DocstringTest {
    private readonly ITestOutputHelper output;

    enum Newlines {
      LF,
      CR,
      CRLF
    };

    public DocstringTest(ITestOutputHelper output) {
      this.output = output;
    }

    private Newlines currentNewlines;

    [Fact]
    void DocstringWorksForPredicates() {
      DocstringWorksFor(@"
predicate p1()
  // Always true. Every time.
  ensures p1() == true
{ true }

predicate p2(): (y: bool)
  // Always true.
  ensures y == true
{ true }

predicate p3(): (y: bool)
  // Always true every time.
  ensures y == true
", new List<(string nodeTokenValue, string? expectedDocstring)>(){
          ("p1", "Always true. Every time."),
          ("p2", "Always true."),
          ("p3", "Always true every time."),
      });
    }
    [Fact]
    public void DocstringWorksForFunctions() {
      DocstringWorksFor(@"
function Test1(i: int): int
  // Test1 computes an int
  // It takes an int and adds 1 to it
{ i + 1 }

function Test2(i: int): int
  //Test2 computes an int
  //It takes an int and adds 2 to it
{ i + 2 }
// Trailing comment

// Test3 computes an int
// It takes an int and adds 3 to it
ghost function Test3(i: int): int
{ i + 3 }

// this is not a docstring but can be used as a TODO
function Test4(i: int): int
  // Test4 computes an int
  // It takes an int and adds 4 to it
{ i + 4 }

function Test5(i: int): int
  /* Test5 computes an int
   * It takes an int and adds 5 to it */
{ i + 5 }

function Test6(i: int): int
/** Test6 computes an int
  * It takes an int and adds 6 to it */

function Test7(i: int): (j: int)
  /* Test7 computes an int
  It takes an int and adds 7 to it */
{ i + 7 }

function Test8(i: int): int
  /* Test8 computes an int
     It takes an int and adds 8 to it */
{ i + 8 }

function Test9(i: int): int /*
  Test9 computes an int
  It takes an int and adds 9 to it */
{ i + 9 }

function Test10(i: int): int
  /* Test10 computes an int
      It takes an int and adds 10 to it */
{ i + 10 }

function Test11(i: int): int
  /** Test11 computes an int
    *  It takes an int and adds 11 to it */
{ i + 11 }
", Enumerable.Range(1, 9).Select(i =>
        ($"Test{i}", (string?)$"Test{i} computes an int\nIt takes an int and adds {i} to it")
        ).Concat(
        new List<(string, string?)>() {
          ($"Test10", $"Test10 computes an int\n It takes an int and adds 10 to it"),
          ($"Test11", $"Test11 computes an int\n It takes an int and adds 11 to it")
        }
        ).ToList());
    }

    [Fact]
    public void DocstringWorksForPredicate() {
      DocstringWorksFor(@"
class X {
  static predicate Test1(i: int)
    // Test1 checks if an int
    // is equal to 1
  { i == 1 }
  // Unrelated trailing comment
  
  // Test2 checks if an int
  // is equal to 2
  static predicate Test2(i: int)
  { i == 2 }
}
", new List<(string nodeTokenValue, string? expectedDocstring)>() {
        ("Test1", "Test1 checks if an int\nis equal to 1"),
        ("Test2", "Test2 checks if an int\nis equal to 2")});
    }

    [Fact]
    public void DocstringWorksForMethodsAndLemmas() {
      DocstringWorksFor(@"
/** ComputeThing prints something to the screen */
method ComputeThing(i: int) returns (j: int)
{ print i; }
// Unattached comment

// Unattached comment
lemma ComputeThing2(i: int) returns (j: int)
  // ComputeThing2 prints something to the screen
  requires i == 2
{ print i; }

// Unattached comment
method ComputeThing3(i: int) returns (j: int)
  // ComputeThing3 prints something to the screen

// Unattached comment
method ComputeThing4(i: int)
  // ComputeThing4 prints something to the screen
  requires i == 2
", new List<(string nodeTokenValue, string? expectedDocstring)> {
        ("ComputeThing", "ComputeThing prints something to the screen"),
        ("ComputeThing2", "ComputeThing2 prints something to the screen"),
        ("ComputeThing3", "ComputeThing3 prints something to the screen"),
        ("ComputeThing4", "ComputeThing4 prints something to the screen")
      });
    }
    [Fact]
    public void DocstringWorksForConst() {
      DocstringWorksFor(@"
class X {
  const x2 := 29
  // The biggest prime number less than 30

  /** The biggest prime number less than 20 */
  const x1 := 19

  // Unrelated todo 
  const x3 := 37
  // The biggest prime number less than 40
}
", new List<(string nodeTokenValue, string? expectedDocstring)> {
        ("x1", "The biggest prime number less than 20"),
        ("x2", "The biggest prime number less than 30"),
        ("x3", "The biggest prime number less than 40")});
    }

    [Fact]
    public void DocstringWorksForSubsetType() {
      DocstringWorksFor(@"
type Odd = x: int | x % 2 == 1 witness 1
// Type of numbers that are not divisible by 2 

/** Type of numbers divisible by 2 */
type Even = x: int | x % 2 == 1 witness 1

// Unrelated comment
type Weird = x: int | x % 2 == x % 3 witness 0
// Type of numbers whose remainder modulo 2 or 3 is the same

// Unattached comment
newtype Digit = x: int | 0 <= x < 10
// A single digit

/** A hex digit */
newtype HexDigit = x: int | 0 <= x < 16

newtype BinDigit = x: int | 0 <= x < 2 witness 1
// A binary digit
{
  function flip(): BinDigit {
    1 - this
  }
}

// Unrelated comment
type Weird = x: int | x % 2 == x % 3 witness 0
// Type of numbers whose remainder modulo 2 or 3 is the same


// Unattached comment
type ZeroOrMore = nat
// ZeroOrMore is the same as nat

/** ZeroOrMore2 is the same as nat */ 
type ZeroOrMore2 = nat

// Unattached comment
type OpaqueType
// OpaqueType has opaque methods so you don't see them
{
}

/** OpaqueType2 has opaque methods so you don't see them */
type OpaqueType2
{
}
", new List<(string nodeTokenValue, string? expectedDocstring)> {
        ("Odd", "Type of numbers that are not divisible by 2"),
        ("Even", "Type of numbers divisible by 2"),
        ("Weird", "Type of numbers whose remainder modulo 2 or 3 is the same"),
        ("Digit", "A single digit"),
        ("HexDigit", "A hex digit"),
        ("BinDigit", "A binary digit"),
        ("ZeroOrMore", "ZeroOrMore is the same as nat"),
        ("ZeroOrMore2", "ZeroOrMore2 is the same as nat"),
        ("OpaqueType", "OpaqueType has opaque methods so you don't see them"),
        ("OpaqueType2", "OpaqueType2 has opaque methods so you don't see them")
      });
    }

    [Fact]
    public void DocstringWorksForDatatypes() {
      DocstringWorksFor(@"
// Unrelated comment
datatype State =
  // A typical log message from a process monitoring
  | // Unrelated comment
    Begin(time: int)
    // The beginning of the process
  | // Unrelated comment
    End(time: int)
    // The end of the process

/** Another typical log message from a process monitoring */
datatype State2 =
  | /** The start of the process */
    Start(time: int)
  | /** The finishing state of the process */
    Finish(time: int)
  | // Not a docstring
    Idle(time: int)
", new List<(string nodeTokenValue, string? expectedDocstring)> {
        ("State", "A typical log message from a process monitoring"),
        ("Begin", "The beginning of the process"),
        ("End", "The end of the process"),
        ("State2", "Another typical log message from a process monitoring"),
        ("Start", "The start of the process"),
        ("Finish", "The finishing state of the process"),
        ("Idle", null)
      });
    }


    [Fact]
    public void DocstringWorksForClassAndTraits() {
      DocstringWorksFor(@"
trait X
// A typical base class
{}

// Unattached comment
trait T1 extends X
// A typical extending trait
{}

/** A typical extending trait with an even number */
trait T2 extends X
{}

// Unrelated comment
class A extends T
  // A typical example of a class extending a trait
{}

/** Another typical example of a class extending a trait */
class A2 extends T
{}
", new List<(string nodeTokenValue, string? expectedDocstring)> {
        ("X", "A typical base class"),
        ("T1", "A typical extending trait"),
        ("T2", "A typical extending trait with an even number"),
        ("A", "A typical example of a class extending a trait"),
        ("A2", "Another typical example of a class extending a trait")
      });
    }


    [Fact]
    public void DocstringWorksForExport() {
      DocstringWorksFor(@"
module Test {
  /** You only get the signatures of f and g */
  export hidden provides f
         provides g

  // Unattached comment
  export consistent
    // You get the definition of g but not f
    provides f
    reveals g

  /** You get both the definition of f and g */
  export full provides f
         reveals g

  function g(): int {
    f() + f()
  }
  function f(): int {
    1
  }
}
", new List<(string nodeTokenValue, string? expectedDocstring)> {
        ("hidden", "You only get the signatures of f and g"),
        ("consistent", "You get the definition of g but not f"),
        ("full", "You get both the definition of f and g")
      });
    }

    [Fact]
    public void DocstringWorksForModules() {
      DocstringWorksFor(@"
// Unattached comment
module A
  // A is the most interesting module
{}

// Unattached comment
module B refines A
  // But it can be refined
{}
// Unattached comment

/** Clearly, modules can be abstract as well */
abstract module C
{}
", new List<(string nodeTokenValue, string? expectedDocstring)> {
        ("A", "A is the most interesting module"),
        ("B", "But it can be refined"),
        ("C", "Clearly, modules can be abstract as well")
      });
    }

    [Fact]
    public void DocstringWorksForIterators() {
      DocstringWorksFor(@"
/** Iter is interesting */
iterator Iter(x: int) yields (y: int)
  requires A: 0 <= x
{
}

// Unattached comment
iterator Iter2(x: int) yields (y: int)
  // Iter2 is interesting
  requires A: 0 <= x
{
}
", new List<(string nodeTokenValue, string? expectedDocstring)> {
        ("Iter", "Iter is interesting"),
        ("Iter2", "Iter2 is interesting")
      });
    }

    protected Node? FindNode(Node? node, Func<Node, bool> nodeFinder) {
      if (node == null) {
        return node;
      }
      if (nodeFinder(node)) {
        return node;
      } else {
        foreach (var childNode in node.PreResolveChildren) {
          if (FindNode(childNode, nodeFinder) is { } found) {
            return found;
          }
        }

        return null;
      }
    }

    protected void DocstringWorksFor(string source, string nodeTokenValue, string? expectedDocstring) {
      DocstringWorksFor(source, new List<(string nodeTokenValue, string? expectedDocstring)>() {
        (nodeTokenValue, expectedDocstring)
      });
    }

    protected void DocstringWorksFor(string source, List<(string nodeTokenValue, string? expectedDocstring)> tests) {
      var options = DafnyOptions.Create(new WriterFromOutputHelper(output));
      var newlineTypes = Enum.GetValues(typeof(Newlines));
      foreach (Newlines newLinesType in newlineTypes) {
        currentNewlines = newLinesType;
        // This formatting test will remove all the spaces at the beginning of the line
        // and then recompute it. The result should be the same string.
        var programString = AdjustNewlines(source);
<<<<<<< HEAD
        LiteralModuleDecl module = new LiteralModuleDecl(new DefaultModuleDefinition(), null);
        Microsoft.Dafny.Type.ResetScopes();
        BuiltIns builtIns = new BuiltIns(options);
        Parser.Parse(programString, "virtual", "virtual", module, builtIns, reporter);
        var dafnyProgram = new Program("programName", module, builtIns, reporter);
=======

        var dafnyProgram = Utils.Parse(options, programString, false);
        BatchErrorReporter reporter = (BatchErrorReporter)dafnyProgram.Reporter;
>>>>>>> 35fefa0e
        if (reporter.ErrorCount > 0) {
          var error = reporter.AllMessages[ErrorLevel.Error][0];
          Assert.False(true, $"{error.Message}: line {error.Token.line} col {error.Token.col}");
        }

        foreach (var (nodeTokenValue, expectedDocstring) in tests) {
          var targetNode = FindNode(dafnyProgram, node => node.Tok.val == nodeTokenValue);
          if (targetNode == null) {
            Assert.NotNull(targetNode);
          }

          var docString = targetNode.GetDocstring(options);
          Assert.Equal(expectedDocstring, docString);
        }
      }
    }

    private string AdjustNewlines(string programString) {
      return currentNewlines switch {
        Newlines.LF => new Regex("\r?\n").Replace(programString, "\n"),
        Newlines.CR => new Regex("\r?\n").Replace(programString, "\r"),
        _ => new Regex("\r?\n").Replace(programString, "\r\n")
      };
    }
  }
}<|MERGE_RESOLUTION|>--- conflicted
+++ resolved
@@ -433,17 +433,8 @@
         // This formatting test will remove all the spaces at the beginning of the line
         // and then recompute it. The result should be the same string.
         var programString = AdjustNewlines(source);
-<<<<<<< HEAD
-        LiteralModuleDecl module = new LiteralModuleDecl(new DefaultModuleDefinition(), null);
-        Microsoft.Dafny.Type.ResetScopes();
-        BuiltIns builtIns = new BuiltIns(options);
-        Parser.Parse(programString, "virtual", "virtual", module, builtIns, reporter);
-        var dafnyProgram = new Program("programName", module, builtIns, reporter);
-=======
-
         var dafnyProgram = Utils.Parse(options, programString, false);
         BatchErrorReporter reporter = (BatchErrorReporter)dafnyProgram.Reporter;
->>>>>>> 35fefa0e
         if (reporter.ErrorCount > 0) {
           var error = reporter.AllMessages[ErrorLevel.Error][0];
           Assert.False(true, $"{error.Message}: line {error.Token.line} col {error.Token.col}");
