--- conflicted
+++ resolved
@@ -50,13 +50,8 @@
     |  |  |  I  |  | :
  .  S [S][ ][I][S][ ]:method H()
  .  S [=][=][-][~][O]:  ensures F(1)
-<<<<<<< HEAD
  .  S [=][=][-][~][=]:{//Replace: { assert false;
- .  S [S][ ][I][S][ ]:}", $"testfile{i}.dfy", true, true, verificationStatusGutterReceivers[i]));
-=======
- .  S [=][=][-][~][=]:{//Next: { assert false;
  .  S [S][ ][I][S][ ]:}", false, $"testfile{i}.dfy", true, true, verificationStatusGutterReceivers[i]));
->>>>>>> cef9adcd
     }
 
     for (var i = 0; i < MaxSimultaneousVerificationTasks; i++) {
