--- conflicted
+++ resolved
@@ -364,13 +364,8 @@
       Assert.Equal(DiagnosticSeverity.Error, diagnostics[1].Severity);
       Assert.Single(diagnostics[0].RelatedInformation);
       var relatedInformation = diagnostics[0].RelatedInformation.First();
-<<<<<<< HEAD
-      Assert.AreEqual("this postcondition could not be proven: product >= 0", relatedInformation.Message);
-      Assert.AreEqual(new Range(new Position(2, 30), new Position(2, 42)), relatedInformation.Location.Range);
-=======
-      Assert.Equal("This postcondition might not hold: product >= 0", relatedInformation.Message);
+      Assert.Equal("this postcondition could not be proven: product >= 0", relatedInformation.Message);
       Assert.Equal(new Range(new Position(2, 30), new Position(2, 42)), relatedInformation.Location.Range);
->>>>>>> dcbd72fc
       await AssertNoDiagnosticsAreComing(CancellationToken);
     }
 
@@ -709,19 +704,11 @@
       Assert.Equal(MessageSource.Verifier.ToString(), diagnostics[0].Source);
       Assert.Equal(DiagnosticSeverity.Error, diagnostics[0].Severity);
       var relatedInformation = diagnostics[0].RelatedInformation.ToArray();
-<<<<<<< HEAD
-      Assert.AreEqual(2, relatedInformation.Length);
-      Assert.AreEqual("this postcondition could not be proven: Valid()", relatedInformation[0].Message);
-      Assert.AreEqual(new Range((14, 16), (14, 23)), relatedInformation[0].Location.Range);
-      Assert.AreEqual("could not prove: b < c", relatedInformation[1].Message);
-      Assert.AreEqual(new Range((9, 11), (9, 16)), relatedInformation[1].Location.Range);
-=======
       Assert.Equal(2, relatedInformation.Length);
-      Assert.Equal("This postcondition might not hold: Valid()", relatedInformation[0].Message);
+      Assert.Equal("this postcondition could not be proven: Valid()", relatedInformation[0].Message);
       Assert.Equal(new Range((14, 16), (14, 23)), relatedInformation[0].Location.Range);
-      Assert.Equal("Could not prove: b < c", relatedInformation[1].Message);
+      Assert.Equal("could not prove: b < c", relatedInformation[1].Message);
       Assert.Equal(new Range((9, 11), (9, 16)), relatedInformation[1].Location.Range);
->>>>>>> dcbd72fc
       await AssertNoDiagnosticsAreComing(CancellationToken);
     }
 
