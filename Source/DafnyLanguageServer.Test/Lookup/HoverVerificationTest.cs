--- conflicted
+++ resolved
@@ -49,39 +49,23 @@
 ", "testFile.dfy");
       // When hovering the postcondition, it should display the position of the failing path
       await AssertHoverMatches(documentItem, (2, 15),
-<<<<<<< HEAD
         @"[**Error:**](???) this postcondition could not be proven on a return path  
-This is assertion #1 of 4 in method Abs  
-=======
-        @"[**Error:**](???) this postcondition might not hold on a return path  
 This is assertion #??? of 4 in method `Abs`  
->>>>>>> dcbd72fc
 Resource usage: ??? RU  
 Return path: testFile.dfy(6, 5)"
       );
       // When hovering the failing path, it does not display the position of the failing postcondition
       // because the IDE extension already does it.
       await AssertHoverMatches(documentItem, (5, 4),
-<<<<<<< HEAD
         @"[**Error:**](???) a postcondition could not be proven on this return path  
-This is assertion #1 of 4 in method Abs  
-Resource usage: ??? RU"
-      );
-      await AssertHoverMatches(documentItem, (7, 11),
-        @"[**Error:**](???) assertion could not be proven  
-This is assertion #2 of 4 in method Abs  
-Resource usage: 9K RU"
-=======
-        @"[**Error:**](???) A postcondition might not hold on this return path.  
 Could not prove: `y >= 0`  
 This is assertion #??? of 4 in method `Abs`  
 Resource usage: ??? RU"
       );
       await AssertHoverMatches(documentItem, (7, 11),
-        @"[**Error:**](???) assertion might not hold  
+        @"[**Error:**](???) assertion could not be proven  
 This is assertion #??? of 4 in method `Abs`  
 Resource usage: ??? RU"
->>>>>>> dcbd72fc
       );
       await AssertHoverMatches(documentItem, (0, 7),
         @"**Verification performance metrics for method `Abs`**:
@@ -130,13 +114,8 @@
 }
 ", "testfile.dfy");
       await AssertHoverMatches(documentItem, (1, 12),
-<<<<<<< HEAD
         @"[**Error:**](???) assertion could not be proven  
-This is the only assertion in [batch](???) #??? of ??? in method f  
-=======
-        @"[**Error:**](???) assertion might not hold  
 This is the only assertion in [batch](???) #??? of ??? in method `f`  
->>>>>>> dcbd72fc
 [Batch](???) #??? resource usage: ??? RU"
       );
       await AssertHoverMatches(documentItem, (2, 12),
@@ -226,13 +205,8 @@
 [Batch](???) #1 resource usage: ??? RU"
       );
       await AssertHoverMatches(documentItem, (3, 26),
-<<<<<<< HEAD
         @"[**Error:**](???) assertion could not be proven  
-This is assertion #1 of 2 in [batch](???) #2 of 2 in function f  
-=======
-        @"[**Error:**](???) assertion might not hold  
 This is assertion #1 of 2 in [batch](???) #2 of 2 in function `f`  
->>>>>>> dcbd72fc
 [Batch](???) #2 resource usage: ??? RU"
       );
       await AssertHoverMatches(documentItem, (0, 36),
