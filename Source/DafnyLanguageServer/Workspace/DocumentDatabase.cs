﻿using Microsoft.Dafny.LanguageServer.Workspace.ChangeProcessors;
using Microsoft.Extensions.Logging;
using Microsoft.Extensions.Options;
using OmniSharp.Extensions.LanguageServer.Protocol;
using OmniSharp.Extensions.LanguageServer.Protocol.Models;
using System;
using System.Collections.Generic;
using System.Linq;
using System.Reactive.Linq;
using System.Reactive.Threading.Tasks;
using System.Runtime.CompilerServices;
using System.Threading;
using System.Threading.Tasks;
using Microsoft.Boogie;

namespace Microsoft.Dafny.LanguageServer.Workspace {

  /// <summary>
  /// Database that cancels pending document updates when new changes are incoming.
  /// </summary>
  /// <remarks>
  /// Only delta updates are supported and the API is not thread-safe.
  /// </remarks>
  public class DocumentDatabase : IDocumentDatabase {
    private readonly ILogger logger;
    private readonly DocumentOptions options;
    private readonly Dictionary<DocumentUri, DocumentEntry> documents = new();
    private readonly ITextDocumentLoader documentLoader;
    private readonly ITextChangeProcessor textChangeProcessor;
    private readonly IRelocator relocator;

    private bool VerifyOnOpen => options.Verify == AutoVerification.OnChange;
    private bool VerifyOnChange => options.Verify == AutoVerification.OnChange;
    private bool VerifyOnSave => options.Verify == AutoVerification.OnSave;

    public DocumentDatabase(
      ILogger<DocumentDatabase> logger,
      IOptions<DocumentOptions> options,
      ITextDocumentLoader documentLoader,
      ITextChangeProcessor textChangeProcessor,
      IRelocator relocator
    ) {
      this.logger = logger;
      this.options = options.Value;
      this.documentLoader = documentLoader;
      this.textChangeProcessor = textChangeProcessor;
      this.relocator = relocator;
      DafnyOptions.O.ProverOptions = GetProverOptions(this.options);
    }

    private static List<string> GetProverOptions(DocumentOptions options) {
      return options.ProverOptions.Split(
        new[] { " ", "\n", "\t" },
        StringSplitOptions.RemoveEmptyEntries
      ).ToList();
    }

    public async Task<bool> CloseDocumentAsync(TextDocumentIdentifier documentId) {
      if (documents.Remove(documentId.Uri, out var databaseEntry)) {
        databaseEntry.CancelPendingUpdates();
        try {
          await databaseEntry.LastDocument;
        } catch (TaskCanceledException) {
        }
        return true;
      }
      return false;
    }

    public IObservable<DafnyDocument> OpenDocument(DocumentTextBuffer document) {
      var cancellationSource = new CancellationTokenSource();
      var resolvedDocumentTask = OpenAsync(document, cancellationSource.Token);

      var translatedDocument = LoadVerificationTasksAsync(resolvedDocumentTask, cancellationSource.Token);
      var verifiedDocuments = Verify(translatedDocument, VerifyOnOpen, cancellationSource.Token);

      documents.Add(document.Uri, new DocumentEntry(
        document.Version,
        resolvedDocumentTask,
        translatedDocument,
        verifiedDocuments,
        cancellationSource
      ));
      return resolvedDocumentTask.ToObservableSkipCancelled().Where(d => !d.LoadCanceled).
        Concat(translatedDocument.ToObservableSkipCancelled()).
        Concat(verifiedDocuments);
    }

    private async Task<DafnyDocument> OpenAsync(DocumentTextBuffer textDocument, CancellationToken cancellationToken) {
      try {
        var newDocument = await documentLoader.LoadAsync(textDocument, cancellationToken);
        documentLoader.PublishGutterIcons(newDocument, false);
        return newDocument;
      } catch (OperationCanceledException) {
        // We do not allow canceling the load of the placeholder document. Otherwise, other components
        // start to have to check for nullability in later stages such as change request processors.
        return documentLoader.CreateUnloaded(textDocument, CancellationToken.None);
      }
    }

    private IObservable<DafnyDocument> Verify(Task<DafnyDocument> withVerificationTasks, bool verify, CancellationToken cancellationToken) {
      if (!verify) {
        return Observable.Empty<DafnyDocument>();
      }

      return withVerificationTasks.ContinueWith(task => {
        if (task.IsCanceled) {
          return Observable.Empty<DafnyDocument>();
        }

        var document = task.Result;
        if (!RequiresOnSaveVerification(document)) {
          return Observable.Empty<DafnyDocument>();
        }

<<<<<<< HEAD
        return documentLoader.VerifyAllTasks(document, cancellationToken);
      }, TaskScheduler.Current).ToObservable().Merge();
=======
        return documentLoader.Verify(document, cancellationToken);
      }, TaskScheduler.Current).ToObservableSkipCancelled().Merge();
>>>>>>> 3539d3be
    }

    public IObservable<DafnyDocument> UpdateDocument(DidChangeTextDocumentParams documentChange) {
      var documentUri = documentChange.TextDocument.Uri;
      if (!documents.TryGetValue(documentUri, out var databaseEntry)) {
        throw new ArgumentException($"the document {documentUri} was not loaded before");
      }

      // According to the LSP specification, document versions should increase monotonically but may be non-consecutive.
      // See: https://github.com/microsoft/language-server-protocol/blob/gh-pages/_specifications/specification-3-16.md?plain=1#L1195
      var oldVer = databaseEntry.Version;
      var newVer = documentChange.TextDocument.Version;
      if (oldVer >= newVer) {
        throw new InvalidOperationException(
          $"the updates of document {documentUri} are out-of-order: {oldVer} -> {newVer}");
      }

      databaseEntry.CancelPendingUpdates();
      var cancellationSource = new CancellationTokenSource();
      var previousDocumentTask = databaseEntry.LatestDocument;
      var resolvedDocumentTask = ApplyChangesAsync(previousDocumentTask, documentChange, cancellationSource.Token);
      var translatedDocument = LoadVerificationTasksAsync(resolvedDocumentTask, cancellationSource.Token);
      var verifiedDocuments = Verify(translatedDocument, VerifyOnChange, cancellationSource.Token);
      documents[documentUri] = new DocumentEntry(
        documentChange.TextDocument.Version,
        resolvedDocumentTask,
        translatedDocument,
        verifiedDocuments,
        cancellationSource
      );
      return resolvedDocumentTask.ToObservableSkipCancelled().
        Concat(translatedDocument.ToObservableSkipCancelled()).
        Concat(verifiedDocuments);
    }

    private async Task<DafnyDocument> ApplyChangesAsync(Task<DafnyDocument> oldDocumentTask, DidChangeTextDocumentParams documentChange, CancellationToken cancellationToken) {
#pragma warning disable VSTHRD003
      var oldDocument = await oldDocumentTask;
#pragma warning restore VSTHRD003

      // We do not pass the cancellation token to the text change processor because the text has to be kept in sync with the LSP client.
      var updatedText = textChangeProcessor.ApplyChange(oldDocument.TextDocumentItem, documentChange, CancellationToken.None);
      var oldVerificationDiagnostics = oldDocument.ImplementationViewsView ?? new Dictionary<ImplementationId, ImplementationView>();
      var migratedImplementationViews = oldVerificationDiagnostics.ToDictionary(
        kv => kv.Key with {
          NamedVerificationTask =
          relocator.RelocatePosition(kv.Key.NamedVerificationTask, documentChange, CancellationToken.None)
        },
        kv => kv.Value with {
          Diagnostics = relocator.RelocateDiagnostics(kv.Value.Diagnostics, documentChange, CancellationToken.None)
        });
      var migratedVerificationTree =
        relocator.RelocateVerificationTree(oldDocument.VerificationTree, updatedText.NumberOfLines, documentChange, CancellationToken.None);

      var migratedLastTouchedPositions =
        relocator.RelocatePositions(oldDocument.LastTouchedMethodPositions, documentChange, CancellationToken.None);
      try {
        var newDocument = await documentLoader.LoadAsync(updatedText, cancellationToken);
        var lastChange =
          documentChange.ContentChanges
            .Select(contentChange => contentChange.Range)
            .LastOrDefault(newDocument.LastChange);
        newDocument = newDocument with { LastChange = lastChange };
        if (newDocument.SymbolTable.Resolved) {
          var resolvedDocument = newDocument with {
            ImplementationViewsView = migratedImplementationViews,
            VerificationTree = migratedVerificationTree,
            LastTouchedMethodPositions = migratedLastTouchedPositions
          };
          documentLoader.PublishGutterIcons(resolvedDocument, false);
          return resolvedDocument;
        }
        // The document loader failed to create a new symbol table. Since we'd still like to provide
        // features such as code completion and lookup, we re-locate the previously resolved symbols
        // according to the change.
        var failedDocument = newDocument with {
          SymbolTable = relocator.RelocateSymbols(oldDocument.SymbolTable, documentChange, CancellationToken.None),
          ImplementationViewsView = migratedImplementationViews,
          VerificationTree = migratedVerificationTree,
          LastTouchedMethodPositions = migratedLastTouchedPositions
        };
        documentLoader.PublishGutterIcons(failedDocument, false);
        return failedDocument;
      } catch (OperationCanceledException) {
        // The document load was canceled before it could complete. We migrate the document
        // to re-locate symbols that were resolved previously.
        logger.LogTrace("document loading canceled, applying migration");
        return oldDocument with {
          TextDocumentItem = updatedText,
          SymbolTable = relocator.RelocateSymbols(oldDocument.SymbolTable, documentChange, CancellationToken.None),
          CounterExamplesView = Array.Empty<Counterexample>(),
          VerificationTree = migratedVerificationTree,
          LoadCanceled = true,
          ImplementationViewsView = migratedImplementationViews,
          LastTouchedMethodPositions = migratedLastTouchedPositions
        };
      }
    }

    private async Task<DafnyDocument> LoadVerificationTasksAsync(Task<DafnyDocument> resolvedDocumentTask, CancellationToken cancellationToken) {
#pragma warning disable VSTHRD003
      var resolvedDocument = await resolvedDocumentTask;
#pragma warning restore VSTHRD003
      var withVerificationTasks = await documentLoader.PrepareVerificationTasksAsync(resolvedDocument, cancellationToken);
<<<<<<< HEAD
      if (resolvedDocument.ImplementationViewsView == null) {
=======
      if (resolvedDocument.ImplementationViews == null) {
>>>>>>> 3539d3be
        return withVerificationTasks;
      }

      return withVerificationTasks with {
        ImplementationViewsView = withVerificationTasks.ImplementationViewsView!.ToDictionary(
          kv => kv.Key,
          kv =>
            kv.Value with {
<<<<<<< HEAD
              Diagnostics = resolvedDocument.ImplementationViewsView.GetValueOrDefault(kv.Key)?.Diagnostics ?? kv.Value.Diagnostics
=======
              Diagnostics = resolvedDocument.ImplementationViews.GetValueOrDefault(kv.Key)?.Diagnostics ?? kv.Value.Diagnostics
>>>>>>> 3539d3be
            }
        ),
      };
    }

    public IObservable<DafnyDocument> SaveDocument(TextDocumentIdentifier documentId) {
      if (!documents.TryGetValue(documentId.Uri, out var databaseEntry)) {
        throw new ArgumentException($"the document {documentId.Uri} was not loaded before");
      }
      if (!VerifyOnSave) {
        return Observable.Empty<DafnyDocument>();
      }

      var cancellationSource = new CancellationTokenSource();
      var verifiedDocuments = Verify(databaseEntry.TranslatedDocument, true, cancellationSource.Token);
      documents[documentId.Uri] = new DocumentEntry(
        databaseEntry.Version,
        databaseEntry.ResolvedDocument,
        databaseEntry.TranslatedDocument,
        verifiedDocuments,
        cancellationSource
      );
      return verifiedDocuments;
    }

    private static bool RequiresOnSaveVerification(DafnyDocument document) {
      return document.LoadCanceled || document.SymbolTable.Resolved;
    }

    public Task<DafnyDocument?> GetDocumentAsync(TextDocumentIdentifier documentId) {
      if (documents.TryGetValue(documentId.Uri, out var databaseEntry)) {
        return databaseEntry.ResolvedDocument!;
      }
      return Task.FromResult<DafnyDocument?>(null);
    }

    public Task<DafnyDocument?> GetLastDocumentAsync(TextDocumentIdentifier documentId) {
      if (documents.TryGetValue(documentId.Uri, out var databaseEntry)) {
        return databaseEntry.LastDocument!;
      }
      return Task.FromResult<DafnyDocument?>(null);
    }

    public IReadOnlyDictionary<DocumentUri, IDocumentEntry> Documents =>
      documents.ToDictionary(k => k.Key, v => (IDocumentEntry)v.Value);

    private class DocumentEntry : IDocumentEntry {
      private readonly CancellationTokenSource cancellationSource;
      public int? Version { get; }
      public Task<DafnyDocument> ResolvedDocument { get; }
      public Task<DafnyDocument> TranslatedDocument { get; }

      public DocumentEntry(int? version,
        Task<DafnyDocument> resolvedDocument,
        Task<DafnyDocument> translatedDocument,
        IObservable<DafnyDocument> verifiedDocuments,
        CancellationTokenSource cancellationSource) {
        this.cancellationSource = cancellationSource;
        TranslatedDocument = translatedDocument;
        Version = version;
        ResolvedDocument = resolvedDocument;
        LatestDocument = resolvedDocument;
        TranslatedDocument.ToObservableSkipCancelled().Concat(verifiedDocuments).
          Subscribe(update => LatestDocument = Task.FromResult(update), e => { });
        LastDocument = ResolvedDocument.ToObservableSkipCancelled().Concat(verifiedDocuments).ToTask();
      }

      public void CancelPendingUpdates() {
        cancellationSource.Cancel();
      }

      public Task<DafnyDocument> LatestDocument { get; private set; }

      public Task<DafnyDocument> LastDocument { get; }
    }

  }
}<|MERGE_RESOLUTION|>--- conflicted
+++ resolved
@@ -113,13 +113,8 @@
           return Observable.Empty<DafnyDocument>();
         }
 
-<<<<<<< HEAD
         return documentLoader.VerifyAllTasks(document, cancellationToken);
-      }, TaskScheduler.Current).ToObservable().Merge();
-=======
-        return documentLoader.Verify(document, cancellationToken);
       }, TaskScheduler.Current).ToObservableSkipCancelled().Merge();
->>>>>>> 3539d3be
     }
 
     public IObservable<DafnyDocument> UpdateDocument(DidChangeTextDocumentParams documentChange) {
@@ -224,11 +219,7 @@
       var resolvedDocument = await resolvedDocumentTask;
 #pragma warning restore VSTHRD003
       var withVerificationTasks = await documentLoader.PrepareVerificationTasksAsync(resolvedDocument, cancellationToken);
-<<<<<<< HEAD
       if (resolvedDocument.ImplementationViewsView == null) {
-=======
-      if (resolvedDocument.ImplementationViews == null) {
->>>>>>> 3539d3be
         return withVerificationTasks;
       }
 
@@ -237,11 +228,7 @@
           kv => kv.Key,
           kv =>
             kv.Value with {
-<<<<<<< HEAD
               Diagnostics = resolvedDocument.ImplementationViewsView.GetValueOrDefault(kv.Key)?.Diagnostics ?? kv.Value.Diagnostics
-=======
-              Diagnostics = resolvedDocument.ImplementationViews.GetValueOrDefault(kv.Key)?.Diagnostics ?? kv.Value.Diagnostics
->>>>>>> 3539d3be
             }
         ),
       };
