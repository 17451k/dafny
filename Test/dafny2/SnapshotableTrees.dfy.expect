<<<<<<< HEAD
SnapshotableTrees.dfy(459,4): Error: a postcondition could not be proved on this return path
SnapshotableTrees.dfy(457,17): Related location: this is the postcondition that could not be proved
=======
>>>>>>> 7012d0c7
SnapshotableTrees.dfy(71,25): Error: a precondition for this call could not be proved
SnapshotableTrees.dfy(610,15): Related location: this is the precondition that could not be proved

Dafny program verifier finished with 51 verified, 2 errors<|MERGE_RESOLUTION|>--- conflicted
+++ resolved
@@ -1,8 +1,3 @@
-<<<<<<< HEAD
-SnapshotableTrees.dfy(459,4): Error: a postcondition could not be proved on this return path
-SnapshotableTrees.dfy(457,17): Related location: this is the postcondition that could not be proved
-=======
->>>>>>> 7012d0c7
 SnapshotableTrees.dfy(71,25): Error: a precondition for this call could not be proved
 SnapshotableTrees.dfy(610,15): Related location: this is the precondition that could not be proved
 
