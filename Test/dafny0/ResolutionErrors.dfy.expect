--- conflicted
+++ resolved
@@ -307,17 +307,6 @@
 ResolutionErrors.dfy(2078,8): Error: class 'Class' with fields without known initializers, like 'co' of type 'Co', must declare a constructor
 ResolutionErrors.dfy(2081,8): Error: class 'CoClass0' with fields without known initializers, like 'co' of type 'Co', must declare a constructor
 ResolutionErrors.dfy(2103,13): Error: ghost fields are allowed only in specification contexts
-<<<<<<< HEAD
-ResolutionErrors.dfy(2117,36): Error: Name of yield-parameter is used by another member of the iterator: u
-ResolutionErrors.dfy(2118,37): Error: Name of implicit yield-history variable 'u' is already used by another member of the iterator
-ResolutionErrors.dfy(2127,15): Error: To access members of class 'MyClass', write 'MyClass', not 'MyClass?'
-ResolutionErrors.dfy(2138,15): Error: name of type (MyClass) is used as a variable
-ResolutionErrors.dfy(2139,15): Error: name of type (MyClass?) is used as a variable
-ResolutionErrors.dfy(2152,17): Error: To access members of class 'MyClass', write 'MyClass', not 'MyClass?'
-ResolutionErrors.dfy(2163,17): Error: name of type (MyClass) is used as a variable
-ResolutionErrors.dfy(2164,17): Error: name of type (MyClass?) is used as a variable
-314 resolution/type errors detected in ResolutionErrors.dfy
-=======
 ResolutionErrors.dfy(2117,8): Error: an ORDINAL type is not allowed to be used as a type argument
 ResolutionErrors.dfy(2118,8): Error: an ORDINAL type is not allowed to be used as a type argument
 ResolutionErrors.dfy(2120,19): Error: type argument to function call 'F' (for type variable 'G') is not allowed to use type ORDINAL
@@ -346,5 +335,12 @@
 ResolutionErrors.dfy(2141,25): Error: an ORDINAL type is not allowed to be used as a type argument
 ResolutionErrors.dfy(2142,7): Error: type of bound variable 'yt' is not allowed to use type ORDINAL
 ResolutionErrors.dfy(2146,11): Error: type of bound variable 'zt' is not allowed to use type ORDINAL
-334 resolution/type errors detected in ResolutionErrors.dfy
->>>>>>> 1f1ab5f2
+ResolutionErrors.dfy(2117,36): Error: Name of yield-parameter is used by another member of the iterator: u
+ResolutionErrors.dfy(2118,37): Error: Name of implicit yield-history variable 'u' is already used by another member of the iterator
+ResolutionErrors.dfy(2127,15): Error: To access members of class 'MyClass', write 'MyClass', not 'MyClass?'
+ResolutionErrors.dfy(2138,15): Error: name of type (MyClass) is used as a variable
+ResolutionErrors.dfy(2139,15): Error: name of type (MyClass?) is used as a variable
+ResolutionErrors.dfy(2152,17): Error: To access members of class 'MyClass', write 'MyClass', not 'MyClass?'
+ResolutionErrors.dfy(2163,17): Error: name of type (MyClass) is used as a variable
+ResolutionErrors.dfy(2164,17): Error: name of type (MyClass?) is used as a variable
+334 resolution/type errors detected in ResolutionErrors.dfy