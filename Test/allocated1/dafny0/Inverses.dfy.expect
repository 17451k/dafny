<<<<<<< HEAD
Inverses.dfy(70,2): Error: a postcondition could not be proven on this return path
Inverses.dfy(67,10): Related location: this is the postcondition that could not be proven.
=======
The /allocated:<n> option is deprecated
Inverses.dfy(70,2): Error: A postcondition might not hold on this return path.
Inverses.dfy(67,10): Related location: This is the postcondition that might not hold.
>>>>>>> dcbd72fc
Inverses.dfy(67,40): Related location
Inverses.dfy(67,66): Related location
Inverses.dfy(82,2): Error: a postcondition could not be proven on this return path
Inverses.dfy(79,10): Related location: this is the postcondition that could not be proven.
Inverses.dfy(79,40): Related location
Inverses.dfy(79,66): Related location
Inverses.dfy(193,2): Error: a postcondition could not be proven on this return path
Inverses.dfy(191,15): Related location: this is the postcondition that could not be proven.

Dafny program verifier finished with 31 verified, 3 errors<|MERGE_RESOLUTION|>--- conflicted
+++ resolved
@@ -1,11 +1,6 @@
-<<<<<<< HEAD
+The /allocated:<n> option is deprecated
 Inverses.dfy(70,2): Error: a postcondition could not be proven on this return path
 Inverses.dfy(67,10): Related location: this is the postcondition that could not be proven.
-=======
-The /allocated:<n> option is deprecated
-Inverses.dfy(70,2): Error: A postcondition might not hold on this return path.
-Inverses.dfy(67,10): Related location: This is the postcondition that might not hold.
->>>>>>> dcbd72fc
 Inverses.dfy(67,40): Related location
 Inverses.dfy(67,66): Related location
 Inverses.dfy(82,2): Error: a postcondition could not be proven on this return path
