--- conflicted
+++ resolved
@@ -1,38 +1,19 @@
-<<<<<<< HEAD
+The /allocated:<n> option is deprecated
 FunctionSpecifications.dfy(35,24): Error: a postcondition could not be proven on this return path
 FunctionSpecifications.dfy(31,12): Related location: this is the postcondition that could not be proven.
 FunctionSpecifications.dfy(45,2): Error: a postcondition could not be proven on this return path
 FunctionSpecifications.dfy(40,23): Related location: this is the postcondition that could not be proven.
 FunctionSpecifications.dfy(53,10): Error: cannot prove termination; try supplying a decreases clause
-FunctionSpecifications.dfy(59,9): Error: a postcondition could not be proven on this return path
-FunctionSpecifications.dfy(60,21): Related location: this is the postcondition that could not be proven.
-FunctionSpecifications.dfy(108,22): Error: assertion could not be proven
-FunctionSpecifications.dfy(111,22): Error: assertion could not be proven
-FunctionSpecifications.dfy(126,26): Error: assertion could not be proven
-FunctionSpecifications.dfy(130,26): Error: assertion could not be proven
-FunctionSpecifications.dfy(135,19): Error: a postcondition could not be proven on this return path
-FunctionSpecifications.dfy(137,28): Related location: this is the postcondition that could not be proven.
-FunctionSpecifications.dfy(146,2): Error: decreases clause might not decrease
-FunctionSpecifications.dfy(153,2): Error: decreases clause might not decrease
-FunctionSpecifications.dfy(158,2): Error: cannot prove termination; try supplying a decreases clause
-=======
-The /allocated:<n> option is deprecated
-FunctionSpecifications.dfy(35,24): Error: A postcondition might not hold on this return path.
-FunctionSpecifications.dfy(31,12): Related location: This is the postcondition that might not hold.
-FunctionSpecifications.dfy(45,2): Error: A postcondition might not hold on this return path.
-FunctionSpecifications.dfy(40,23): Related location: This is the postcondition that might not hold.
-FunctionSpecifications.dfy(53,10): Error: cannot prove termination; try supplying a decreases clause
-FunctionSpecifications.dfy(60,15): Error: A postcondition might not hold on this return path.
-FunctionSpecifications.dfy(61,21): Related location: This is the postcondition that might not hold.
-FunctionSpecifications.dfy(109,22): Error: assertion might not hold
-FunctionSpecifications.dfy(112,22): Error: assertion might not hold
-FunctionSpecifications.dfy(127,26): Error: assertion might not hold
-FunctionSpecifications.dfy(131,26): Error: assertion might not hold
-FunctionSpecifications.dfy(136,25): Error: A postcondition might not hold on this return path.
-FunctionSpecifications.dfy(138,28): Related location: This is the postcondition that might not hold.
+FunctionSpecifications.dfy(60,15): Error: a postcondition could not be proven on this return path
+FunctionSpecifications.dfy(61,21): Related location: this is the postcondition that could not be proven.
+FunctionSpecifications.dfy(109,22): Error: assertion could not be proven
+FunctionSpecifications.dfy(112,22): Error: assertion could not be proven
+FunctionSpecifications.dfy(127,26): Error: assertion could not be proven
+FunctionSpecifications.dfy(131,26): Error: assertion could not be proven
+FunctionSpecifications.dfy(136,25): Error: a postcondition could not be proven on this return path
+FunctionSpecifications.dfy(138,28): Related location: this is the postcondition that could not be proven.
 FunctionSpecifications.dfy(147,2): Error: decreases clause might not decrease
 FunctionSpecifications.dfy(154,2): Error: decreases clause might not decrease
 FunctionSpecifications.dfy(159,2): Error: cannot prove termination; try supplying a decreases clause
->>>>>>> dcbd72fc
 
 Dafny program verifier finished with 9 verified, 12 errors