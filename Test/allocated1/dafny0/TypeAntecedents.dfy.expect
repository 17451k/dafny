--- conflicted
+++ resolved
@@ -1,15 +1,8 @@
-<<<<<<< HEAD
+The /allocated:<n> option is deprecated
 TypeAntecedents.dfy(35,12): Error: assertion could not be proven
 TypeAntecedents.dfy(58,0): Error: a postcondition could not be proven on this return path
 TypeAntecedents.dfy(57,14): Related location: this is the postcondition that could not be proven.
 TypeAntecedents.dfy(66,15): Error: assertion could not be proven
-=======
-The /allocated:<n> option is deprecated
-TypeAntecedents.dfy(35,12): Error: assertion might not hold
-TypeAntecedents.dfy(58,0): Error: A postcondition might not hold on this return path.
-TypeAntecedents.dfy(57,14): Related location: This is the postcondition that might not hold.
-TypeAntecedents.dfy(66,15): Error: assertion might not hold
->>>>>>> dcbd72fc
 TypeAntecedents.dfy(80,47): Error: target object might not be allocated
 TypeAntecedents.dfy(82,52): Error: target object might not be allocated
 
