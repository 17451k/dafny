The /allocated:<n> option is deprecated
Refinement.dfy(156,13): Warning: the ... refinement feature in statements is deprecated
Refinement.dfy(161,9): Warning: the ... refinement feature in statements is deprecated
Refinement.dfy(162,13): Warning: the ... refinement feature in statements is deprecated
Refinement.dfy(167,13): Warning: the ... refinement feature in statements is deprecated
Refinement.dfy(198,13): Warning: the ... refinement feature in statements is deprecated
Refinement.dfy(203,9): Warning: the ... refinement feature in statements is deprecated
Refinement.dfy(204,13): Warning: the ... refinement feature in statements is deprecated
Refinement.dfy(209,13): Warning: the ... refinement feature in statements is deprecated
Refinement.dfy(252,11): Warning: the ... refinement feature in statements is deprecated
Refinement.dfy(254,4): Warning: the modify statement with a block statement is deprecated
Refinement.dfy(255,7): Warning: the ... refinement feature in statements is deprecated
Refinement.dfy(259,7): Warning: the ... refinement feature in statements is deprecated
Refinement.dfy(260,10): Warning: the ... refinement feature in statements is deprecated
Refinement.dfy(262,9): Warning: the ... refinement feature in statements is deprecated
Refinement.dfy(264,7): Warning: the ... refinement feature in statements is deprecated
Refinement.dfy(269,7): Warning: the ... refinement feature in statements is deprecated
Refinement.dfy(276,7): Warning: the ... refinement feature in statements is deprecated
Refinement.dfy(233,4): Warning: note, this loop has no body (loop frame: i)
<<<<<<< HEAD
Refinement.dfy(15,4): Error: a postcondition could not be proven on this return path
Refinement.dfy(14,16): Related location: this is the postcondition that could not be proven.
Refinement.dfy[B](15,4): Error: a postcondition could not be proven on this return path
Refinement.dfy(33,19): Related location: this is the postcondition that could not be proven.
Refinement.dfy(69,15): Error: assertion could not be proven
Refinement.dfy(80,16): Error: assertion could not be proven
Refinement.dfy(99,11): Error: a postcondition could not be proven on this return path
Refinement.dfy(78,14): Related location: this is the postcondition that could not be proven.
Refinement.dfy(102,2): Error: a postcondition could not be proven on this return path
Refinement.dfy(83,14): Related location: this is the postcondition that could not be proven.
Refinement.dfy(198,6): Error: assertion could not be proven
=======
Refinement.dfy(15,4): Error: A postcondition might not hold on this return path.
Refinement.dfy(14,16): Related location: This is the postcondition that might not hold.
Refinement.dfy[B](15,4): Error: A postcondition might not hold on this return path.
Refinement.dfy(33,19): Related location: This is the postcondition that might not hold.
Refinement.dfy(69,15): Error: assertion might not hold
Refinement.dfy(80,16): Error: assertion might not hold
Refinement.dfy(99,17): Error: A postcondition might not hold on this return path.
Refinement.dfy(78,14): Related location: This is the postcondition that might not hold.
Refinement.dfy(102,2): Error: A postcondition might not hold on this return path.
Refinement.dfy(83,14): Related location: This is the postcondition that might not hold.
Refinement.dfy(198,6): Error: assertion might not hold
>>>>>>> dcbd72fc
Refinement.dfy[IncorrectConcrete](122,18): Related location
Refinement.dfy(204,6): Error: assertion could not be proven
Refinement.dfy[IncorrectConcrete](131,18): Related location
Refinement.dfy(209,6): Error: assertion could not be proven
Refinement.dfy[IncorrectConcrete](137,23): Related location
Refinement.dfy(253,6): Error: a postcondition could not be proven on this return path
Refinement.dfy[Modify1](223,19): Related location: this is the postcondition that could not be proven.
Refinement.dfy(261,6): Error: a postcondition could not be proven on this return path
Refinement.dfy[Modify1](230,14): Related location: this is the postcondition that could not be proven.
Refinement.dfy(268,4): Error: a postcondition could not be proven on this return path
Refinement.dfy[Modify1](238,14): Related location: this is the postcondition that could not be proven.
Refinement.dfy(274,6): Error: a postcondition could not be proven on this return path
Refinement.dfy[Modify1](244,14): Related location: this is the postcondition that could not be proven.

Dafny program verifier finished with 28 verified, 13 errors<|MERGE_RESOLUTION|>--- conflicted
+++ resolved
@@ -17,31 +17,17 @@
 Refinement.dfy(269,7): Warning: the ... refinement feature in statements is deprecated
 Refinement.dfy(276,7): Warning: the ... refinement feature in statements is deprecated
 Refinement.dfy(233,4): Warning: note, this loop has no body (loop frame: i)
-<<<<<<< HEAD
 Refinement.dfy(15,4): Error: a postcondition could not be proven on this return path
 Refinement.dfy(14,16): Related location: this is the postcondition that could not be proven.
 Refinement.dfy[B](15,4): Error: a postcondition could not be proven on this return path
 Refinement.dfy(33,19): Related location: this is the postcondition that could not be proven.
 Refinement.dfy(69,15): Error: assertion could not be proven
 Refinement.dfy(80,16): Error: assertion could not be proven
-Refinement.dfy(99,11): Error: a postcondition could not be proven on this return path
+Refinement.dfy(99,17): Error: a postcondition could not be proven on this return path
 Refinement.dfy(78,14): Related location: this is the postcondition that could not be proven.
 Refinement.dfy(102,2): Error: a postcondition could not be proven on this return path
 Refinement.dfy(83,14): Related location: this is the postcondition that could not be proven.
 Refinement.dfy(198,6): Error: assertion could not be proven
-=======
-Refinement.dfy(15,4): Error: A postcondition might not hold on this return path.
-Refinement.dfy(14,16): Related location: This is the postcondition that might not hold.
-Refinement.dfy[B](15,4): Error: A postcondition might not hold on this return path.
-Refinement.dfy(33,19): Related location: This is the postcondition that might not hold.
-Refinement.dfy(69,15): Error: assertion might not hold
-Refinement.dfy(80,16): Error: assertion might not hold
-Refinement.dfy(99,17): Error: A postcondition might not hold on this return path.
-Refinement.dfy(78,14): Related location: This is the postcondition that might not hold.
-Refinement.dfy(102,2): Error: A postcondition might not hold on this return path.
-Refinement.dfy(83,14): Related location: This is the postcondition that might not hold.
-Refinement.dfy(198,6): Error: assertion might not hold
->>>>>>> dcbd72fc
 Refinement.dfy[IncorrectConcrete](122,18): Related location
 Refinement.dfy(204,6): Error: assertion could not be proven
 Refinement.dfy[IncorrectConcrete](131,18): Related location
