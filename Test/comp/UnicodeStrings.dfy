--- conflicted
+++ resolved
@@ -241,10 +241,7 @@
 }
 
 // Dummy identity function just to enable triggers that Dafny and Boogie are happy with
-<<<<<<< HEAD
 function Identity<T>(x: T): T { x }
-=======
-function method Identity<T>(x: T): T { x }
 
 method CharsAndArrows() {
   var lambda := (c: char) requires c <= 'Z' => c + 1 as char;
@@ -260,5 +257,4 @@
   requires c <= 'Z'
 {
   c + 1 as char
-}
->>>>>>> de510d99
+}